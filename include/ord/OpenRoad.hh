--- conflicted
+++ resolved
@@ -129,13 +129,11 @@
 class Logger;
 }
 
-<<<<<<< HEAD
 namespace dst {
 class Distributed;
-=======
+}
 namespace stt {
 class SteinerTreeBuilder;
->>>>>>> 1ff4c967
 }
 
 namespace ord {
@@ -178,11 +176,8 @@
   ant::AntennaChecker *getAntennaChecker() { return antenna_checker_; }
   ppl::IOPlacer *getIOPlacer() { return ioPlacer_; }
   pdn::PdnGen *getPdnGen() { return pdngen_; }
-<<<<<<< HEAD
   dst::Distributed *getDistributed() { return distributer_; }
-=======
   stt::SteinerTreeBuilder *getSteinerTreeBuilder() { return stt_builder_; }
->>>>>>> 1ff4c967
 
   // Return the bounding box of the db rows.
   odb::Rect getCore();
@@ -274,11 +269,8 @@
   psm::PDNSim *pdnsim_; 
   par::PartitionMgr *partitionMgr_;
   pdn::PdnGen *pdngen_;
-<<<<<<< HEAD
   dst::Distributed *distributer_;
-=======
   stt::SteinerTreeBuilder *stt_builder_;
->>>>>>> 1ff4c967
 
   std::set<Observer *> observers_;
 
