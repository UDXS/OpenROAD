[submodule "module/OpenSTA"]
	path = src/OpenSTA
	url = https://github.com/The-OpenROAD-Project/OpenSTA.git
[submodule "module/OpenDB"]
	path = src/OpenDB
	url = https://github.com/The-OpenROAD-Project/OpenDB.git
[submodule "flute3"]
	path = src/flute3
	url = https://github.com/The-OpenROAD-Project/flute3
[submodule "src/replace"]
	path = src/replace
	url = https://github.com/The-OpenROAD-Project/RePlAce.git
	branch = openroad
<<<<<<< HEAD
[submodule "src/ioPlacer"]
	path = src/ioPlacer
	url = https://github.com/The-OpenROAD-Project/ioPlacer.git
=======
[submodule "src/opendp"]
	path = src/opendp
	url = https://github.com/The-OpenROAD-Project/OpenDP.git
	branch = openroad
>>>>>>> 01b0ec9b
<|MERGE_RESOLUTION|>--- conflicted
+++ resolved
@@ -11,13 +11,10 @@
 	path = src/replace
 	url = https://github.com/The-OpenROAD-Project/RePlAce.git
 	branch = openroad
-<<<<<<< HEAD
 [submodule "src/ioPlacer"]
 	path = src/ioPlacer
 	url = https://github.com/The-OpenROAD-Project/ioPlacer.git
-=======
 [submodule "src/opendp"]
 	path = src/opendp
 	url = https://github.com/The-OpenROAD-Project/OpenDP.git
-	branch = openroad
->>>>>>> 01b0ec9b
+	branch = openroad