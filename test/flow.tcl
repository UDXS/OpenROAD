--- conflicted
+++ resolved
@@ -128,19 +128,6 @@
 # Final Report
 
 # Use global routing based parasitics inlieu of rc extraction
-<<<<<<< HEAD
-foreach layer_adjustment $global_routing_layer_adjustments {
-  lassign $layer_adjustment layer adjustment
-  set_global_routing_layer_adjustment $layer $adjustment
-}
-fastroute \
-  -layers $global_routing_layers \
-  -clock_layers $global_routing_clock_layers \
-  -unidirectional_routing \
-  -overflow_iterations 100 \
-  -verbose 2
-=======
->>>>>>> 29ff44e1
 estimate_parasitics -global_routing
 
 report_checks -path_delay min_max -format full_clock_expanded \
