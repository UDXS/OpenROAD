--- conflicted
+++ resolved
@@ -15,12 +15,7 @@
 set tracks_file "sky130hd/sky130hd.tracks"
 set io_placer_hor_layer met3
 set io_placer_ver_layer met2
-<<<<<<< HEAD
-set tapcell_args "-endcap_cpp 2 \
-    -distance 14 \
-=======
 set tapcell_args "-distance 14 \
->>>>>>> 65c72e54
     -tapcell_master sky130_fd_sc_hd__tapvpwrvgnd_1"
 set global_place_density 0.3
 # default value
