#!/bin/sh
# The next line is executed by /bin/sh, but not Tcl \
exec tclsh $0 ${1+"$@"}

# Copied from OpenSTA/test/regression
# Copyright (c) 2021, Parallax Software, Inc.
# 
# This program is free software: you can redistribute it and/or modify
# it under the terms of the GNU General Public License as published by
# the Free Software Foundation, either version 3 of the License, or
# (at your option) any later version.
# 
# This program is distributed in the hope that it will be useful,
# but WITHOUT ANY WARRANTY; without even the implied warranty of
# MERCHANTABILITY or FITNESS FOR A PARTICULAR PURPOSE.  See the
# GNU General Public License for more details.
# 
# You should have received a copy of the GNU General Public License
# along with this program.  If not, see <https://www.gnu.org/licenses/>.

# Usage: regression [openroad | openroad_test | flow | tool]...
# where tool is name of an openroad tool (see define_tool_scripts below).

# Directory containing tests.
set test_dir [file dirname [file normalize [info script]]]
set openroad_dir [file dirname $test_dir]

source [file join $test_dir "regression.tcl"]
source [file join $test_dir "regression_tests.tcl"]

proc define_tool_script { tool script } {
  global tool_scripts
  dict set tool_scripts [string tolower $tool] $script
}

<<<<<<< HEAD
# roughly flow order
define_tool_script "OpenDB" "src/odb/test/regression"
define_tool_script "dbSta" "src/dbSta/test/regression"
define_tool_script "stt" "src/stt/test/regression"
define_tool_script "ifp" "src/ifp/test/regression"
define_tool_script "tap" "src/tap/test/regression"
define_tool_script "ppl" "src/ppl/test/regression"
define_tool_script "pdn" "src/pdn/test/regression"
define_tool_script "pad" "src/pad/test/regression"
define_tool_script "mpl2" "src/mpl2/test/regression"
define_tool_script "par" "src/par/test/regression"
define_tool_script "gpl" "src/gpl/test/regression"
define_tool_script "rsz" "src/rsz/test/regression"
define_tool_script "cts" "src/cts/test/regression"
define_tool_script "dpl" "src/dpl/test/regression"
define_tool_script "dpo" "src/dpo/test/regression"
define_tool_script "grt" "src/grt/test/regression"
define_tool_script "ant" "src/ant/test/regression"
define_tool_script "rcx" "src/rcx/test/regression"
define_tool_script "psm" "src/psm/test/regression"
define_tool_script "drt" "src/drt/test/regression"
define_tool_script "rmp" "src/rmp/test/regression"
define_tool_script "upf" "src/upf/test/regression"
define_tool_script "utl" "src/utl/test/regression"
define_tool_script "fin" "src/fin/test/regression"
define_tool_script "dft" "src/dft/test/regression"
define_tool_script "gui" "src/gui/test/regression"

proc run_openroad_tests { } {
  global tool_errors

  puts "------------------------------------------------------"
  puts "OpenROAD"
  # Skip flow tests until triton route is installed on CI machines
  incr tool_errors [regression_body "non_flow"]
}

proc run_tool_tests { tool } {
  global tool_errors openroad_dir tool_scripts

  puts "------------------------------------------------------"
  puts $tool
  set script [dict get $tool_scripts $tool]
  set test [file join $openroad_dir $script]
  if { ![file exists $test] } {
    puts "Error: $script not found."
    incr tool_errors
  } elseif { [catch "exec $test >@stdout"] } {
    incr tool_errors
  }
}

=======
>>>>>>> 1b033ea1
proc run_flow_tests { } {
  global tool_errors

  puts "------------------------------------------------------"
  puts "Flow"
  set flow_tests [group_tests "flow"]
  if { $flow_tests != {} } {
    incr tool_errors [regression_body $flow_tests]
  }
}

################################################################

set tool_errors 0

if { $argv == {} } {
  # Run all tool Unit tests
  puts "Nothing specified"
} else {
  foreach arg $argv {
    set arg [string tolower $arg]
    set matched 0
    # flow
    if { [string equal -nocase $arg "flow"] } {
      run_flow_tests
      set matched 1
    }

    # <openroad_test>
    set ord_tests {}
    foreach test [group_tests "all"] {
      if { [string match -nocase $arg $test] } {
	lappend ord_tests $test
	set matched 1
      }
    }
    if { $ord_tests != {} } {
      incr tool_errors [regression_body $ord_tests]
    }

    if { !$matched } {
      puts "$arg is not an openroad test or tool name."
      incr tool_errors
    }
  }
}

puts "------------------------------------------------------"
if { $tool_errors } {
  puts "Found $tool_errors tool regression failures."
} else {
  puts "Passed all tool regressions."
}

exit $tool_errors

# Local Variables:
# mode:tcl
# End:<|MERGE_RESOLUTION|>--- conflicted
+++ resolved
@@ -33,61 +33,6 @@
   dict set tool_scripts [string tolower $tool] $script
 }
 
-<<<<<<< HEAD
-# roughly flow order
-define_tool_script "OpenDB" "src/odb/test/regression"
-define_tool_script "dbSta" "src/dbSta/test/regression"
-define_tool_script "stt" "src/stt/test/regression"
-define_tool_script "ifp" "src/ifp/test/regression"
-define_tool_script "tap" "src/tap/test/regression"
-define_tool_script "ppl" "src/ppl/test/regression"
-define_tool_script "pdn" "src/pdn/test/regression"
-define_tool_script "pad" "src/pad/test/regression"
-define_tool_script "mpl2" "src/mpl2/test/regression"
-define_tool_script "par" "src/par/test/regression"
-define_tool_script "gpl" "src/gpl/test/regression"
-define_tool_script "rsz" "src/rsz/test/regression"
-define_tool_script "cts" "src/cts/test/regression"
-define_tool_script "dpl" "src/dpl/test/regression"
-define_tool_script "dpo" "src/dpo/test/regression"
-define_tool_script "grt" "src/grt/test/regression"
-define_tool_script "ant" "src/ant/test/regression"
-define_tool_script "rcx" "src/rcx/test/regression"
-define_tool_script "psm" "src/psm/test/regression"
-define_tool_script "drt" "src/drt/test/regression"
-define_tool_script "rmp" "src/rmp/test/regression"
-define_tool_script "upf" "src/upf/test/regression"
-define_tool_script "utl" "src/utl/test/regression"
-define_tool_script "fin" "src/fin/test/regression"
-define_tool_script "dft" "src/dft/test/regression"
-define_tool_script "gui" "src/gui/test/regression"
-
-proc run_openroad_tests { } {
-  global tool_errors
-
-  puts "------------------------------------------------------"
-  puts "OpenROAD"
-  # Skip flow tests until triton route is installed on CI machines
-  incr tool_errors [regression_body "non_flow"]
-}
-
-proc run_tool_tests { tool } {
-  global tool_errors openroad_dir tool_scripts
-
-  puts "------------------------------------------------------"
-  puts $tool
-  set script [dict get $tool_scripts $tool]
-  set test [file join $openroad_dir $script]
-  if { ![file exists $test] } {
-    puts "Error: $script not found."
-    incr tool_errors
-  } elseif { [catch "exec $test >@stdout"] } {
-    incr tool_errors
-  }
-}
-
-=======
->>>>>>> 1b033ea1
 proc run_flow_tests { } {
   global tool_errors
 
