--- conflicted
+++ resolved
@@ -838,17 +838,8 @@
       ep, layerPolys, bp, ap->getLayerNum(), dir, isBlock);
   // skip if two width within shape for standard cell
   if (!isOutSide) {
-<<<<<<< HEAD
-        if (!instTerm || 
-                instTerm->getInst()->getMaster()->getMasterType().isBlock())
-            ap->setAccess(dir, true);
-        else
-            ap->setAccess(dir, false);
-    return;
-=======
         ap->setAccess(dir, false);
         return;
->>>>>>> 8615d5a6
   }
 
   auto ps = make_unique<frPathSeg>();
