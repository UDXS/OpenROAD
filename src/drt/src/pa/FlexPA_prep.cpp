/* Authors: Lutong Wang and Bangqi Xu */
/*
 * Copyright (c) 2019, The Regents of the University of California
 * All rights reserved.
 *
 * Redistribution and use in source and binary forms, with or without
 * modification, are permitted provided that the following conditions are met:
 *     * Redistributions of source code must retain the above copyright
 *       notice, this list of conditions and the following disclaimer.
 *     * Redistributions in binary form must reproduce the above copyright
 *       notice, this list of conditions and the following disclaimer in the
 *       documentation and/or other materials provided with the distribution.
 *     * Neither the name of the University nor the
 *       names of its contributors may be used to endorse or promote products
 *       derived from this software without specific prior written permission.
 *
 * THIS SOFTWARE IS PROVIDED BY THE COPYRIGHT HOLDERS AND CONTRIBUTORS "AS IS"
 * AND ANY EXPRESS OR IMPLIED WARRANTIES, INCLUDING, BUT NOT LIMITED TO, THE
 * IMPLIED WARRANTIES OF MERCHANTABILITY AND FITNESS FOR A PARTICULAR PURPOSE
 * ARE DISCLAIMED. IN NO EVENT SHALL THE REGENTS BE LIABLE FOR ANY DIRECT,
 * INDIRECT, INCIDENTAL, SPECIAL, EXEMPLARY, OR CONSEQUENTIAL DAMAGES
 * (INCLUDING, BUT NOT LIMITED TO, PROCUREMENT OF SUBSTITUTE GOODS OR SERVICES;
 * LOSS OF USE, DATA, OR PROFITS; OR BUSINESS INTERRUPTION) HOWEVER CAUSED AND
 * ON ANY THEORY OF LIABILITY, WHETHER IN CONTRACT, STRICT LIABILITY, OR TORT
 * (INCLUDING NEGLIGENCE OR OTHERWISE) ARISING IN ANY WAY OUT OF THE USE OF THIS
 * SOFTWARE, EVEN IF ADVISED OF THE POSSIBILITY OF SUCH DAMAGE.
 */

#include <omp.h>

#include <chrono>
#include <fstream>
#include <iostream>
#include <sstream>

#include "FlexPA.h"
#include "FlexPA_graphics.h"
#include "db/infra/frTime.h"
#include "distributed/PinAccessJobDescription.h"
#include "distributed/frArchive.h"
#include "dst/Distributed.h"
#include "dst/JobMessage.h"
#include "frProfileTask.h"
#include "gc/FlexGC.h"
#include "serialization.h"
#include "utl/exception.h"

namespace drt {

using utl::ThreadException;

// TODO there should be a better way to get this info by getting the master
// terms from OpenDB
bool FlexPA::isStdCell(frInst* inst)
{
  return inst->getMaster()->getMasterType().isCore();
}

bool FlexPA::isMacroCell(frInst* inst)
{
  dbMasterType masterType = inst->getMaster()->getMasterType();
  return (masterType.isBlock() || masterType.isPad()
          || masterType == dbMasterType::RING);
}

template <typename T>
std::vector<gtl::polygon_90_set_data<frCoord>>
FlexPA::mergePinShapes(T* pin, frInstTerm* inst_term, const bool is_shrink)
{
  frInst* inst = nullptr;
  if (inst_term) {
    inst = inst_term->getInst();
  }

  dbTransform xform;
  if (inst) {
    xform = inst->getUpdatedXform();
  }

  frTechObject* tech = getDesign()->getTech();
  std::size_t num_layers = tech->getLayers().size();

  std::vector<frCoord> layer_widths;
  if (is_shrink) {
    layer_widths.resize(num_layers, 0);
    for (int i = 0; i < int(layer_widths.size()); i++) {
      layer_widths[i] = tech->getLayer(i)->getWidth();
    }
  }

  std::vector<gtl::polygon_90_set_data<frCoord>> pin_shapes(num_layers);

  for (auto& shape : pin->getFigs()) {
    if (shape->typeId() == frcRect) {
      auto obj = static_cast<frRect*>(shape.get());
      auto layer_num = obj->getLayerNum();
      auto layer = tech->getLayer(layer_num);
      dbTechLayerDir dir = layer->getDir();
      if (layer->getType() != dbTechLayerType::ROUTING) {
        continue;
      }
      Rect box = obj->getBBox();
      xform.apply(box);
      gtl::rectangle_data<frCoord> rect(
          box.xMin(), box.yMin(), box.xMax(), box.yMax());
      if (is_shrink) {
        if (dir == dbTechLayerDir::HORIZONTAL) {
          gtl::shrink(rect, gtl::VERTICAL, layer_widths[layer_num] / 2);
        } else if (dir == dbTechLayerDir::VERTICAL) {
          gtl::shrink(rect, gtl::HORIZONTAL, layer_widths[layer_num] / 2);
        }
      }
      using boost::polygon::operators::operator+=;
      pin_shapes[layer_num] += rect;
    } else if (shape->typeId() == frcPolygon) {
      auto obj = static_cast<frPolygon*>(shape.get());
      auto layer_num = obj->getLayerNum();
      std::vector<gtl::point_data<frCoord>> points;
      // must be copied pts
      for (Point pt : obj->getPoints()) {
        xform.apply(pt);
        points.emplace_back(pt.x(), pt.y());
      }
      gtl::polygon_90_data<frCoord> poly;
      poly.set(points.begin(), points.end());
      using boost::polygon::operators::operator+=;
      pin_shapes[layer_num] += poly;
    } else {
      logger_->error(DRT, 67, "FlexPA mergePinShapes unsupported shape.");
    }
  }
  return pin_shapes;
}

/**
 *
 * @details This follows the Tao of PAO paper cost structure.
 * On track and half track are the preffered access points,
 * this function is responsible for generating them.
 * It iterates over every track coord in the range [low, high]
 * and inserts one of its coordinates on the coords map.
 * if use_nearby_grid is true it changes the access point cost to it.
 *
 * TODO:
 * This function doesn't seem to be getting the best access point.
 * it iterates through every track contained between low and high
 * and takes the first one (closest to low) not the best one (lowest cost).
 * note that std::map.insert() will not override and entry.
 * it should prioritize OnGrid access points
 */
void FlexPA::genAPOnTrack(
    std::map<frCoord, frAccessPointEnum>& coords,
    const std::map<frCoord, frAccessPointEnum>& track_coords,
    const frCoord low,
    const frCoord high,
    const bool use_nearby_grid)
{
  for (auto it = track_coords.lower_bound(low); it != track_coords.end();
       it++) {
    auto& [coord, cost] = *it;
    if (coord > high) {
      break;
    }
    if (use_nearby_grid) {
      coords.insert({coord, frAccessPointEnum::NearbyGrid});
    } else {
      coords.insert(*it);
    }
  }
}

// will not generate center for wider edge
/**
 * @details This follows the Tao of PAO paper cost structure.
 * First it iterates through the range [low, high] to check if there are
 * at least 3 possible OnTrack access points as those take priority.
 * If false it created and access points in the middle point between [low, high]
 */

void FlexPA::genAPCentered(std::map<frCoord, frAccessPointEnum>& coords,
                           const frLayerNum layer_num,
                           const frCoord low,
                           const frCoord high)
{
  // if touching two tracks, then no center??
  int candidates_on_grid = 0;
  for (auto it = coords.lower_bound(low); it != coords.end(); it++) {
    auto& [coordinate, cost] = *it;
    if (coordinate > high) {
      break;
    }
    if (cost == frAccessPointEnum::OnGrid) {
      candidates_on_grid++;
    }
  }
  if (candidates_on_grid >= 3) {
    return;
  }

  // If there are less than 3 coords OnGrid will create a Centered Access Point
  frCoord manu_grid = getDesign()->getTech()->getManufacturingGrid();
  frCoord coord = (low + high) / 2 / manu_grid * manu_grid;

  if (coords.find(coord) == coords.end()) {
    coords.insert(std::make_pair(coord, frAccessPointEnum::Center));
  } else {
    coords[coord] = std::min(coords[coord], frAccessPointEnum::Center);
  }
}

/**
 * @details This follows the Tao of PAO paper cost structure.
 * Enclosed Boundary APs satisfy via-in-pin requirement.
 * This is the worst access point adressed in the paper
 */

void FlexPA::genAPEnclosedBoundary(std::map<frCoord, frAccessPointEnum>& coords,
                                   const gtl::rectangle_data<frCoord>& rect,
                                   const frLayerNum layer_num,
                                   const bool is_curr_layer_horz)
{
  const auto rect_width = gtl::delta(rect, gtl::HORIZONTAL);
  const auto rect_height = gtl::delta(rect, gtl::VERTICAL);
  const int max_num_via_trial = 2;
  if (layer_num + 1 > getDesign()->getTech()->getTopLayerNum()) {
    return;
  }
  // hardcode first two single vias
  std::vector<frViaDef*> via_defs;
  int cnt = 0;
  for (auto& [tup, via] : layer_num_to_via_defs_[layer_num + 1][1]) {
    via_defs.push_back(via);
    cnt++;
    if (cnt >= max_num_via_trial) {
      break;
    }
  }
  for (auto& via_def : via_defs) {
    frVia via(via_def);
    const Rect box = via.getLayer1BBox();
    const auto via_width = box.dx();
    const auto via_height = box.dy();
    if (via_width > rect_width || via_height > rect_height) {
      continue;
    }
    const int coord_top = is_curr_layer_horz ? gtl::yh(rect) - box.yMax()
                                             : gtl::xh(rect) - box.xMax();
    const int coord_low = is_curr_layer_horz ? gtl::yl(rect) - box.yMin()
                                             : gtl::xl(rect) - box.xMin();
    for (const int coord : {coord_top, coord_low}) {
      if (coords.find(coord) == coords.end()) {
        coords.insert(std::make_pair(coord, frAccessPointEnum::EncOpt));
      } else {
        coords[coord] = std::min(coords[coord], frAccessPointEnum::EncOpt);
      }
    }
  }
}

void FlexPA::genAPCosted(
    const frAccessPointEnum cost,
    std::map<frCoord, frAccessPointEnum>& coords,
    const std::map<frCoord, frAccessPointEnum>& track_coords,
    const frLayerNum base_layer_num,
    const frLayerNum layer_num,
    const gtl::rectangle_data<frCoord>& rect,
    const bool is_curr_layer_horz,
    const int offset)
{
  auto layer = getDesign()->getTech()->getLayer(layer_num);
  const auto min_width_layer = layer->getMinWidth();
  const int rect_min = is_curr_layer_horz ? gtl::yl(rect) : gtl::xl(rect);
  const int rect_max = is_curr_layer_horz ? gtl::yh(rect) : gtl::xh(rect);

  switch (cost) {
    case (frAccessPointEnum::OnGrid):
      genAPOnTrack(coords, track_coords, rect_min + offset, rect_max - offset);
      break;

      // frAccessPointEnum::Halfgrid not defined

    case (frAccessPointEnum::Center):
      genAPCentered(
          coords, base_layer_num, rect_min + offset, rect_max - offset);
      break;

    case (frAccessPointEnum::EncOpt):
      genAPEnclosedBoundary(coords, rect, base_layer_num, is_curr_layer_horz);
      break;

    case (frAccessPointEnum::NearbyGrid):
      genAPOnTrack(
          coords, track_coords, rect_min - min_width_layer, rect_min, true);
      genAPOnTrack(
          coords, track_coords, rect_max, rect_max + min_width_layer, true);
      break;

    default:
      logger_->error(DRT, 257, "Invalid frAccessPointEnum type");
  }
}

// Responsible for checking if an AP is valid and configuring it
void FlexPA::gen_createAccessPoint(
    std::vector<std::unique_ptr<frAccessPoint>>& aps,
    std::set<std::pair<Point, frLayerNum>>& apset,
    const gtl::rectangle_data<frCoord>& maxrect,
    const frCoord x,
    const frCoord y,
    const frLayerNum layer_num,
    const bool allow_planar,
    const bool allow_via,
    const frAccessPointEnum low_cost,
    const frAccessPointEnum high_cost)
{
  gtl::point_data<frCoord> pt(x, y);
  if (!gtl::contains(maxrect, pt) && low_cost != frAccessPointEnum::NearbyGrid
      && high_cost != frAccessPointEnum::NearbyGrid) {
    return;
  }
  Point fpt(x, y);
  if (apset.find(std::make_pair(fpt, layer_num)) != apset.end()) {
    return;
  }
  auto ap = std::make_unique<frAccessPoint>(fpt, layer_num);

  ap->setMultipleAccesses(frDirEnumPlanar, allow_planar);

  if (allow_planar) {
    const auto lower_layer = getDesign()->getTech()->getLayer(layer_num);
    // rectonly forbid wrongway planar access
    // rightway on grid only forbid off track rightway planar access
    // horz layer
    if (lower_layer->getDir() == dbTechLayerDir::HORIZONTAL) {
      if (lower_layer->isUnidirectional()) {
        ap->setMultipleAccesses(frDirEnumVert, false);
      }
      if (lower_layer->getLef58RightWayOnGridOnlyConstraint()
          && low_cost != frAccessPointEnum::OnGrid) {
        ap->setMultipleAccesses(frDirEnumHorz, false);
      }
    }
    // vert layer
    if (lower_layer->getDir() == dbTechLayerDir::VERTICAL) {
      if (lower_layer->isUnidirectional()) {
        ap->setMultipleAccesses(frDirEnumHorz, false);
      }
      if (lower_layer->getLef58RightWayOnGridOnlyConstraint()
          && low_cost != frAccessPointEnum::OnGrid) {
        ap->setMultipleAccesses(frDirEnumVert, false);
      }
    }
  }
  ap->setAccess(frDirEnum::D, false);
  ap->setAccess(frDirEnum::U, allow_via);

  ap->setAllowVia(allow_via);
  ap->setType((frAccessPointEnum) low_cost, true);
  ap->setType((frAccessPointEnum) high_cost, false);
  if ((low_cost == frAccessPointEnum::NearbyGrid
       || high_cost == frAccessPointEnum::NearbyGrid)) {
    Point end;
    const int half_width
        = design_->getTech()->getLayer(ap->getLayerNum())->getMinWidth() / 2;
    if (fpt.x() < gtl::xl(maxrect) + half_width) {
      end.setX(gtl::xl(maxrect) + half_width);
    } else if (fpt.x() > gtl::xh(maxrect) - half_width) {
      end.setX(gtl::xh(maxrect) - half_width);
    } else {
      end.setX(fpt.x());
    }
    if (fpt.y() < gtl::yl(maxrect) + half_width) {
      end.setY(gtl::yl(maxrect) + half_width);
    } else if (fpt.y() > gtl::yh(maxrect) - half_width) {
      end.setY(gtl::yh(maxrect) - half_width);
    } else {
      end.setY(fpt.y());
    }

    Point e = fpt;
    if (fpt.x() != end.x()) {
      e.setX(end.x());
    } else if (fpt.y() != end.y()) {
      e.setY(end.y());
    }
    if (!(e == fpt)) {
      frPathSeg ps;
      ps.setPoints_safe(fpt, e);
      if (ps.getBeginPoint() == end) {
        ps.setBeginStyle(frEndStyle(frcTruncateEndStyle));
      } else if (ps.getEndPoint() == end) {
        ps.setEndStyle(frEndStyle(frcTruncateEndStyle));
      }
      ap->addPathSeg(ps);
      if (!(e == end)) {
        fpt = e;
        ps.setPoints_safe(fpt, end);
        if (ps.getBeginPoint() == end) {
          ps.setBeginStyle(frEndStyle(frcTruncateEndStyle));
        } else {
          ps.setEndStyle(frEndStyle(frcTruncateEndStyle));
        }
        ap->addPathSeg(ps);
      }
    }
  }
  aps.push_back(std::move(ap));
  apset.insert(std::make_pair(fpt, layer_num));
}

void FlexPA::gen_initializeAccessPoints(
    std::vector<std::unique_ptr<frAccessPoint>>& aps,
    std::set<std::pair<Point, frLayerNum>>& apset,
    const gtl::rectangle_data<frCoord>& rect,
    const frLayerNum layer_num,
    const bool allow_planar,
    const bool allow_via,
    const bool is_layer1_horz,
    const std::map<frCoord, frAccessPointEnum>& x_coords,
    const std::map<frCoord, frAccessPointEnum>& y_coords,
    const frAccessPointEnum lower_type,
    const frAccessPointEnum upper_type)
{
  // build points;
  for (auto& [x_coord, cost_x] : x_coords) {
    for (auto& [y_coord, cost_y] : y_coords) {
      // lower full/half/center
      auto& low_cost = is_layer1_horz ? cost_y : cost_x;
      auto& high_cost = (!is_layer1_horz) ? cost_y : cost_x;
      if (low_cost == lower_type && high_cost == upper_type) {
        gen_createAccessPoint(aps,
                              apset,
                              rect,
                              x_coord,
                              y_coord,
                              layer_num,
                              allow_planar,
                              allow_via,
                              low_cost,
                              high_cost);
      }
    }
  }
}

bool FlexPA::enclosesOnTrackPlanarAccess(
    const gtl::rectangle_data<frCoord>& rect,
    frLayerNum layer_num)
{
  frCoord low, high;
  frLayer* layer = getDesign()->getTech()->getLayer(layer_num);
  if (layer->isHorizontal()) {
    low = gtl::yl(rect);
    high = gtl::yh(rect);
  } else if (layer->isVertical()) {
    low = gtl::xl(rect);
    high = gtl::xh(rect);
  } else {
    logger_->error(
        DRT,
        1003,
        "enclosesPlanarAccess: layer is neither vertical or horizontal");
  }
  const auto& tracks = track_coords_[layer_num];
  const auto low_track = tracks.lower_bound(low);
  if (low_track == tracks.end()) {
    logger_->error(DRT, 1004, "enclosesPlanarAccess: low track not found");
  }
  if (low_track->first > high) {
    return false;
  }
  auto high_track = tracks.lower_bound(high);
  if (high_track != tracks.end()) {
    if (high_track->first > high) {
      high_track--;
    }
  } else {
    logger_->error(DRT, 1005, "enclosesPlanarAccess: high track not found");
  }
  if (high_track->first - low_track->first > (int) layer->getPitch()) {
    return true;
  }
  if (low_track->first - (int) layer->getWidth() / 2 < low) {
    return false;
  }
  if (high_track->first + (int) layer->getWidth() / 2 > high) {
    return false;
  }
  return true;
}

/**
 * @details Generates all necessary access points from a rectangle shape
 * In this case a rectangle is one of the pin shapes of the pin
 */
void FlexPA::genAPsFromRect(std::vector<std::unique_ptr<frAccessPoint>>& aps,
                            std::set<std::pair<Point, frLayerNum>>& apset,
                            const gtl::rectangle_data<frCoord>& rect,
                            const frLayerNum layer_num,
                            const bool allow_planar,
                            const bool allow_via,
                            frAccessPointEnum lower_type,
                            const frAccessPointEnum upper_type,
                            const bool is_macro_cell_pin)
{
  auto layer = getDesign()->getTech()->getLayer(layer_num);
  const auto min_width_layer1 = layer->getMinWidth();
  if (std::min(gtl::delta(rect, gtl::HORIZONTAL),
               gtl::delta(rect, gtl::VERTICAL))
      < min_width_layer1) {
    return;
  }
  frLayerNum second_layer_num = 0;
  if (layer_num + 2 <= getDesign()->getTech()->getTopLayerNum()) {
    second_layer_num = layer_num + 2;
  } else if (layer_num - 2 >= getDesign()->getTech()->getBottomLayerNum()) {
    second_layer_num = layer_num - 2;
  } else {
    logger_->error(DRT, 68, "genAPsFromRect cannot find second_layer_num.");
  }
  auto& layer1_track_coords = track_coords_[layer_num];
  auto& layer2_track_coords = track_coords_[second_layer_num];
  const bool is_layer1_horz = (layer->getDir() == dbTechLayerDir::HORIZONTAL);

  std::map<frCoord, frAccessPointEnum> x_coords;
  std::map<frCoord, frAccessPointEnum> y_coords;
  int hwidth = layer->getWidth() / 2;
  bool use_center_line = false;
  if (is_macro_cell_pin && !layer->getLef58RightWayOnGridOnlyConstraint()) {
    auto rect_dir = gtl::guess_orientation(rect);
    if ((rect_dir == gtl::HORIZONTAL && is_layer1_horz)
        || (rect_dir == gtl::VERTICAL && !is_layer1_horz)) {
      auto layer_width = layer->getWidth();
      if ((rect_dir == gtl::HORIZONTAL
           && gtl::delta(rect, gtl::VERTICAL) < 2 * layer_width)
          || (rect_dir == gtl::VERTICAL
              && gtl::delta(rect, gtl::HORIZONTAL) < 2 * layer_width)) {
        use_center_line = true;
      }
    }
  }

  // gen all full/half grid coords
  /** offset used to only be used after an if (!is_macro_cell_pin ||
   * !use_center_line), so this logic was combined with offset is_macro_cell_pin
   * ? hwidth : 0;
   */
  const int offset = is_macro_cell_pin && !use_center_line ? hwidth : 0;
  const int layer1_rect_min = is_layer1_horz ? gtl::yl(rect) : gtl::xl(rect);
  const int layer1_rect_max = is_layer1_horz ? gtl::yh(rect) : gtl::xh(rect);
  auto& layer1_coords = is_layer1_horz ? y_coords : x_coords;
  auto& layer2_coords = is_layer1_horz ? x_coords : y_coords;

  const frAccessPointEnum frDirEnums[] = {frAccessPointEnum::OnGrid,
                                          frAccessPointEnum::Center,
                                          frAccessPointEnum::EncOpt,
                                          frAccessPointEnum::NearbyGrid};

  for (const auto cost : frDirEnums) {
    if (upper_type >= cost) {
      genAPCosted(cost,
                  layer2_coords,
                  layer2_track_coords,
                  layer_num,
                  second_layer_num,
                  rect,
                  !is_layer1_horz,
                  offset);
    }
  }
  if (!(is_macro_cell_pin && use_center_line)) {
    for (const auto cost : frDirEnums) {
      if (lower_type >= cost) {
        genAPCosted(cost,
                    layer1_coords,
                    layer1_track_coords,
                    layer_num,
                    layer_num,
                    rect,
                    is_layer1_horz);
      }
    }
  } else {
    genAPCentered(layer1_coords, layer_num, layer1_rect_min, layer1_rect_max);
    for (auto& [layer1_coord, cost] : layer1_coords) {
      layer1_coords[layer1_coord] = frAccessPointEnum::OnGrid;
    }
  }

  if (is_macro_cell_pin && use_center_line && is_layer1_horz) {
    lower_type = frAccessPointEnum::OnGrid;
  }

  gen_initializeAccessPoints(aps,
                             apset,
                             rect,
                             layer_num,
                             allow_planar,
                             allow_via,
                             is_layer1_horz,
                             x_coords,
                             y_coords,
                             lower_type,
                             upper_type);
}

void FlexPA::genAPsFromLayerShapes(
    std::vector<std::unique_ptr<frAccessPoint>>& aps,
    std::set<std::pair<Point, frLayerNum>>& apset,
    frInstTerm* inst_term,
    const gtl::polygon_90_set_data<frCoord>& layer_shapes,
    const frLayerNum layer_num,
    bool allow_via,
    const frAccessPointEnum lower_type,
    const frAccessPointEnum upper_type)
{
  if (getDesign()->getTech()->getLayer(layer_num)->getType()
      != dbTechLayerType::ROUTING) {
    return;
  }
  bool allow_planar = true;
  bool is_macro_cell_pin = false;
  if (inst_term) {
    if (isStdCell(inst_term->getInst())) {
      if ((layer_num >= router_cfg_->VIAINPIN_BOTTOMLAYERNUM
           && layer_num <= router_cfg_->VIAINPIN_TOPLAYERNUM)
          || layer_num <= router_cfg_->VIA_ACCESS_LAYERNUM) {
        allow_planar = false;
      }
    }
    is_macro_cell_pin = isMacroCell(inst_term->getInst());
  } else {
    // IO term is treated as the MacroCellPin as the top block
    is_macro_cell_pin = true;
    allow_planar = true;
    allow_via = false;
  }
  // lower layer is current layer
  // rightway on grid only forbid off track up via access on upper layer
  const auto upper_layer
      = (layer_num + 2 <= getDesign()->getTech()->getTopLayerNum())
            ? getDesign()->getTech()->getLayer(layer_num + 2)
            : nullptr;
  if (!is_macro_cell_pin && upper_layer
      && upper_layer->getLef58RightWayOnGridOnlyConstraint()
      && upper_type != frAccessPointEnum::OnGrid) {
    return;
  }
  std::vector<gtl::rectangle_data<frCoord>> maxrects;
  gtl::get_max_rectangles(maxrects, layer_shapes);
  for (auto& bbox_rect : maxrects) {
    genAPsFromRect(aps,
                   apset,
                   bbox_rect,
                   layer_num,
                   allow_planar,
                   allow_via,
                   lower_type,
                   upper_type,
                   is_macro_cell_pin);
  }
}

// filter off-grid coordinate
// lower on-grid 0, upper on-grid 0 = 0
// lower 1/2     1, upper on-grid 0 = 1
// lower center  2, upper on-grid 0 = 2
// lower center  2, upper center  2 = 4

template <typename T>
void FlexPA::genAPsFromPinShapes(
    std::vector<std::unique_ptr<frAccessPoint>>& aps,
    std::set<std::pair<Point, frLayerNum>>& apset,
    T* pin,
    frInstTerm* inst_term,
    const std::vector<gtl::polygon_90_set_data<frCoord>>& pin_shapes,
    const frAccessPointEnum lower_type,
    const frAccessPointEnum upper_type)
{
  //  only VIA_ACCESS_LAYERNUM layer can have via access
  const bool allow_via = true;
  frLayerNum layer_num = (int) pin_shapes.size() - 1;
  for (auto it = pin_shapes.rbegin(); it != pin_shapes.rend(); it++) {
    if (!it->empty()
        && getDesign()->getTech()->getLayer(layer_num)->getType()
               == dbTechLayerType::ROUTING) {
      genAPsFromLayerShapes(aps,
                            apset,
                            inst_term,
                            *it,
                            layer_num,
                            allow_via,
                            lower_type,
                            upper_type);
    }
    layer_num--;
  }
}

Point FlexPA::genEndPoint(
    const std::vector<gtl::polygon_90_data<frCoord>>& layer_polys,
    const Point& begin_point,
    const frLayerNum layer_num,
    const frDirEnum dir,
    const bool is_block)
{
  const int step_size_multiplier = 3;
  frCoord x = begin_point.x();
  frCoord y = begin_point.y();
  const frCoord width = getDesign()->getTech()->getLayer(layer_num)->getWidth();
  const frCoord step_size = step_size_multiplier * width;
  const frCoord pitch = getDesign()->getTech()->getLayer(layer_num)->getPitch();
  gtl::rectangle_data<frCoord> rect;
  if (is_block) {
    gtl::extents(rect, layer_polys[0]);
    if (layer_polys.size() > 1) {
      logger_->warn(DRT, 6000, "Macro pin has more than 1 polygon");
    }
  }
  switch (dir) {
    case (frDirEnum::W):
      if (is_block) {
        x = gtl::xl(rect) - pitch;
      } else {
        x -= step_size;
      }
      break;
    case (frDirEnum::E):
      if (is_block) {
        x = gtl::xh(rect) + pitch;
      } else {
        x += step_size;
      }
      break;
    case (frDirEnum::S):
      if (is_block) {
        y = gtl::yl(rect) - pitch;
      } else {
        y -= step_size;
      }
      break;
    case (frDirEnum::N):
      if (is_block) {
        y = gtl::yh(rect) + pitch;
      } else {
        y += step_size;
      }
      break;
    default:
      logger_->error(DRT, 70, "Unexpected direction in getPlanarEP.");
  }
  return {x, y};
}

bool FlexPA::isPointOutsideShapes(
    const Point& point,
    const std::vector<gtl::polygon_90_data<frCoord>>& layer_polys)
{
  const gtl::point_data<frCoord> pt(point.getX(), point.getY());
  for (auto& layer_poly : layer_polys) {
    if (gtl::contains(layer_poly, pt)) {
      return false;
      break;
    }
  }
  return true;
}

template <typename T>
void FlexPA::check_addPlanarAccess(
    frAccessPoint* ap,
    const std::vector<gtl::polygon_90_data<frCoord>>& layer_polys,
    frDirEnum dir,
    T* pin,
    frInstTerm* inst_term)
{
  const Point begin_point = ap->getPoint();
  // skip viaonly access
  if (!ap->hasAccess(dir)) {
    return;
  }
  const bool is_block
      = inst_term
        && inst_term->getInst()->getMaster()->getMasterType().isBlock();
  const Point end_point
      = genEndPoint(layer_polys, begin_point, ap->getLayerNum(), dir, is_block);
  const bool is_outside = isPointOutsideShapes(end_point, layer_polys);
  // skip if two width within shape for standard cell
  if (!is_outside) {
    ap->setAccess(dir, false);
    return;
  }
  // TODO: EDIT HERE Wrongdirection segments
  frLayer* layer = getDesign()->getTech()->getLayer(ap->getLayerNum());
  auto ps = std::make_unique<frPathSeg>();
  auto style = layer->getDefaultSegStyle();
  const bool vert_dir = (dir == frDirEnum::S || dir == frDirEnum::N);
  const bool wrong_dir
      = (layer->getDir() == dbTechLayerDir::HORIZONTAL && vert_dir)
        || (layer->getDir() == dbTechLayerDir::VERTICAL && !vert_dir);
  if (dir == frDirEnum::W || dir == frDirEnum::S) {
    ps->setPoints(end_point, begin_point);
    style.setEndStyle(frcTruncateEndStyle, 0);
  } else {
    ps->setPoints(begin_point, end_point);
    style.setBeginStyle(frcTruncateEndStyle, 0);
  }
  if (wrong_dir) {
    style.setWidth(layer->getWrongDirWidth());
  }
  ps->setLayerNum(ap->getLayerNum());
  ps->setStyle(style);
  if (inst_term && inst_term->hasNet()) {
    ps->addToNet(inst_term->getNet());
  } else {
    ps->addToPin(pin);
  }

  const bool no_drv
      = isPlanarViolationFree(ap, pin, ps.get(), inst_term, begin_point, layer);
  ap->setAccess(dir, no_drv);
}

template <typename T>
bool FlexPA::isPlanarViolationFree(frAccessPoint* ap,
                                   T* pin,
                                   frPathSeg* ps,
                                   frInstTerm* inst_term,
                                   const Point point,
                                   frLayer* layer)
{
  // Runs the DRC Engine to check for any violations
  FlexGCWorker design_rule_checker(getTech(), logger_, router_cfg_);
  design_rule_checker.setIgnoreMinArea();
  design_rule_checker.setIgnoreCornerSpacing();
  const auto pitch = layer->getPitch();
  const auto extension = 5 * pitch;
  Rect tmp_box(point, point);
  Rect ext_box;
  tmp_box.bloat(extension, ext_box);
  design_rule_checker.setExtBox(ext_box);
  design_rule_checker.setDrcBox(ext_box);
  if (inst_term) {
    design_rule_checker.addTargetObj(inst_term->getInst());
  } else {
    design_rule_checker.addTargetObj(pin->getTerm());
  }
  design_rule_checker.initPA0(getDesign());
  auto pin_term = pin->getTerm();
  frBlockObject* owner;
  if (inst_term) {
    if (inst_term->hasNet()) {
      owner = inst_term->getNet();
    } else {
      owner = inst_term;
    }
  } else {
    if (pin_term->hasNet()) {
      owner = pin_term->getNet();
    } else {
      owner = pin_term;
    }
  }
  design_rule_checker.addPAObj(ps, owner);
  for (auto& apPs : ap->getPathSegs()) {
    design_rule_checker.addPAObj(&apPs, owner);
  }
  design_rule_checker.initPA1();
  design_rule_checker.main();
  design_rule_checker.end();

  if (graphics_) {
    graphics_->setPlanarAP(ap, ps, design_rule_checker.getMarkers());
  }

  return design_rule_checker.getMarkers().empty();
}

void FlexPA::getViasFromMetalWidthMap(
    const Point& pt,
    const frLayerNum layer_num,
    const gtl::polygon_90_set_data<frCoord>& polyset,
    std::vector<std::pair<int, frViaDef*>>& via_defs)
{
  const auto tech = getTech();
  if (layer_num == tech->getTopLayerNum()) {
    return;
  }
  const auto cut_layer = tech->getLayer(layer_num + 1)->getDbLayer();
  // If the upper layer has an NDR special handling will be needed
  // here. Assuming normal min-width routing for now.
  const frCoord top_width = tech->getLayer(layer_num + 2)->getMinWidth();
  const auto width_orient
      = tech->isHorizontalLayer(layer_num) ? gtl::VERTICAL : gtl::HORIZONTAL;
  frCoord bottom_width = -1;
  auto viaMap = cut_layer->getTech()->getMetalWidthViaMap();
  for (auto entry : viaMap) {
    if (entry->getCutLayer() != cut_layer) {
      continue;
    }

    if (entry->isPgVia()) {
      continue;
    }

    if (entry->isViaCutClass()) {
      logger_->warn(
          DRT,
          519,
          "Via cut classes in LEF58_METALWIDTHVIAMAP are not supported.");
      continue;
    }

    if (entry->getAboveLayerWidthLow() > top_width
        || entry->getAboveLayerWidthHigh() < top_width) {
      continue;
    }

    if (bottom_width < 0) {  // compute bottom_width once
      std::vector<gtl::rectangle_data<frCoord>> maxrects;
      gtl::get_max_rectangles(maxrects, polyset);
      for (auto& rect : maxrects) {
        if (contains(rect, gtl::point_data<frCoord>(pt.x(), pt.y()))) {
          const frCoord width = delta(rect, width_orient);
          bottom_width = std::max(bottom_width, width);
        }
      }
    }

    if (entry->getBelowLayerWidthLow() > bottom_width
        || entry->getBelowLayerWidthHigh() < bottom_width) {
      continue;
    }

    via_defs.emplace_back(via_defs.size(), tech->getVia(entry->getViaName()));
  }
}

template <typename T>
void FlexPA::check_addViaAccess(
    frAccessPoint* ap,
    const std::vector<gtl::polygon_90_data<frCoord>>& layer_polys,
    const gtl::polygon_90_set_data<frCoord>& polyset,
    const frDirEnum dir,
    T* pin,
    frInstTerm* inst_term,
    bool deep_search)
{
  const Point begin_point = ap->getPoint();
  const auto layer_num = ap->getLayerNum();
  // skip planar only access
  if (!ap->isViaAllowed()) {
    return;
  }

  bool via_in_pin = false;
  const auto lower_type = ap->getType(true);
  const auto upper_type = ap->getType(false);
  if (layer_num >= router_cfg_->VIAINPIN_BOTTOMLAYERNUM
      && layer_num <= router_cfg_->VIAINPIN_TOPLAYERNUM) {
    via_in_pin = true;
  } else if ((lower_type == frAccessPointEnum::EncOpt
              && upper_type != frAccessPointEnum::NearbyGrid)
             || (upper_type == frAccessPointEnum::EncOpt
                 && lower_type != frAccessPointEnum::NearbyGrid)) {
    via_in_pin = true;
  }

  // check if ap is on the left/right boundary of the cell
  Rect boundary_bbox;
  bool is_side_bound = false;
  if (inst_term) {
    boundary_bbox = inst_term->getInst()->getBoundaryBBox();
    frCoord width = getDesign()->getTech()->getLayer(layer_num)->getWidth();
    if (begin_point.x() <= boundary_bbox.xMin() + 3 * width
        || begin_point.x() >= boundary_bbox.xMax() - 3 * width) {
      is_side_bound = true;
    }
  }
  const int max_num_via_trial = 2;
  // use std:pair to ensure deterministic behavior
  std::vector<std::pair<int, frViaDef*>> via_defs;
  getViasFromMetalWidthMap(begin_point, layer_num, polyset, via_defs);

  if (via_defs.empty()) {  // no via map entry
    // hardcode first two single vias
    for (auto& [tup, via_def] : layer_num_to_via_defs_[layer_num + 1][1]) {
      via_defs.emplace_back(via_defs.size(), via_def);
      if (via_defs.size() >= max_num_via_trial && !deep_search) {
        break;
      }
    }
  }

  std::set<std::tuple<frCoord, int, frViaDef*>> valid_via_defs;
  for (auto& [idx, via_def] : via_defs) {
    auto via = std::make_unique<frVia>(via_def);
    via->setOrigin(begin_point);
    const Rect box = via->getLayer1BBox();
    if (inst_term) {
      if (!boundary_bbox.contains(box)) {
        continue;
      }
      Rect layer2_boundary_box = via->getLayer2BBox();
      if (!boundary_bbox.contains(layer2_boundary_box)) {
        continue;
      }
    }

    frCoord max_ext = 0;
    const gtl::rectangle_data<frCoord> viarect(
        box.xMin(), box.yMin(), box.xMax(), box.yMax());
    using boost::polygon::operators::operator+=;
    using boost::polygon::operators::operator&=;
    gtl::polygon_90_set_data<frCoord> intersection;
    intersection += viarect;
    intersection &= polyset;
    // via ranking criteria: max extension distance beyond pin shape
    std::vector<gtl::rectangle_data<frCoord>> int_rects;
    intersection.get_rectangles(int_rects,
                                gtl::orientation_2d_enum::HORIZONTAL);
    for (const auto& r : int_rects) {
      max_ext = std::max(max_ext, box.xMax() - gtl::xh(r));
      max_ext = std::max(max_ext, gtl::xl(r) - box.xMin());
    }
    if (!is_side_bound) {
      if (int_rects.size() > 1) {
        int_rects.clear();
        intersection.get_rectangles(int_rects,
                                    gtl::orientation_2d_enum::VERTICAL);
      }
      for (const auto& r : int_rects) {
        max_ext = std::max(max_ext, box.yMax() - gtl::yh(r));
        max_ext = std::max(max_ext, gtl::yl(r) - box.yMin());
      }
    }
    if (via_in_pin && max_ext) {
      continue;
    }
    if (checkViaAccess(ap, via.get(), pin, inst_term, layer_polys)) {
      valid_via_defs.insert({max_ext, idx, via_def});
      if (valid_via_defs.size() >= max_num_via_trial) {
        break;
      }
    }
  }
  ap->setAccess(dir, !valid_via_defs.empty());
  for (auto& [ext, idx, via_def] : valid_via_defs) {
    ap->addViaDef(via_def);
  }
}

template <typename T>
bool FlexPA::checkViaAccess(
    frAccessPoint* ap,
    frVia* via,
    T* pin,
    frInstTerm* inst_term,
    const std::vector<gtl::polygon_90_data<frCoord>>& layer_polys)
{
  for (const frDirEnum dir : frDirEnumPlanar) {
    if (checkDirectionalViaAccess(ap, via, pin, inst_term, layer_polys, dir)) {
      return true;
    }
  }
  return false;
}

template <typename T>
bool FlexPA::checkDirectionalViaAccess(
    frAccessPoint* ap,
    frVia* via,
    T* pin,
    frInstTerm* inst_term,
    const std::vector<gtl::polygon_90_data<frCoord>>& layer_polys,
    frDirEnum dir)
{
  auto upper_layer = getTech()->getLayer(via->getViaDef()->getLayer2Num());
  const bool vert_dir = (dir == frDirEnum::S || dir == frDirEnum::N);
  const bool wrong_dir = (upper_layer->isHorizontal() && vert_dir)
                         || (upper_layer->isVertical() && !vert_dir);
  auto style = upper_layer->getDefaultSegStyle();

  if (wrong_dir) {
    if (!router_cfg_->USENONPREFTRACKS || upper_layer->isUnidirectional()) {
      return false;
    }
    style.setWidth(upper_layer->getWrongDirWidth());
  }

  const Point begin_point = ap->getPoint();
  const bool is_block
      = inst_term
        && inst_term->getInst()->getMaster()->getMasterType().isBlock();
  const Point end_point = genEndPoint(layer_polys,
                                      begin_point,
                                      via->getViaDef()->getLayer2Num(),
                                      dir,
                                      is_block);

  if (inst_term && inst_term->hasNet()) {
    via->addToNet(inst_term->getNet());
  } else {
    via->addToPin(pin);
  }
  // PS
  auto ps = std::make_unique<frPathSeg>();
  if (dir == frDirEnum::W || dir == frDirEnum::S) {
    ps->setPoints(end_point, begin_point);
    style.setEndStyle(frcTruncateEndStyle, 0);
  } else {
    ps->setPoints(begin_point, end_point);
    style.setBeginStyle(frcTruncateEndStyle, 0);
  }
  ps->setLayerNum(upper_layer->getLayerNum());
  ps->setStyle(style);
  if (inst_term && inst_term->hasNet()) {
    ps->addToNet(inst_term->getNet());
  } else {
    ps->addToPin(pin);
  }
  return isViaViolationFree(ap, via, pin, ps.get(), inst_term, begin_point);
}

template <typename T>
bool FlexPA::isViaViolationFree(frAccessPoint* ap,
                                frVia* via,
                                T* pin,
                                frPathSeg* ps,
                                frInstTerm* inst_term,
                                const Point point)
{
  // Runs the DRC Engine to check for any violations
  FlexGCWorker design_rule_checker(getTech(), logger_, router_cfg_);
  design_rule_checker.setIgnoreMinArea();
  design_rule_checker.setIgnoreLongSideEOL();
  design_rule_checker.setIgnoreCornerSpacing();
  const auto pitch = getTech()->getLayer(ap->getLayerNum())->getPitch();
  const auto extension = 5 * pitch;
  Rect tmp_box(point, point);
  Rect ext_box;
  tmp_box.bloat(extension, ext_box);
  auto pin_term = pin->getTerm();
  auto pin_net = pin_term->getNet();
  design_rule_checker.setExtBox(ext_box);
  design_rule_checker.setDrcBox(ext_box);
  if (inst_term) {
    if (!inst_term->getNet() || !inst_term->getNet()->getNondefaultRule()
        || router_cfg_->AUTO_TAPER_NDR_NETS) {
      design_rule_checker.addTargetObj(inst_term->getInst());
    }
  } else {
    if (!pin_net || !pin_net->getNondefaultRule()
        || router_cfg_->AUTO_TAPER_NDR_NETS) {
      design_rule_checker.addTargetObj(pin_term);
    }
  }

  design_rule_checker.initPA0(getDesign());
  frBlockObject* owner;
  if (inst_term) {
    if (inst_term->hasNet()) {
      owner = inst_term->getNet();
    } else {
      owner = inst_term;
    }
  } else {
    if (pin_term->hasNet()) {
      owner = pin_net;
    } else {
      owner = pin_term;
    }
  }
  design_rule_checker.addPAObj(ps, owner);
  design_rule_checker.addPAObj(via, owner);
  for (auto& apPs : ap->getPathSegs()) {
    design_rule_checker.addPAObj(&apPs, owner);
  }
  design_rule_checker.initPA1();
  design_rule_checker.main();
  design_rule_checker.end();

  const bool no_drv = design_rule_checker.getMarkers().empty();

  if (graphics_) {
    graphics_->setViaAP(ap, via, design_rule_checker.getMarkers());
  }
  return no_drv;
}

template <typename T>
void FlexPA::check_addAccess(
    frAccessPoint* ap,
    const gtl::polygon_90_set_data<frCoord>& polyset,
    const std::vector<gtl::polygon_90_data<frCoord>>& polys,
    T* pin,
    frInstTerm* inst_term,
    bool deep_search)
{
  if (!deep_search) {
    for (const frDirEnum dir : frDirEnumPlanar) {
      check_addPlanarAccess(ap, polys, dir, pin, inst_term);
    }
  }
  check_addViaAccess(
      ap, polys, polyset, frDirEnum::U, pin, inst_term, deep_search);
}

template <typename T>
void FlexPA::check_setAPsAccesses(
    std::vector<std::unique_ptr<frAccessPoint>>& aps,
    const std::vector<gtl::polygon_90_set_data<frCoord>>& pin_shapes,
    T* pin,
    frInstTerm* inst_term,
    const bool& is_std_cell_pin)
{
  std::vector<std::vector<gtl::polygon_90_data<frCoord>>> layer_polys(
      pin_shapes.size());
  for (int i = 0; i < (int) pin_shapes.size(); i++) {
    pin_shapes[i].get_polygons(layer_polys[i]);
  }
  bool has_access = false;
  for (auto& ap : aps) {
    const auto layer_num = ap->getLayerNum();
    check_addAccess(ap.get(),
                    pin_shapes[layer_num],
                    layer_polys[layer_num],
                    pin,
                    inst_term);
    if (is_std_cell_pin) {
      has_access |= ((layer_num == router_cfg_->VIA_ACCESS_LAYERNUM
                      && ap->hasAccess(frDirEnum::U))
                     || (layer_num != router_cfg_->VIA_ACCESS_LAYERNUM
                         && ap->hasAccess()));
    } else {
      has_access |= ap->hasAccess();
    }
  }
  if (!has_access) {
    for (auto& ap : aps) {
      const auto layer_num = ap->getLayerNum();
      check_addAccess(ap.get(),
                      pin_shapes[layer_num],
                      layer_polys[layer_num],
                      pin,
                      inst_term,
                      true);
    }
  }
}

template <typename T>
void FlexPA::updatePinStats(
    const std::vector<std::unique_ptr<frAccessPoint>>& tmp_aps,
    T* pin,
    frInstTerm* inst_term)
{
  bool is_std_cell_pin = false;
  bool is_macro_cell_pin = false;
  if (inst_term) {
    is_std_cell_pin = isStdCell(inst_term->getInst());
    is_macro_cell_pin = isMacroCell(inst_term->getInst());
  }
  for (auto& ap : tmp_aps) {
    if (ap->hasAccess(frDirEnum::W) || ap->hasAccess(frDirEnum::E)
        || ap->hasAccess(frDirEnum::S) || ap->hasAccess(frDirEnum::N)) {
      if (is_std_cell_pin) {
#pragma omp atomic
        std_cell_pin_valid_planar_ap_cnt_++;
      }
      if (is_macro_cell_pin) {
#pragma omp atomic
        macro_cell_pin_valid_planar_ap_cnt_++;
      }
    }
    if (ap->hasAccess(frDirEnum::U)) {
      if (is_std_cell_pin) {
#pragma omp atomic
        std_cell_pin_valid_via_ap_cnt_++;
      }
      if (is_macro_cell_pin) {
#pragma omp atomic
        macro_cell_pin_valid_via_ap_cnt_++;
      }
    }
  }
}

template <typename T>
bool FlexPA::initPinAccessCostBounded(
    std::vector<std::unique_ptr<frAccessPoint>>& aps,
    std::set<std::pair<Point, frLayerNum>>& apset,
    std::vector<gtl::polygon_90_set_data<frCoord>>& pin_shapes,
    T* pin,
    frInstTerm* inst_term,
    const frAccessPointEnum lower_type,
    const frAccessPointEnum upper_type)
{
  bool is_std_cell_pin = false;
  bool is_macro_cell_pin = false;
  if (inst_term) {
    is_std_cell_pin = isStdCell(inst_term->getInst());
    is_macro_cell_pin = isMacroCell(inst_term->getInst());
  }
  const bool is_io_pin = (inst_term == nullptr);
  std::vector<std::unique_ptr<frAccessPoint>> tmp_aps;
  genAPsFromPinShapes(
      tmp_aps, apset, pin, inst_term, pin_shapes, lower_type, upper_type);
  check_setAPsAccesses(tmp_aps, pin_shapes, pin, inst_term, is_std_cell_pin);
  if (is_std_cell_pin) {
#pragma omp atomic
    std_cell_pin_gen_ap_cnt_ += tmp_aps.size();
  }
  if (is_macro_cell_pin) {
#pragma omp atomic
    macro_cell_pin_gen_ap_cnt_ += tmp_aps.size();
  }
  if (graphics_) {
    graphics_->setAPs(tmp_aps, lower_type, upper_type);
  }
  for (auto& ap : tmp_aps) {
    // for stdcell, add (i) planar access if layer_num != VIA_ACCESS_LAYERNUM,
    // and (ii) access if exist access for macro, allow pure planar ap
    if (is_std_cell_pin) {
      const auto layer_num = ap->getLayerNum();
      if ((layer_num == router_cfg_->VIA_ACCESS_LAYERNUM
           && ap->hasAccess(frDirEnum::U))
          || (layer_num != router_cfg_->VIA_ACCESS_LAYERNUM
              && ap->hasAccess())) {
        aps.push_back(std::move(ap));
      }
    } else if ((is_macro_cell_pin || is_io_pin) && ap->hasAccess()) {
      aps.push_back(std::move(ap));
    }
  }
  int n_sparse_access_points = (int) aps.size();
  Rect tbx;
  for (int i = 0; i < (int) aps.size();
       i++) {  // not perfect but will do the job
    int r = design_->getTech()->getLayer(aps[i]->getLayerNum())->getWidth() / 2;
    tbx.init(
        aps[i]->x() - r, aps[i]->y() - r, aps[i]->x() + r, aps[i]->y() + r);
    for (int j = i + 1; j < (int) aps.size(); j++) {
      if (aps[i]->getLayerNum() == aps[j]->getLayerNum()
          && tbx.intersects(aps[j]->getPoint())) {
        n_sparse_access_points--;
        break;
      }
    }
  }
  if (is_std_cell_pin
      && n_sparse_access_points >= router_cfg_->MINNUMACCESSPOINT_STDCELLPIN) {
    updatePinStats(aps, pin, inst_term);
    // write to pa
    const int pin_access_idx = unique_insts_.getPAIndex(inst_term->getInst());
    for (auto& ap : aps) {
      pin->getPinAccess(pin_access_idx)->addAccessPoint(std::move(ap));
    }
    return true;
  }
  if (is_macro_cell_pin
      && n_sparse_access_points
             >= router_cfg_->MINNUMACCESSPOINT_MACROCELLPIN) {
    updatePinStats(aps, pin, inst_term);
    // write to pa
    const int pin_access_idx = unique_insts_.getPAIndex(inst_term->getInst());
    for (auto& ap : aps) {
      pin->getPinAccess(pin_access_idx)->addAccessPoint(std::move(ap));
    }
    return true;
  }
  if (is_io_pin && (int) aps.size() > 0) {
    // IO term pin always only have one access
    for (auto& ap : aps) {
      pin->getPinAccess(0)->addAccessPoint(std::move(ap));
    }
    return true;
  }
  return false;
}

// first create all access points with costs
template <typename T>
int FlexPA::initPinAccess(T* pin, frInstTerm* inst_term)
{
  // aps are after xform
  // before checkPoints, ap->hasAccess(dir) indicates whether to check drc
  std::vector<std::unique_ptr<frAccessPoint>> aps;
  std::set<std::pair<Point, frLayerNum>> apset;
  bool is_std_cell_pin = false;
  bool is_macro_cell_pin = false;
  if (inst_term) {
    is_std_cell_pin = isStdCell(inst_term->getInst());
    is_macro_cell_pin = isMacroCell(inst_term->getInst());
  }

  if (graphics_) {
    std::set<frInst*, frBlockObjectComp>* inst_class = nullptr;
    if (inst_term) {
      inst_class = unique_insts_.getClass(inst_term->getInst());
    }
    graphics_->startPin(pin, inst_term, inst_class);
  }

  std::vector<gtl::polygon_90_set_data<frCoord>> pin_shapes
      = mergePinShapes(pin, inst_term);

  for (auto upper : {frAccessPointEnum::OnGrid,
                     frAccessPointEnum::HalfGrid,
                     frAccessPointEnum::Center,
                     frAccessPointEnum::EncOpt,
                     frAccessPointEnum::NearbyGrid}) {
    for (auto lower : {frAccessPointEnum::OnGrid,
                       frAccessPointEnum::HalfGrid,
                       frAccessPointEnum::Center,
                       frAccessPointEnum::EncOpt}) {
      if (upper == frAccessPointEnum::NearbyGrid && !aps.empty()) {
        // Only use NearbyGrid as a last resort (at least until
        // nangate45/aes is resolved).
        continue;
      }
      if (initPinAccessCostBounded(
              aps, apset, pin_shapes, pin, inst_term, lower, upper)) {
        return aps.size();
      }
    }
  }

  // inst_term aps are written back here if not early stopped
  // IO term aps are are written back in initPinAccessCostBounded and always
  // early stopped
  updatePinStats(aps, pin, inst_term);
  const int n_aps = aps.size();
  if (n_aps == 0) {
    if (is_std_cell_pin) {
      std_cell_pin_no_ap_cnt_++;
    }
    if (is_macro_cell_pin) {
      macro_cell_pin_no_ap_cnt_++;
    }
  } else {
    if (inst_term == nullptr) {
      logger_->error(DRT, 254, "inst_term can not be nullptr");
    }
    // write to pa
    const int pin_access_idx = unique_insts_.getPAIndex(inst_term->getInst());
    for (auto& ap : aps) {
      pin->getPinAccess(pin_access_idx)->addAccessPoint(std::move(ap));
    }
  }
  return n_aps;
}

static inline void serializePatterns(
    const std::vector<std::vector<std::unique_ptr<FlexPinAccessPattern>>>&
        patterns,
    const std::string& file_name)
{
  std::ofstream file(file_name.c_str());
  frOArchive ar(file);
  registerTypes(ar);
  ar << patterns;
  file.close();
}
static inline void serializeInstRows(
    const std::vector<std::vector<frInst*>>& inst_rows,
    const std::string& file_name)
{
  paUpdate update;
  update.setInstRows(inst_rows);
  paUpdate::serialize(update, file_name);
}

void FlexPA::initInstAccessPoints(frInst* inst)
{
  ProfileTask profile("PA:uniqueInstance");
  for (auto& inst_term : inst->getInstTerms()) {
    // only do for normal and clock terms
    if (isSkipInstTerm(inst_term.get())) {
      continue;
    }
    int n_aps = 0;
    for (auto& pin : inst_term->getTerm()->getPins()) {
      n_aps += initPinAccess(pin.get(), inst_term.get());
    }
    if (!n_aps) {
      logger_->error(DRT,
                     73,
                     "No access point for {}/{}.",
                     inst_term->getInst()->getName(),
                     inst_term->getTerm()->getName());
    }
  }
}

void FlexPA::initAllAccessPoints()
{
  ProfileTask profile("PA:point");
  int pin_count = 0;

  omp_set_num_threads(router_cfg_->MAX_THREADS);
  ThreadException exception;

  const std::vector<frInst*>& unique = unique_insts_.getUnique();
#pragma omp parallel for schedule(dynamic)
  for (int i = 0; i < (int) unique.size(); i++) {  // NOLINT
    try {
      frInst* inst = unique[i];

      // only do for core and block cells
      if (!isStdCell(inst) && !isMacroCell(inst)) {
        continue;
      }

      initInstAccessPoints(inst);
      if (router_cfg_->VERBOSE <= 0) {
        continue;
      }

      int inst_terms_cnt = static_cast<int>(inst->getInstTerms().size());
#pragma omp critical
      for (int i = 0; i < inst_terms_cnt; i++) {
        pin_count++;
        if (pin_count % (pin_count > 10000 ? 10000 : 1000) == 0) {
          logger_->info(DRT, 76, "  Complete {} pins.", pin_count);
        }
      }
    } catch (...) {
      exception.capture();
    }
  }
  exception.rethrow();

  // PA for IO terms
  if (target_insts_.empty()) {
    omp_set_num_threads(router_cfg_->MAX_THREADS);
#pragma omp parallel for schedule(dynamic)
    for (unsigned i = 0;  // NOLINT
         i < getDesign()->getTopBlock()->getTerms().size();
         i++) {
      try {
        auto& term = getDesign()->getTopBlock()->getTerms()[i];
        if (term->getType().isSupply()) {
          continue;
        }
        auto net = term->getNet();
        if (!net || net->isSpecial()) {
          continue;
        }
        int n_aps = 0;
        for (auto& pin : term->getPins()) {
          n_aps += initPinAccess(pin.get(), nullptr);
        }
        if (!n_aps) {
          logger_->error(
              DRT, 74, "No access point for PIN/{}.", term->getName());
        }
      } catch (...) {
        exception.capture();
      }
    }
    exception.rethrow();
  }

  if (router_cfg_->VERBOSE > 0) {
    logger_->info(DRT, 78, "  Complete {} pins.", pin_count);
  }
}

void FlexPA::prepPatternInstRows(std::vector<std::vector<frInst*>> inst_rows)
{
  ThreadException exception;
  int cnt = 0;
  if (isDistributed()) {
    omp_set_num_threads(cloud_sz_);
    const int batch_size = inst_rows.size() / cloud_sz_;
    paUpdate all_updates;
#pragma omp parallel for schedule(dynamic)
    for (int i = 0; i < cloud_sz_; i++) {
      try {
        std::vector<std::vector<frInst*>>::const_iterator start
            = inst_rows.begin() + (i * batch_size);
        std::vector<std::vector<frInst*>>::const_iterator end
            = (i == cloud_sz_ - 1) ? inst_rows.end() : start + batch_size;
        std::vector<std::vector<frInst*>> batch(start, end);
        std::string path = fmt::format("{}/batch_{}.bin", shared_vol_, i);
        serializeInstRows(batch, path);
        dst::JobMessage msg(dst::JobMessage::PIN_ACCESS,
                            dst::JobMessage::UNICAST),
            result;
        std::unique_ptr<PinAccessJobDescription> uDesc
            = std::make_unique<PinAccessJobDescription>();
        uDesc->setPath(path);
        uDesc->setType(PinAccessJobDescription::INST_ROWS);
        msg.setJobDescription(std::move(uDesc));
        const bool ok
            = dist_->sendJob(msg, remote_host_.c_str(), remote_port_, result);
        if (!ok) {
          logger_->error(utl::DRT, 329, "Error sending INST_ROWS Job to cloud");
        }
        auto desc
            = static_cast<PinAccessJobDescription*>(result.getJobDescription());
        paUpdate update;
        paUpdate::deserialize(design_, update, desc->getPath());
        for (const auto& [term, aps] : update.getGroupResults()) {
          term->setAccessPoints(aps);
        }
#pragma omp critical
        {
          for (const auto& res : update.getGroupResults()) {
            all_updates.addGroupResult(res);
          }
          for (i = 0; i < batch.size(); i++) {
            cnt++;
            if (router_cfg_->VERBOSE > 0) {
              if (cnt % (cnt > 100000 ? 100000 : 10000) == 0) {
                logger_->info(DRT, 110, "  Complete {} groups.", cnt);
              }
            }
          }
        }
      } catch (...) {
        exception.capture();
      }
    }
    // send updates back to workers
    dst::JobMessage msg(dst::JobMessage::PIN_ACCESS,
                        dst::JobMessage::BROADCAST),
        result;
    const std::string updates_path
        = fmt::format("{}/final_updates.bin", shared_vol_);
    paUpdate::serialize(all_updates, updates_path);
    std::unique_ptr<PinAccessJobDescription> uDesc
        = std::make_unique<PinAccessJobDescription>();
    uDesc->setPath(updates_path);
    uDesc->setType(PinAccessJobDescription::UPDATE_PA);
    msg.setJobDescription(std::move(uDesc));
    const bool ok
        = dist_->sendJob(msg, remote_host_.c_str(), remote_port_, result);
    if (!ok) {
      logger_->error(utl::DRT, 332, "Error sending UPDATE_PA Job to cloud");
    }
  } else {
    omp_set_num_threads(router_cfg_->MAX_THREADS);
    // choose access pattern of a row of insts
    int rowIdx = 0;
#pragma omp parallel for schedule(dynamic)
    for (int i = 0; i < (int) inst_rows.size(); i++) {  // NOLINT
      try {
        auto& instRow = inst_rows[i];
        genInstRowPattern(instRow);
#pragma omp critical
        {
          rowIdx++;
          cnt++;
          if (router_cfg_->VERBOSE > 0) {
            if (cnt % (cnt > 100000 ? 100000 : 10000) == 0) {
              logger_->info(DRT, 82, "  Complete {} groups.", cnt);
            }
          }
        }
      } catch (...) {
        exception.capture();
      }
    }
  }
  exception.rethrow();
  if (router_cfg_->VERBOSE > 0) {
    logger_->info(DRT, 84, "  Complete {} groups.", cnt);
  }
}

void FlexPA::prepPattern()
{
  ProfileTask profile("PA:pattern");

  const auto& unique = unique_insts_.getUnique();

  // revert access points to origin
  unique_inst_patterns_.resize(unique.size());

  int cnt = 0;

  omp_set_num_threads(router_cfg_->MAX_THREADS);
  ThreadException exception;
#pragma omp parallel for schedule(dynamic)
  for (int curr_unique_inst_idx = 0; curr_unique_inst_idx < (int) unique.size();
       curr_unique_inst_idx++) {
    try {
      auto& inst = unique[curr_unique_inst_idx];
      // only do for core and block cells
      // TODO the above comment says "block cells" but that's not what the code
      // does?
      if (!isStdCell(inst)) {
        continue;
      }

      int num_valid_pattern = prepPatternInst(inst, curr_unique_inst_idx, 1.0);

      if (num_valid_pattern == 0) {
        // In FAx1_ASAP7_75t_R (in asap7) the pins are mostly horizontal
        // and sorting in X works poorly.  So we try again sorting in Y.
        num_valid_pattern = prepPatternInst(inst, curr_unique_inst_idx, 0.0);
        if (num_valid_pattern == 0) {
          logger_->warn(
              DRT,
              87,
              "No valid pattern for unique instance {}, master is {}.",
              inst->getName(),
              inst->getMaster()->getName());
        }
      }
#pragma omp critical
      {
        cnt++;
        if (router_cfg_->VERBOSE > 0) {
          if (cnt % (cnt > 1000 ? 1000 : 100) == 0) {
            logger_->info(DRT, 79, "  Complete {} unique inst patterns.", cnt);
          }
        }
      }
    } catch (...) {
      exception.capture();
    }
  }
  exception.rethrow();
  if (router_cfg_->VERBOSE > 0) {
    logger_->info(DRT, 81, "  Complete {} unique inst patterns.", cnt);
  }
  if (isDistributed()) {
    dst::JobMessage msg(dst::JobMessage::PIN_ACCESS,
                        dst::JobMessage::BROADCAST),
        result;
    std::unique_ptr<PinAccessJobDescription> uDesc
        = std::make_unique<PinAccessJobDescription>();
    std::string patterns_file = fmt::format("{}/patterns.bin", shared_vol_);
    serializePatterns(unique_inst_patterns_, patterns_file);
    uDesc->setPath(patterns_file);
    uDesc->setType(PinAccessJobDescription::UPDATE_PATTERNS);
    msg.setJobDescription(std::move(uDesc));
    const bool ok
        = dist_->sendJob(msg, remote_host_.c_str(), remote_port_, result);
    if (!ok) {
      logger_->error(
          utl::DRT, 330, "Error sending UPDATE_PATTERNS Job to cloud");
    }
  }

  // prep pattern for each row
  std::vector<frInst*> insts;
  std::vector<std::vector<frInst*>> inst_rows;
  std::vector<frInst*> row_insts;

  auto instLocComp = [](frInst* const& a, frInst* const& b) {
    const Point originA = a->getOrigin();
    const Point originB = b->getOrigin();
    if (originA.y() == originB.y()) {
      return (originA.x() < originB.x());
    }
    return (originA.y() < originB.y());
  };

  getInsts(insts);
  std::sort(insts.begin(), insts.end(), instLocComp);

  // gen rows of insts
  int prev_y_coord = INT_MIN;
  int prev_x_end_coord = INT_MIN;
  for (auto inst : insts) {
    Point origin = inst->getOrigin();
    if (origin.y() != prev_y_coord || origin.x() > prev_x_end_coord) {
      if (!row_insts.empty()) {
        inst_rows.push_back(row_insts);
        row_insts.clear();
      }
    }
    row_insts.push_back(inst);
    prev_y_coord = origin.y();
    Rect inst_boundary_box = inst->getBoundaryBBox();
    prev_x_end_coord = inst_boundary_box.xMax();
  }
  if (!row_insts.empty()) {
    inst_rows.push_back(row_insts);
  }
  prepPatternInstRows(std::move(inst_rows));
}

void FlexPA::revertAccessPoints()
{
  const auto& unique = unique_insts_.getUnique();
  for (auto& inst : unique) {
    const dbTransform xform = inst->getTransform();
    const Point offset(xform.getOffset());
    dbTransform revertXform;
    revertXform.setOffset(Point(-offset.getX(), -offset.getY()));
    revertXform.setOrient(dbOrientType::R0);

    const auto pin_access_idx = unique_insts_.getPAIndex(inst);
    for (auto& inst_term : inst->getInstTerms()) {
      // if (isSkipInstTerm(inst_term.get())) {
      //   continue;
      // }

      for (auto& pin : inst_term->getTerm()->getPins()) {
        auto pin_access = pin->getPinAccess(pin_access_idx);
        for (auto& access_point : pin_access->getAccessPoints()) {
          Point unique_AP_point(access_point->getPoint());
          revertXform.apply(unique_AP_point);
          access_point->setPoint(unique_AP_point);
          for (auto& ps : access_point->getPathSegs()) {
            Point begin = ps.getBeginPoint();
            Point end = ps.getEndPoint();
            revertXform.apply(begin);
            revertXform.apply(end);
            if (end < begin) {
              Point tmp = begin;
              begin = end;
              end = tmp;
            }
            ps.setPoints(begin, end);
          }
        }
      }
    }
  }
}

// calculate which pattern to be used for each inst
// the insts must be in the same row and sorted from left to right
void FlexPA::genInstRowPattern(std::vector<frInst*>& insts)
{
  if (insts.empty()) {
    return;
  }

  const int num_node
      = (insts.size() + 2) * router_cfg_->ACCESS_PATTERN_END_ITERATION_NUM;

  std::vector<FlexDPNode> nodes(num_node);

  genInstRowPatternInit(nodes, insts);
  genInstRowPatternPerform(nodes, insts);
  genInstRowPattern_commit(nodes, insts);
}

// init dp node array for valid access patterns
void FlexPA::genInstRowPatternInit(std::vector<FlexDPNode>& nodes,
                                   const std::vector<frInst*>& insts)
{
  // init virtual nodes
  const int start_node_idx
<<<<<<< HEAD
      = getFlatIdx(-1, 0, ACCESS_PATTERN_END_ITERATION_NUM);
=======
      = getFlatIdx(-1, 0, router_cfg_->ACCESS_PATTERN_END_ITERATION_NUM);
  const int end_node_Idx = getFlatIdx(
      insts.size(), 0, router_cfg_->ACCESS_PATTERN_END_ITERATION_NUM);
>>>>>>> 6a3bf02d
  nodes[start_node_idx].setNodeCost(0);
  nodes[start_node_idx].setPathCost(0);
  nodes[start_node_idx].setIdx({-1, 0});
  nodes[start_node_idx].setAsSource();

  const int end_node_idx
      = getFlatIdx(insts.size(), 0, ACCESS_PATTERN_END_ITERATION_NUM);
  nodes[end_node_idx].setNodeCost(0);
  nodes[end_node_idx].setIdx({insts.size(), 0});
  nodes[end_node_idx].setAsDrain();

  // init inst nodes
  for (int inst_idx = 0; inst_idx < (int) insts.size(); inst_idx++) {
    auto& inst = insts[inst_idx];
    const int unique_inst_idx = unique_insts_.getIndex(inst);
    auto& inst_patterns = unique_inst_patterns_[unique_inst_idx];
<<<<<<< HEAD
    for (int acc_pattern_idx = 0; acc_pattern_idx < (int) inst_patterns.size();
         acc_pattern_idx++) {
      const int node_idx = getFlatIdx(
          inst_idx, acc_pattern_idx, ACCESS_PATTERN_END_ITERATION_NUM);
      auto access_pattern = inst_patterns[acc_pattern_idx].get();
=======
    for (int idx_2 = 0; idx_2 < (int) inst_patterns.size(); idx_2++) {
      const int node_idx = getFlatIdx(
          idx_1, idx_2, router_cfg_->ACCESS_PATTERN_END_ITERATION_NUM);
      auto access_pattern = inst_patterns[idx_2].get();
>>>>>>> 6a3bf02d
      nodes[node_idx].setNodeCost(access_pattern->getCost());
      nodes[node_idx].setIdx({inst_idx, acc_pattern_idx});
    }
  }
}

void FlexPA::genInstRowPatternPerform(std::vector<FlexDPNode>& nodes,
                                      const std::vector<frInst*>& insts)
{
  for (int curr_inst_idx = 0; curr_inst_idx <= (int) insts.size();
       curr_inst_idx++) {
    for (int curr_acc_pattern_idx = 0;
         curr_acc_pattern_idx < router_cfg_->ACCESS_PATTERN_END_ITERATION_NUM;
         curr_acc_pattern_idx++) {
<<<<<<< HEAD
      const auto curr_node_idx = getFlatIdx(curr_inst_idx,
                                            curr_acc_pattern_idx,
                                            ACCESS_PATTERN_END_ITERATION_NUM);
      auto curr_node = &(nodes[curr_node_idx]);
      if (curr_node->getNodeCost() == std::numeric_limits<int>::max()) {
=======
      const auto curr_node_idx
          = getFlatIdx(curr_inst_idx,
                       curr_acc_pattern_idx,
                       router_cfg_->ACCESS_PATTERN_END_ITERATION_NUM);
      auto& curr_node = nodes[curr_node_idx];
      if (curr_node.getNodeCost() == std::numeric_limits<int>::max()) {
>>>>>>> 6a3bf02d
        continue;
      }
      const int prev_inst_idx = curr_inst_idx - 1;
      for (int prev_acc_pattern_idx = 0;
           prev_acc_pattern_idx < router_cfg_->ACCESS_PATTERN_END_ITERATION_NUM;
           prev_acc_pattern_idx++) {
<<<<<<< HEAD
        const int prev_node_idx = getFlatIdx(prev_inst_idx,
                                             prev_acc_pattern_idx,
                                             ACCESS_PATTERN_END_ITERATION_NUM);
        auto prev_node = &(nodes[prev_node_idx]);
        if (prev_node->getPathCost() == std::numeric_limits<int>::max()) {
=======
        const int prev_node_idx
            = getFlatIdx(prev_inst_idx,
                         prev_acc_pattern_idx,
                         router_cfg_->ACCESS_PATTERN_END_ITERATION_NUM);
        const auto& prev_node = nodes[prev_node_idx];
        if (prev_node.getPathCost() == std::numeric_limits<int>::max()) {
>>>>>>> 6a3bf02d
          continue;
        }

        const int edge_cost = getEdgeCost(prev_node, curr_node, nodes, insts);
        if (curr_node->getPathCost() == std::numeric_limits<int>::max()
            || curr_node->getPathCost()
                   > prev_node->getPathCost() + edge_cost) {
          curr_node->setPathCost(prev_node->getPathCost() + edge_cost);
          auto prev_node = &(nodes[prev_node_idx]);
          curr_node->setPrevNode(prev_node);
        }
      }
    }
  }
}

void FlexPA::genInstRowPattern_commit(std::vector<FlexDPNode>& nodes,
                                      const std::vector<frInst*>& insts)
{
  const bool is_debug_mode = false;
  int curr_node_idx = getFlatIdx(
      insts.size(), 0, router_cfg_->ACCESS_PATTERN_END_ITERATION_NUM);
  auto curr_node = &(nodes[curr_node_idx]);
  int inst_cnt = insts.size();
  std::vector<int> inst_access_pattern_idx(insts.size(), -1);
  while (curr_node->hasPrevNode()) {
    // non-virtual node
    if (inst_cnt != (int) insts.size()) {
<<<<<<< HEAD
      auto [curr_inst_idx, curr_acc_patterns_idx] = curr_node->getIdx();
=======
      int curr_inst_idx, curr_acc_patterns_idx;
      getNestedIdx(curr_node_idx,
                   curr_inst_idx,
                   curr_acc_patterns_idx,
                   router_cfg_->ACCESS_PATTERN_END_ITERATION_NUM);
>>>>>>> 6a3bf02d
      inst_access_pattern_idx[curr_inst_idx] = curr_acc_patterns_idx;

      auto& inst = insts[curr_inst_idx];
      int access_point_idx = 0;
      const int unique_inst_idx = unique_insts_.getIndex(inst);
      auto access_pattern
          = unique_inst_patterns_[unique_inst_idx][curr_acc_patterns_idx].get();
      auto& access_points = access_pattern->getPattern();

      // update inst_term ap
      for (auto& inst_term : inst->getInstTerms()) {
        if (isSkipInstTerm(inst_term.get())) {
          continue;
        }

        int pin_idx = 0;
        // to avoid unused variable warning in GCC
        for (int i = 0; i < (int) (inst_term->getTerm()->getPins().size());
             i++) {
          auto& access_point = access_points[access_point_idx];
          inst_term->setAccessPoint(pin_idx, access_point);
          pin_idx++;
          access_point_idx++;
        }
      }
    }
    curr_node = curr_node->getPrevNode();
    inst_cnt--;
  }

  if (inst_cnt != -1) {
    std::string inst_names;
    for (frInst* inst : insts) {
      inst_names += '\n' + inst->getName();
    }
    logger_->error(DRT,
                   85,
                   "Valid access pattern combination not found for {}",
                   inst_names);
  }

  if (is_debug_mode) {
    genInstRowPattern_print(nodes, insts);
  }
}

void FlexPA::genInstRowPattern_print(std::vector<FlexDPNode>& nodes,
                                     const std::vector<frInst*>& insts)
{
  int curr_node_idx = getFlatIdx(
      insts.size(), 0, router_cfg_->ACCESS_PATTERN_END_ITERATION_NUM);
  auto curr_node = &(nodes[curr_node_idx]);
  int inst_cnt = insts.size();
  std::vector<int> inst_access_pattern_idx(insts.size(), -1);

  while (curr_node->hasPrevNode()) {
    // non-virtual node
    if (inst_cnt != (int) insts.size()) {
<<<<<<< HEAD
      auto [curr_inst_idx, curr_acc_pattern_idx] = curr_node->getIdx();
=======
      int curr_inst_idx, curr_acc_pattern_idx;
      getNestedIdx(curr_node_idx,
                   curr_inst_idx,
                   curr_acc_pattern_idx,
                   router_cfg_->ACCESS_PATTERN_END_ITERATION_NUM);

>>>>>>> 6a3bf02d
      inst_access_pattern_idx[curr_inst_idx] = curr_acc_pattern_idx;

      // print debug information
      auto& inst = insts[curr_inst_idx];
      int access_point_idx = 0;
      const int unique_inst_idx = unique_insts_.getIndex(inst);
      auto access_pattern
          = unique_inst_patterns_[unique_inst_idx][curr_acc_pattern_idx].get();
      auto& access_points = access_pattern->getPattern();

      for (auto& inst_term : inst->getInstTerms()) {
        if (isSkipInstTerm(inst_term.get())) {
          continue;
        }

        // for (auto &pin: inst_term->getTerm()->getPins()) {
        //  to avoid unused variable warning in GCC
        for (int i = 0; i < (int) (inst_term->getTerm()->getPins().size());
             i++) {
          auto& access_point = access_points[access_point_idx];
          if (access_point) {
            const Point& pt(access_point->getPoint());
            if (inst_term->hasNet()) {
              std::cout << " gcclean2via " << inst->getName() << " "
                        << inst_term->getTerm()->getName() << " "
                        << access_point->getViaDef()->getName() << " " << pt.x()
                        << " " << pt.y() << " " << inst->getOrient().getString()
                        << "\n";
              inst_term_valid_via_ap_cnt_++;
            }
          }
          access_point_idx++;
        }
      }
    }
    curr_node = curr_node->getPrevNode();
    inst_cnt--;
  }

  std::cout << std::flush;

  if (inst_cnt != -1) {
    logger_->error(DRT, 276, "Valid access pattern combination not found.");
  }
}

int FlexPA::getEdgeCost(FlexDPNode* prev_node,
                        FlexDPNode* curr_node,
                        const std::vector<FlexDPNode>& nodes,
                        const std::vector<frInst*>& insts)
{
  int edge_cost = 0;
<<<<<<< HEAD
  auto [prev_inst_idx, prev_acc_pattern_idx] = prev_node->getIdx();
  auto [curr_inst_idx, curr_acc_pattern_idx] = curr_node->getIdx();
  if (prev_node->isSource() || curr_node->isDrain()) {
=======
  int prev_inst_idx, prev_acc_pattern_idx, curr_inst_idx, curr_acc_pattern_idx;
  getNestedIdx(prev_node_idx,
               prev_inst_idx,
               prev_acc_pattern_idx,
               router_cfg_->ACCESS_PATTERN_END_ITERATION_NUM);
  getNestedIdx(curr_node_idx,
               curr_inst_idx,
               curr_acc_pattern_idx,
               router_cfg_->ACCESS_PATTERN_END_ITERATION_NUM);
  if (prev_inst_idx == -1 || curr_inst_idx == (int) insts.size()) {
>>>>>>> 6a3bf02d
    return edge_cost;
  }

  // check DRC
  std::vector<std::unique_ptr<frVia>> temp_vias;
  std::vector<std::pair<frConnFig*, frBlockObject*>> objs;
  // push the vias from prev inst access pattern and curr inst access pattern
  const auto prev_inst = insts[prev_inst_idx];
  const auto prev_unique_inst_idx = unique_insts_.getIndex(prev_inst);
  const auto curr_inst = insts[curr_inst_idx];
  const auto curr_unique_inst_idx = unique_insts_.getIndex(curr_inst);
  const auto prev_pin_access_pattern
      = unique_inst_patterns_[prev_unique_inst_idx][prev_acc_pattern_idx].get();
  const auto curr_pin_access_pattern
      = unique_inst_patterns_[curr_unique_inst_idx][curr_acc_pattern_idx].get();
  addAccessPatternObj(
      prev_inst, prev_pin_access_pattern, objs, temp_vias, true);
  addAccessPatternObj(
      curr_inst, curr_pin_access_pattern, objs, temp_vias, false);

  const bool has_vio = !genPatterns_gc({prev_inst, curr_inst}, objs, Edge);
  if (!has_vio) {
    const int prev_node_cost = prev_node->getNodeCost();
    const int curr_node_cost = curr_node->getNodeCost();
    edge_cost = (prev_node_cost + curr_node_cost) / 2;
  } else {
    edge_cost = 1000;
  }

  return edge_cost;
}

void FlexPA::addAccessPatternObj(
    frInst* inst,
    FlexPinAccessPattern* access_pattern,
    std::vector<std::pair<frConnFig*, frBlockObject*>>& objs,
    std::vector<std::unique_ptr<frVia>>& vias,
    const bool isPrev)
{
  const dbTransform xform = inst->getUpdatedXform(true);
  int access_point_idx = 0;
  auto& access_points = access_pattern->getPattern();

  for (auto& inst_term : inst->getInstTerms()) {
    if (isSkipInstTerm(inst_term.get())) {
      continue;
    }

    // to avoid unused variable warning in GCC
    for (int i = 0; i < (int) (inst_term->getTerm()->getPins().size()); i++) {
      auto& access_point = access_points[access_point_idx];
      if (!access_point
          || (isPrev && access_point != access_pattern->getBoundaryAP(false))) {
        access_point_idx++;
        continue;
      }
      if ((!isPrev) && access_point != access_pattern->getBoundaryAP(true)) {
        access_point_idx++;
        continue;
      }
      if (access_point->hasAccess(frDirEnum::U)) {
        auto via = std::make_unique<frVia>(access_point->getViaDef());
        Point pt(access_point->getPoint());
        xform.apply(pt);
        via->setOrigin(pt);
        auto rvia = via.get();
        if (inst_term->hasNet()) {
          objs.emplace_back(rvia, inst_term->getNet());
        } else {
          objs.emplace_back(rvia, inst_term.get());
        }
        vias.push_back(std::move(via));
      }
      access_point_idx++;
    }
  }
}

void FlexPA::getInsts(std::vector<frInst*>& insts)
{
  std::set<frInst*> target_frinsts;
  for (auto inst : target_insts_) {
    target_frinsts.insert(design_->getTopBlock()->findInst(inst->getName()));
  }
  for (auto& inst : design_->getTopBlock()->getInsts()) {
    if (!target_insts_.empty()
        && target_frinsts.find(inst.get()) == target_frinsts.end()) {
      continue;
    }
    if (!unique_insts_.hasUnique(inst.get())) {
      continue;
    }
    if (!isStdCell(inst.get())) {
      continue;
    }
    bool is_skip = true;
    for (auto& inst_term : inst->getInstTerms()) {
      if (!isSkipInstTerm(inst_term.get())) {
        is_skip = false;
        break;
      }
    }
    if (!is_skip) {
      insts.push_back(inst.get());
    }
  }
}

// Skip power pins, pins connected to special nets, and dangling pins
// (since we won't route these).
//
// Checks only this inst_term and not an equivalent ones.  This
// is a helper to isSkipInstTerm and initSkipInstTerm.
bool FlexPA::isSkipInstTermLocal(frInstTerm* in)
{
  auto term = in->getTerm();
  if (term->getType().isSupply()) {
    return true;
  }
  auto in_net = in->getNet();
  if (in_net && !in_net->isSpecial()) {
    return false;
  }
  return true;
}

bool FlexPA::isSkipInstTerm(frInstTerm* in)
{
  auto inst_class = unique_insts_.getClass(in->getInst());
  if (inst_class == nullptr) {
    return isSkipInstTermLocal(in);
  }

  // This should be already computed in initSkipInstTerm()
  return skip_unique_inst_term_.at({inst_class, in->getTerm()});
}

// the input inst must be unique instance
int FlexPA::prepPatternInst(frInst* inst,
                            const int curr_unique_inst_idx,
                            const double x_weight)
{
  std::vector<std::pair<frCoord, std::pair<frMPin*, frInstTerm*>>> pins;
  // TODO: add assert in case input inst is not unique inst
  int pin_access_idx = unique_insts_.getPAIndex(inst);
  for (auto& inst_term : inst->getInstTerms()) {
    if (isSkipInstTerm(inst_term.get())) {
      continue;
    }
    int n_aps = 0;
    for (auto& pin : inst_term->getTerm()->getPins()) {
      // container of access points
      auto pin_access = pin->getPinAccess(pin_access_idx);
      int sum_x_coord = 0;
      int sum_y_coord = 0;
      int cnt = 0;
      // get avg x coord for sort
      for (auto& access_point : pin_access->getAccessPoints()) {
        sum_x_coord += access_point->getPoint().x();
        sum_y_coord += access_point->getPoint().y();
        cnt++;
      }
      n_aps += cnt;
      if (cnt != 0) {
        const double coord
            = (x_weight * sum_x_coord + (1.0 - x_weight) * sum_y_coord) / cnt;
        pins.push_back({(int) std::round(coord), {pin.get(), inst_term.get()}});
      }
    }
    if (n_aps == 0 && !inst_term->getTerm()->getPins().empty()) {
      logger_->error(DRT, 86, "Pin does not have an access point.");
    }
  }
  std::sort(pins.begin(),
            pins.end(),
            [](const std::pair<frCoord, std::pair<frMPin*, frInstTerm*>>& lhs,
               const std::pair<frCoord, std::pair<frMPin*, frInstTerm*>>& rhs) {
              return lhs.first < rhs.first;
            });

  std::vector<std::pair<frMPin*, frInstTerm*>> pin_inst_term_pairs;
  pin_inst_term_pairs.reserve(pins.size());
  for (auto& [x, m] : pins) {
    pin_inst_term_pairs.push_back(m);
  }

  return genPatterns(pin_inst_term_pairs, curr_unique_inst_idx);
}

int FlexPA::genPatterns(
    const std::vector<std::pair<frMPin*, frInstTerm*>>& pins,
    int curr_unique_inst_idx)
{
  if (pins.empty()) {
    return -1;
  }

  int max_access_point_size = 0;
  int pin_access_idx = unique_insts_.getPAIndex(pins[0].second->getInst());
  for (auto& [pin, inst_term] : pins) {
    max_access_point_size
        = std::max(max_access_point_size,
                   pin->getPinAccess(pin_access_idx)->getNumAccessPoints());
  }
  if (max_access_point_size == 0) {
    return 0;
  }

  // moved for mt
  std::set<std::vector<int>> inst_access_patterns;
  std::set<std::pair<int, int>> used_access_points;
  std::set<std::pair<int, int>> viol_access_points;
  int num_valid_pattern = 0;

  num_valid_pattern += FlexPA::genPatterns_helper(pins,
                                                  inst_access_patterns,
                                                  used_access_points,
                                                  viol_access_points,
                                                  curr_unique_inst_idx,
                                                  max_access_point_size);
  // try reverse order if no valid pattern
  if (num_valid_pattern == 0) {
    auto reversed_pins = pins;
    reverse(reversed_pins.begin(), reversed_pins.end());

    num_valid_pattern += FlexPA::genPatterns_helper(reversed_pins,
                                                    inst_access_patterns,
                                                    used_access_points,
                                                    viol_access_points,
                                                    curr_unique_inst_idx,
                                                    max_access_point_size);
  }

  return num_valid_pattern;
}

int FlexPA::genPatterns_helper(
    const std::vector<std::pair<frMPin*, frInstTerm*>>& pins,
    std::set<std::vector<int>>& inst_access_patterns,
    std::set<std::pair<int, int>>& used_access_points,
    std::set<std::pair<int, int>>& viol_access_points,
    const int curr_unique_inst_idx,
    const int max_access_point_size)
{
  int num_node = (pins.size() + 2) * max_access_point_size;
  int num_edge = num_node * max_access_point_size;
  int num_valid_pattern = 0;

  std::vector<FlexDPNode> nodes(num_node);
  std::vector<int> vio_edge(num_edge, -1);

  genPatternsInit(nodes,
                  pins,
                  inst_access_patterns,
                  used_access_points,
                  viol_access_points,
                  max_access_point_size);

  for (int i = 0; i < router_cfg_->ACCESS_PATTERN_END_ITERATION_NUM; i++) {
    genPatterns_reset(nodes, pins, max_access_point_size);
    genPatterns_perform(nodes,
                        pins,
                        vio_edge,
                        used_access_points,
                        viol_access_points,
                        curr_unique_inst_idx,
                        max_access_point_size);
    bool is_valid = false;
    if (genPatterns_commit(nodes,
                           pins,
                           is_valid,
                           inst_access_patterns,
                           used_access_points,
                           viol_access_points,
                           curr_unique_inst_idx,
                           max_access_point_size)) {
      if (is_valid) {
        num_valid_pattern++;
      } else {
      }
    } else {
      break;
    }
  }
  return num_valid_pattern;
}

// init dp node array for valid access points
void FlexPA::genPatternsInit(
    std::vector<FlexDPNode>& nodes,
    const std::vector<std::pair<frMPin*, frInstTerm*>>& pins,
    std::set<std::vector<int>>& inst_access_patterns,
    std::set<std::pair<int, int>>& used_access_points,
    std::set<std::pair<int, int>>& viol_access_points,
    int max_access_point_size)
{
  // clear temp storage and flag
  inst_access_patterns.clear();
  used_access_points.clear();
  viol_access_points.clear();

  // init virtual nodes
  int start_node_idx = getFlatIdx(-1, 0, max_access_point_size);
  nodes[start_node_idx].setNodeCost(0);
  nodes[start_node_idx].setIdx({-1, 0});
  nodes[start_node_idx].setPathCost(0);
  nodes[start_node_idx].setAsSource();

  int end_node_Idx = getFlatIdx(pins.size(), 0, max_access_point_size);
  nodes[end_node_Idx].setNodeCost(0);
  nodes[end_node_Idx].setIdx({pins.size(), 0});
  nodes[end_node_Idx].setAsDrain();
  // init pin nodes
  int pin_idx = 0;
  int ap_idx = 0;
  int pin_access_idx = unique_insts_.getPAIndex(pins[0].second->getInst());

  for (auto& [pin, inst_term] : pins) {
    ap_idx = 0;
    for (auto& ap : pin->getPinAccess(pin_access_idx)->getAccessPoints()) {
      int node_idx = getFlatIdx(pin_idx, ap_idx, max_access_point_size);
      nodes[node_idx].setIdx({pin_idx, ap_idx});
      nodes[node_idx].setNodeCost(ap->getCost());
      ap_idx++;
    }
    pin_idx++;
  }
}

void FlexPA::genPatterns_reset(
    std::vector<FlexDPNode>& nodes,
    const std::vector<std::pair<frMPin*, frInstTerm*>>& pins,
    int max_access_point_size)
{
  for (auto& node : nodes) {
    node.setPathCost(std::numeric_limits<int>::max());
    node.setPrevNode(nullptr);
  }

  int start_node_idx = getFlatIdx(-1, 0, max_access_point_size);
  int end_node_Idx = getFlatIdx(pins.size(), 0, max_access_point_size);
  nodes[start_node_idx].setNodeCost(0);
  nodes[start_node_idx].setPathCost(0);
  nodes[end_node_Idx].setNodeCost(0);
}

bool FlexPA::genPatterns_gc(
    const std::set<frBlockObject*>& target_objs,
    const std::vector<std::pair<frConnFig*, frBlockObject*>>& objs,
    const PatternType pattern_type,
    std::set<frBlockObject*>* owners)
{
  if (objs.empty()) {
    if (router_cfg_->VERBOSE > 1) {
      logger_->warn(DRT, 89, "genPattern_gc objs empty.");
    }
    return true;
  }

  FlexGCWorker design_rule_checker(getTech(), logger_, router_cfg_);
  design_rule_checker.setIgnoreMinArea();
  design_rule_checker.setIgnoreLongSideEOL();
  design_rule_checker.setIgnoreCornerSpacing();

  frCoord llx = std::numeric_limits<frCoord>::max();
  frCoord lly = std::numeric_limits<frCoord>::max();
  frCoord urx = std::numeric_limits<frCoord>::min();
  frCoord ury = std::numeric_limits<frCoord>::min();
  for (auto& [connFig, owner] : objs) {
    Rect bbox = connFig->getBBox();
    llx = std::min(llx, bbox.xMin());
    lly = std::min(lly, bbox.yMin());
    urx = std::max(urx, bbox.xMax());
    ury = std::max(ury, bbox.yMax());
  }
  const Rect ext_box(llx - 3000, lly - 3000, urx + 3000, ury + 3000);
  design_rule_checker.setExtBox(ext_box);
  design_rule_checker.setDrcBox(ext_box);

  design_rule_checker.setTargetObjs(target_objs);
  if (target_objs.empty()) {
    design_rule_checker.setIgnoreDB();
  }
  design_rule_checker.initPA0(getDesign());
  for (auto& [connFig, owner] : objs) {
    design_rule_checker.addPAObj(connFig, owner);
  }
  design_rule_checker.initPA1();
  design_rule_checker.main();
  design_rule_checker.end();

  const bool no_drv = design_rule_checker.getMarkers().empty();
  if (owners) {
    for (auto& marker : design_rule_checker.getMarkers()) {
      for (auto& src : marker->getSrcs()) {
        owners->insert(src);
      }
    }
  }
  if (graphics_) {
    graphics_->setObjsAndMakers(
        objs, design_rule_checker.getMarkers(), pattern_type);
  }
  return no_drv;
}

void FlexPA::genPatterns_perform(
    std::vector<FlexDPNode>& nodes,
    const std::vector<std::pair<frMPin*, frInstTerm*>>& pins,
    std::vector<int>& vio_edges,
    const std::set<std::pair<int, int>>& used_access_points,
    const std::set<std::pair<int, int>>& viol_access_points,
    const int curr_unique_inst_idx,
    const int max_access_point_size)
{
  for (int curr_pin_idx = 0; curr_pin_idx <= (int) pins.size();
       curr_pin_idx++) {
    for (int curr_acc_point_idx = 0; curr_acc_point_idx < max_access_point_size;
         curr_acc_point_idx++) {
      auto curr_node_idx
          = getFlatIdx(curr_pin_idx, curr_acc_point_idx, max_access_point_size);
      auto curr_node = &(nodes[curr_node_idx]);
      if (curr_node->getNodeCost() == std::numeric_limits<int>::max()) {
        continue;
      }
      int prev_pin_idx = curr_pin_idx - 1;
      for (int prev_acc_point_idx = 0;
           prev_acc_point_idx < max_access_point_size;
           prev_acc_point_idx++) {
        const int prev_node_idx = getFlatIdx(
            prev_pin_idx, prev_acc_point_idx, max_access_point_size);
        auto prev_node = &(nodes[prev_node_idx]);
        if (prev_node->getPathCost() == std::numeric_limits<int>::max()) {
          continue;
        }

        const int edge_cost = getEdgeCost(prev_node,
                                          curr_node,
                                          nodes,
                                          pins,
                                          vio_edges,
                                          used_access_points,
                                          viol_access_points,
                                          curr_unique_inst_idx,
                                          max_access_point_size);
        if (curr_node->getPathCost() == std::numeric_limits<int>::max()
            || curr_node->getPathCost()
                   > prev_node->getPathCost() + edge_cost) {
          curr_node->setPathCost(prev_node->getPathCost() + edge_cost);
          auto prev_node = &(nodes[prev_node_idx]);
          curr_node->setPrevNode(prev_node);
        }
      }
    }
  }
}

int FlexPA::getEdgeCost(
    FlexDPNode* prev_node,
    FlexDPNode* curr_node,
    const std::vector<FlexDPNode>& nodes,
    const std::vector<std::pair<frMPin*, frInstTerm*>>& pins,
    std::vector<int>& vio_edges,
    const std::set<std::pair<int, int>>& used_access_points,
    const std::set<std::pair<int, int>>& viol_access_points,
    const int curr_unique_inst_idx,
    const int max_access_point_size)
{
  int edge_cost = 0;
<<<<<<< HEAD
  auto [prev_pin_idx, prev_acc_point_idx] = prev_node->getIdx();
  auto [curr_pin_idx, curr_acc_point_idx] = curr_node->getIdx();

  if (prev_node->isSource() || curr_node->isDrain()) {
=======
  int prev_pin_idx, prev_acc_point_idx, curr_pin_idx, curr_acc_point_idx;
  getNestedIdx(
      prev_node_idx, prev_pin_idx, prev_acc_point_idx, max_access_point_size);
  getNestedIdx(
      curr_node_idx, curr_pin_idx, curr_acc_point_idx, max_access_point_size);

  if (prev_pin_idx == -1 || curr_pin_idx == (int) pins.size()) {
>>>>>>> 6a3bf02d
    return edge_cost;
  }

  bool has_vio = false;
  // check if the edge has been calculated
  int edge_idx = getFlatEdgeIdx(prev_pin_idx,
                                prev_acc_point_idx,
                                curr_acc_point_idx,
                                max_access_point_size);
  if (vio_edges[edge_idx] != -1) {
    has_vio = (vio_edges[edge_idx] == 1);
  } else {
    auto curr_unique_inst = unique_insts_.getUnique(curr_unique_inst_idx);
    dbTransform xform = curr_unique_inst->getUpdatedXform(true);
    // check DRC
    std::vector<std::pair<frConnFig*, frBlockObject*>> objs;
    const auto& [pin_1, inst_term_1] = pins[prev_pin_idx];
    const auto target_obj = inst_term_1->getInst();
    const int pin_access_idx = unique_insts_.getPAIndex(target_obj);
    const auto pa_1 = pin_1->getPinAccess(pin_access_idx);
    std::unique_ptr<frVia> via1;
    if (pa_1->getAccessPoint(prev_acc_point_idx)->hasAccess(frDirEnum::U)) {
      via1 = std::make_unique<frVia>(
          pa_1->getAccessPoint(prev_acc_point_idx)->getViaDef());
      Point pt1(pa_1->getAccessPoint(prev_acc_point_idx)->getPoint());
      xform.apply(pt1);
      via1->setOrigin(pt1);
      if (inst_term_1->hasNet()) {
        objs.emplace_back(via1.get(), inst_term_1->getNet());
      } else {
        objs.emplace_back(via1.get(), inst_term_1);
      }
    }

    const auto& [pin_2, inst_term_2] = pins[curr_pin_idx];
    const auto pa_2 = pin_2->getPinAccess(pin_access_idx);
    std::unique_ptr<frVia> via2;
    if (pa_2->getAccessPoint(curr_acc_point_idx)->hasAccess(frDirEnum::U)) {
      via2 = std::make_unique<frVia>(
          pa_2->getAccessPoint(curr_acc_point_idx)->getViaDef());
      Point pt2(pa_2->getAccessPoint(curr_acc_point_idx)->getPoint());
      xform.apply(pt2);
      via2->setOrigin(pt2);
      if (inst_term_2->hasNet()) {
        objs.emplace_back(via2.get(), inst_term_2->getNet());
      } else {
        objs.emplace_back(via2.get(), inst_term_2);
      }
    }

    has_vio = !genPatterns_gc({target_obj}, objs, Edge);
    vio_edges[edge_idx] = has_vio;

    // look back for GN14
    if (!has_vio && prev_node != nullptr) {
      // check one more back
<<<<<<< HEAD
      if (prev_node->hasPrevNode()) {
        auto prev_prev_node = prev_node->getPrevNode();
        auto [prev_prev_pin_idx, prev_prev_acc_point_idx]
            = prev_prev_node->getIdx();
=======
      auto prev_prev_node_idx = nodes[prev_node_idx].getPrevNodeIdx();
      if (prev_prev_node_idx != -1) {
        int prev_prev_pin_idx, prev_prev_acc_point_idx;
        getNestedIdx(prev_prev_node_idx,
                     prev_prev_pin_idx,
                     prev_prev_acc_point_idx,
                     max_access_point_size);
>>>>>>> 6a3bf02d
        if (prev_prev_pin_idx != -1) {
          const auto& [pin_3, inst_term_3] = pins[prev_prev_pin_idx];
          auto pa_3 = pin_3->getPinAccess(pin_access_idx);
          std::unique_ptr<frVia> via3;
          if (pa_3->getAccessPoint(prev_prev_acc_point_idx)
                  ->hasAccess(frDirEnum::U)) {
            via3 = std::make_unique<frVia>(
                pa_3->getAccessPoint(prev_prev_acc_point_idx)->getViaDef());
            Point pt3(
                pa_3->getAccessPoint(prev_prev_acc_point_idx)->getPoint());
            xform.apply(pt3);
            via3->setOrigin(pt3);
            if (inst_term_3->hasNet()) {
              objs.emplace_back(via3.get(), inst_term_3->getNet());
            } else {
              objs.emplace_back(via3.get(), inst_term_3);
            }
          }

          has_vio = !genPatterns_gc({target_obj}, objs, Edge);
        }
      }
    }
  }

  if (!has_vio) {
    if ((prev_pin_idx == 0
         && used_access_points.find(
                std::make_pair(prev_pin_idx, prev_acc_point_idx))
                != used_access_points.end())
        || (curr_pin_idx == (int) pins.size() - 1
            && used_access_points.find(
                   std::make_pair(curr_pin_idx, curr_acc_point_idx))
                   != used_access_points.end())) {
      edge_cost = 100;
    } else if (viol_access_points.find(
                   std::make_pair(prev_pin_idx, prev_acc_point_idx))
                   != viol_access_points.end()
               || viol_access_points.find(
                      std::make_pair(curr_pin_idx, curr_acc_point_idx))
                      != viol_access_points.end()) {
      edge_cost = 1000;
    } else if (prev_node != nullptr) {
      const int prev_node_cost = prev_node->getNodeCost();
      const int curr_node_cost = curr_node->getNodeCost();
      edge_cost = (prev_node_cost + curr_node_cost) / 2;
    }
  } else {
    edge_cost = 1000 /*violation cost*/;
  }

  return edge_cost;
}

std::vector<int> FlexPA::extractAccessPatternFromNodes(
    const std::vector<FlexDPNode>& nodes,
    const std::vector<std::pair<frMPin*, frInstTerm*>>& pins,
    std::set<std::pair<int, int>>& used_access_points,
    const int max_access_point_size)
{
  std::vector<int> access_pattern(pins.size(), -1);

  const int source_node_idx = getFlatIdx(-1, 0, max_access_point_size);
<<<<<<< HEAD
  auto source_node = &(nodes[source_node_idx]);

  const int drain_node_idx = getFlatIdx(pins.size(), 0, max_access_point_size);
  auto drain_node = &(nodes[drain_node_idx]);

  auto curr_node = drain_node->getPrevNode();

  while (curr_node != source_node) {
    if (curr_node == nullptr) {
      logger_->error(DRT, 90, "Valid access pattern not found.");
    }

    auto [curr_pin_idx, curr_acc_point_idx] = curr_node->getIdx();
    access_pattern[curr_pin_idx] = curr_acc_point_idx;
    used_access_points.insert({curr_pin_idx, curr_acc_point_idx});

    curr_node = curr_node->getPrevNode();
=======
  const int sink_node_idx = getFlatIdx(pins.size(), 0, max_access_point_size);
  const FlexDPNode& sink_node = nodes[sink_node_idx];
  int curr_node_idx = sink_node.getPrevNodeIdx();

  while (curr_node_idx != source_node_idx) {
    if (curr_node_idx == -1) {
      logger_->error(DRT, 90, "Valid access pattern not found.");
    }

    auto& curr_node = nodes[curr_node_idx];

    int curr_pin_idx, curr_acc_point_idx;
    getNestedIdx(
        curr_node_idx, curr_pin_idx, curr_acc_point_idx, max_access_point_size);
    access_pattern[curr_pin_idx] = curr_acc_point_idx;
    used_access_points.insert({curr_pin_idx, curr_acc_point_idx});

    curr_node_idx = curr_node.getPrevNodeIdx();
>>>>>>> 6a3bf02d
  }
  return access_pattern;
}

bool FlexPA::genPatterns_commit(
    const std::vector<FlexDPNode>& nodes,
    const std::vector<std::pair<frMPin*, frInstTerm*>>& pins,
    bool& is_valid,
    std::set<std::vector<int>>& inst_access_patterns,
    std::set<std::pair<int, int>>& used_access_points,
    std::set<std::pair<int, int>>& viol_access_points,
    const int curr_unique_inst_idx,
    const int max_access_point_size)
{
  std::vector<int> access_pattern = extractAccessPatternFromNodes(
      nodes, pins, used_access_points, max_access_point_size);
  // not a new access pattern
  if (inst_access_patterns.find(access_pattern) != inst_access_patterns.end()) {
    return false;
<<<<<<< HEAD
  }

  inst_access_patterns.insert(access_pattern);
  // create new access pattern and push to uniqueInstances
  auto pin_access_pattern = std::make_unique<FlexPinAccessPattern>();
  std::map<frMPin*, frAccessPoint*> pin_to_access_point;
  // check DRC for the whole pattern
  std::vector<std::pair<frConnFig*, frBlockObject*>> objs;
  std::vector<std::unique_ptr<frVia>> temp_vias;
  frInst* target_obj = nullptr;
  for (int pin_idx = 0; pin_idx < (int) pins.size(); pin_idx++) {
    auto acc_point_idx = access_pattern[pin_idx];
    auto& [pin, inst_term] = pins[pin_idx];
    auto inst = inst_term->getInst();
    target_obj = inst;
    const int pin_access_idx = unique_insts_.getPAIndex(inst);
    const auto pa = pin->getPinAccess(pin_access_idx);
    const auto access_point = pa->getAccessPoint(acc_point_idx);
    pin_to_access_point[pin] = access_point;

    // add objs
    std::unique_ptr<frVia> via;
    if (access_point->hasAccess(frDirEnum::U)) {
      via = std::make_unique<frVia>(access_point->getViaDef());
      auto rvia = via.get();
      temp_vias.push_back(std::move(via));

      dbTransform xform = inst->getUpdatedXform(true);
      Point pt(access_point->getPoint());
      xform.apply(pt);
      rvia->setOrigin(pt);
      if (inst_term->hasNet()) {
        objs.emplace_back(rvia, inst_term->getNet());
      } else {
        objs.emplace_back(rvia, inst_term);
      }
    }
  }

  frAccessPoint* leftAP = nullptr;
  frAccessPoint* rightAP = nullptr;
  frCoord leftPt = std::numeric_limits<frCoord>::max();
  frCoord rightPt = std::numeric_limits<frCoord>::min();

  const auto& [pin, inst_term] = pins[0];
  const auto inst = inst_term->getInst();
  for (auto& inst_term : inst->getInstTerms()) {
    if (isSkipInstTerm(inst_term.get())) {
      continue;
    }
    uint64_t n_no_ap_pins = 0;
    for (auto& pin : inst_term->getTerm()->getPins()) {
      if (pin_to_access_point.find(pin.get()) == pin_to_access_point.end()) {
        n_no_ap_pins++;
        pin_access_pattern->addAccessPoint(nullptr);
      } else {
        const auto& ap = pin_to_access_point[pin.get()];
        const Point tmpPt = ap->getPoint();
        if (tmpPt.x() < leftPt) {
          leftAP = ap;
          leftPt = tmpPt.x();
        }
        if (tmpPt.x() > rightPt) {
          rightAP = ap;
          rightPt = tmpPt.x();
        }
        pin_access_pattern->addAccessPoint(ap);
      }
    }
    if (n_no_ap_pins == inst_term->getTerm()->getPins().size()) {
      logger_->error(DRT, 91, "Pin does not have valid ap.");
    }
  }
  pin_access_pattern->setBoundaryAP(true, leftAP);
  pin_access_pattern->setBoundaryAP(false, rightAP);

  std::set<frBlockObject*> owners;
  if (target_obj != nullptr
      && genPatterns_gc({target_obj}, objs, Commit, &owners)) {
    pin_access_pattern->updateCost();
    unique_inst_patterns_[curr_unique_inst_idx].push_back(
        std::move(pin_access_pattern));
    // genPatterns_print(nodes, pins, max_access_point_size);
    is_valid = true;
  } else {
    for (int idx_1 = 0; idx_1 < (int) pins.size(); idx_1++) {
      auto idx_2 = access_pattern[idx_1];
      auto& [pin, inst_term] = pins[idx_1];
      if (inst_term->hasNet()) {
        if (owners.find(inst_term->getNet()) != owners.end()) {
          viol_access_points.insert(std::make_pair(idx_1, idx_2));  // idx ;
        }
=======
  }

  inst_access_patterns.insert(access_pattern);
  // create new access pattern and push to uniqueInstances
  auto pin_access_pattern = std::make_unique<FlexPinAccessPattern>();
  std::map<frMPin*, frAccessPoint*> pin_to_access_point;
  // check DRC for the whole pattern
  std::vector<std::pair<frConnFig*, frBlockObject*>> objs;
  std::vector<std::unique_ptr<frVia>> temp_vias;
  frInst* target_obj = nullptr;
  for (int pin_idx = 0; pin_idx < (int) pins.size(); pin_idx++) {
    auto acc_point_idx = access_pattern[pin_idx];
    auto& [pin, inst_term] = pins[pin_idx];
    auto inst = inst_term->getInst();
    target_obj = inst;
    const int pin_access_idx = unique_insts_.getPAIndex(inst);
    const auto pa = pin->getPinAccess(pin_access_idx);
    const auto access_point = pa->getAccessPoint(acc_point_idx);
    pin_to_access_point[pin] = access_point;

    // add objs
    std::unique_ptr<frVia> via;
    if (access_point->hasAccess(frDirEnum::U)) {
      via = std::make_unique<frVia>(access_point->getViaDef());
      auto rvia = via.get();
      temp_vias.push_back(std::move(via));

      dbTransform xform = inst->getUpdatedXform(true);
      Point pt(access_point->getPoint());
      xform.apply(pt);
      rvia->setOrigin(pt);
      if (inst_term->hasNet()) {
        objs.emplace_back(rvia, inst_term->getNet());
      } else {
        objs.emplace_back(rvia, inst_term);
      }
    }
  }

  frAccessPoint* left_access_point = nullptr;
  frAccessPoint* right_access_point = nullptr;
  frCoord left_pt = std::numeric_limits<frCoord>::max();
  frCoord right_pt = std::numeric_limits<frCoord>::min();

  const auto& [pin, inst_term] = pins[0];
  const auto inst = inst_term->getInst();
  for (auto& inst_term : inst->getInstTerms()) {
    if (isSkipInstTerm(inst_term.get())) {
      continue;
    }
    uint64_t n_no_ap_pins = 0;
    for (auto& pin : inst_term->getTerm()->getPins()) {
      if (pin_to_access_point.find(pin.get()) == pin_to_access_point.end()) {
        n_no_ap_pins++;
        pin_access_pattern->addAccessPoint(nullptr);
      } else {
        const auto& ap = pin_to_access_point[pin.get()];
        const Point tmpPt = ap->getPoint();
        if (tmpPt.x() < left_pt) {
          left_access_point = ap;
          left_pt = tmpPt.x();
        }
        if (tmpPt.x() > right_pt) {
          right_access_point = ap;
          right_pt = tmpPt.x();
        }
        pin_access_pattern->addAccessPoint(ap);
      }
    }
    if (n_no_ap_pins == inst_term->getTerm()->getPins().size()) {
      logger_->error(DRT,
                     91,
                     "{} does not have valid access points.",
                     inst_term->getName());
    }
  }
  pin_access_pattern->setBoundaryAP(true, left_access_point);
  pin_access_pattern->setBoundaryAP(false, right_access_point);

  std::set<frBlockObject*> owners;
  if (target_obj != nullptr
      && genPatterns_gc({target_obj}, objs, Commit, &owners)) {
    pin_access_pattern->updateCost();
    unique_inst_patterns_[curr_unique_inst_idx].push_back(
        std::move(pin_access_pattern));
    // genPatterns_print(nodes, pins, max_access_point_size);
    is_valid = true;
  } else {
    for (int idx_1 = 0; idx_1 < (int) pins.size(); idx_1++) {
      auto idx_2 = access_pattern[idx_1];
      auto& [pin, inst_term] = pins[idx_1];
      if (inst_term->hasNet()) {
        if (owners.find(inst_term->getNet()) != owners.end()) {
          viol_access_points.insert(std::make_pair(idx_1, idx_2));  // idx ;
        }
>>>>>>> 6a3bf02d
      } else {
        if (owners.find(inst_term) != owners.end()) {
          viol_access_points.insert(std::make_pair(idx_1, idx_2));  // idx ;
        }
      }
    }
  }

  // new access pattern
  return true;
}

void FlexPA::genPatternsPrintDebug(
    std::vector<FlexDPNode>& nodes,
    const std::vector<std::pair<frMPin*, frInstTerm*>>& pins,
    int max_access_point_size)
{
  int curr_node_idx = getFlatIdx(pins.size(), 0, max_access_point_size);
  auto curr_node = &(nodes[curr_node_idx]);
  int pin_cnt = pins.size();

  dbTransform xform;
  auto& [pin, inst_term] = pins[0];
  if (inst_term) {
    frInst* inst = inst_term->getInst();
    xform = inst->getTransform();
    xform.setOrient(dbOrientType::R0);
  }

  std::cout << "failed pattern:";

  double dbu = getDesign()->getTopBlock()->getDBUPerUU();
  while (curr_node->hasPrevNode()) {
    // non-virtual node
    if (pin_cnt != (int) pins.size()) {
      auto& [pin, inst_term] = pins[pin_cnt];
      auto inst = inst_term->getInst();
      std::cout << " " << inst_term->getTerm()->getName();
      const int pin_access_idx = unique_insts_.getPAIndex(inst);
      auto pa = pin->getPinAccess(pin_access_idx);
<<<<<<< HEAD
      auto [curr_pin_idx, curr_acc_point_idx] = curr_node->getIdx();
=======
      int curr_pin_idx, curr_acc_point_idx;
      getNestedIdx(curr_node_idx,
                   curr_pin_idx,
                   curr_acc_point_idx,
                   max_access_point_size);
>>>>>>> 6a3bf02d
      Point pt(pa->getAccessPoint(curr_acc_point_idx)->getPoint());
      xform.apply(pt);
      std::cout << " (" << pt.x() / dbu << ", " << pt.y() / dbu << ")";
    }

    curr_node = curr_node->getPrevNode();
    pin_cnt--;
  }
  std::cout << std::endl;
  if (pin_cnt != -1) {
    logger_->error(DRT, 277, "Valid access pattern not found.");
  }
}

void FlexPA::genPatterns_print(
    std::vector<FlexDPNode>& nodes,
    const std::vector<std::pair<frMPin*, frInstTerm*>>& pins,
    const int max_access_point_size)
{
  int curr_node_idx = getFlatIdx(pins.size(), 0, max_access_point_size);
  auto curr_node = &(nodes[curr_node_idx]);
  int pin_cnt = pins.size();

  std::cout << "new pattern\n";

  while (curr_node->hasPrevNode()) {
    // non-virtual node
    if (pin_cnt != (int) pins.size()) {
      auto& [pin, inst_term] = pins[pin_cnt];
      auto inst = inst_term->getInst();
      const int pin_access_idx = unique_insts_.getPAIndex(inst);
      auto pa = pin->getPinAccess(pin_access_idx);
<<<<<<< HEAD
      auto [curr_pin_idx, curr_acc_point_idx] = curr_node->getIdx();
=======
      int curr_pin_idx, curr_acc_point_idx;
      getNestedIdx(curr_node_idx,
                   curr_pin_idx,
                   curr_acc_point_idx,
                   max_access_point_size);
>>>>>>> 6a3bf02d
      std::unique_ptr<frVia> via = std::make_unique<frVia>(
          pa->getAccessPoint(curr_acc_point_idx)->getViaDef());
      Point pt(pa->getAccessPoint(curr_acc_point_idx)->getPoint());
      std::cout << " gccleanvia " << inst->getMaster()->getName() << " "
                << inst_term->getTerm()->getName() << " "
                << via->getViaDef()->getName() << " " << pt.x() << " " << pt.y()
                << " " << inst->getOrient().getString() << "\n";
    }

    curr_node = curr_node->getPrevNode();
    pin_cnt--;
  }
  if (pin_cnt != -1) {
    logger_->error(DRT, 278, "Valid access pattern not found.");
  }
}

// get flat index
// idx_1 is outer index and idx_2 is inner index dpNodes[idx_1][idx_2]
int FlexPA::getFlatIdx(const int idx_1, const int idx_2, const int idx_2_dim)
{
  return ((idx_1 + 1) * idx_2_dim + idx_2);
}

<<<<<<< HEAD
=======
// get idx_1 and idx_2 from flat index
void FlexPA::getNestedIdx(const int flat_idx,
                          int& idx_1,
                          int& idx_2,
                          const int idx_2_dim)
{
  idx_1 = flat_idx / idx_2_dim - 1;
  idx_2 = flat_idx % idx_2_dim;
}

>>>>>>> 6a3bf02d
// get flat edge index
int FlexPA::getFlatEdgeIdx(const int prev_idx_1,
                           const int prev_idx_2,
                           const int curr_idx_2,
                           const int idx_2_dim)
{
  return ((prev_idx_1 + 1) * idx_2_dim + prev_idx_2) * idx_2_dim + curr_idx_2;
}

}  // namespace drt<|MERGE_RESOLUTION|>--- conflicted
+++ resolved
@@ -1849,41 +1849,30 @@
 {
   // init virtual nodes
   const int start_node_idx
-<<<<<<< HEAD
-      = getFlatIdx(-1, 0, ACCESS_PATTERN_END_ITERATION_NUM);
-=======
       = getFlatIdx(-1, 0, router_cfg_->ACCESS_PATTERN_END_ITERATION_NUM);
-  const int end_node_Idx = getFlatIdx(
-      insts.size(), 0, router_cfg_->ACCESS_PATTERN_END_ITERATION_NUM);
->>>>>>> 6a3bf02d
   nodes[start_node_idx].setNodeCost(0);
   nodes[start_node_idx].setPathCost(0);
   nodes[start_node_idx].setIdx({-1, 0});
   nodes[start_node_idx].setAsSource();
 
-  const int end_node_idx
-      = getFlatIdx(insts.size(), 0, ACCESS_PATTERN_END_ITERATION_NUM);
+  const int end_node_idx = getFlatIdx(
+      insts.size(), 0, router_cfg_->ACCESS_PATTERN_END_ITERATION_NUM);
   nodes[end_node_idx].setNodeCost(0);
   nodes[end_node_idx].setIdx({insts.size(), 0});
-  nodes[end_node_idx].setAsDrain();
+  nodes[end_node_idx].setAsSink();
 
   // init inst nodes
   for (int inst_idx = 0; inst_idx < (int) insts.size(); inst_idx++) {
     auto& inst = insts[inst_idx];
     const int unique_inst_idx = unique_insts_.getIndex(inst);
     auto& inst_patterns = unique_inst_patterns_[unique_inst_idx];
-<<<<<<< HEAD
     for (int acc_pattern_idx = 0; acc_pattern_idx < (int) inst_patterns.size();
          acc_pattern_idx++) {
-      const int node_idx = getFlatIdx(
-          inst_idx, acc_pattern_idx, ACCESS_PATTERN_END_ITERATION_NUM);
+      const int node_idx
+          = getFlatIdx(inst_idx,
+                       acc_pattern_idx,
+                       router_cfg_->ACCESS_PATTERN_END_ITERATION_NUM);
       auto access_pattern = inst_patterns[acc_pattern_idx].get();
-=======
-    for (int idx_2 = 0; idx_2 < (int) inst_patterns.size(); idx_2++) {
-      const int node_idx = getFlatIdx(
-          idx_1, idx_2, router_cfg_->ACCESS_PATTERN_END_ITERATION_NUM);
-      auto access_pattern = inst_patterns[idx_2].get();
->>>>>>> 6a3bf02d
       nodes[node_idx].setNodeCost(access_pattern->getCost());
       nodes[node_idx].setIdx({inst_idx, acc_pattern_idx});
     }
@@ -1898,50 +1887,33 @@
     for (int curr_acc_pattern_idx = 0;
          curr_acc_pattern_idx < router_cfg_->ACCESS_PATTERN_END_ITERATION_NUM;
          curr_acc_pattern_idx++) {
-<<<<<<< HEAD
-      const auto curr_node_idx = getFlatIdx(curr_inst_idx,
-                                            curr_acc_pattern_idx,
-                                            ACCESS_PATTERN_END_ITERATION_NUM);
-      auto curr_node = &(nodes[curr_node_idx]);
-      if (curr_node->getNodeCost() == std::numeric_limits<int>::max()) {
-=======
       const auto curr_node_idx
           = getFlatIdx(curr_inst_idx,
                        curr_acc_pattern_idx,
                        router_cfg_->ACCESS_PATTERN_END_ITERATION_NUM);
       auto& curr_node = nodes[curr_node_idx];
       if (curr_node.getNodeCost() == std::numeric_limits<int>::max()) {
->>>>>>> 6a3bf02d
         continue;
       }
       const int prev_inst_idx = curr_inst_idx - 1;
       for (int prev_acc_pattern_idx = 0;
            prev_acc_pattern_idx < router_cfg_->ACCESS_PATTERN_END_ITERATION_NUM;
            prev_acc_pattern_idx++) {
-<<<<<<< HEAD
-        const int prev_node_idx = getFlatIdx(prev_inst_idx,
-                                             prev_acc_pattern_idx,
-                                             ACCESS_PATTERN_END_ITERATION_NUM);
-        auto prev_node = &(nodes[prev_node_idx]);
-        if (prev_node->getPathCost() == std::numeric_limits<int>::max()) {
-=======
         const int prev_node_idx
             = getFlatIdx(prev_inst_idx,
                          prev_acc_pattern_idx,
                          router_cfg_->ACCESS_PATTERN_END_ITERATION_NUM);
-        const auto& prev_node = nodes[prev_node_idx];
+        auto& prev_node = nodes[prev_node_idx];
         if (prev_node.getPathCost() == std::numeric_limits<int>::max()) {
->>>>>>> 6a3bf02d
           continue;
         }
 
-        const int edge_cost = getEdgeCost(prev_node, curr_node, nodes, insts);
-        if (curr_node->getPathCost() == std::numeric_limits<int>::max()
-            || curr_node->getPathCost()
-                   > prev_node->getPathCost() + edge_cost) {
-          curr_node->setPathCost(prev_node->getPathCost() + edge_cost);
+        const int edge_cost = getEdgeCost(&prev_node, &curr_node, nodes, insts);
+        if (curr_node.getPathCost() == std::numeric_limits<int>::max()
+            || curr_node.getPathCost() > prev_node.getPathCost() + edge_cost) {
+          curr_node.setPathCost(prev_node.getPathCost() + edge_cost);
           auto prev_node = &(nodes[prev_node_idx]);
-          curr_node->setPrevNode(prev_node);
+          curr_node.setPrevNode(prev_node);
         }
       }
     }
@@ -1960,15 +1932,7 @@
   while (curr_node->hasPrevNode()) {
     // non-virtual node
     if (inst_cnt != (int) insts.size()) {
-<<<<<<< HEAD
       auto [curr_inst_idx, curr_acc_patterns_idx] = curr_node->getIdx();
-=======
-      int curr_inst_idx, curr_acc_patterns_idx;
-      getNestedIdx(curr_node_idx,
-                   curr_inst_idx,
-                   curr_acc_patterns_idx,
-                   router_cfg_->ACCESS_PATTERN_END_ITERATION_NUM);
->>>>>>> 6a3bf02d
       inst_access_pattern_idx[curr_inst_idx] = curr_acc_patterns_idx;
 
       auto& inst = insts[curr_inst_idx];
@@ -2027,16 +1991,7 @@
   while (curr_node->hasPrevNode()) {
     // non-virtual node
     if (inst_cnt != (int) insts.size()) {
-<<<<<<< HEAD
       auto [curr_inst_idx, curr_acc_pattern_idx] = curr_node->getIdx();
-=======
-      int curr_inst_idx, curr_acc_pattern_idx;
-      getNestedIdx(curr_node_idx,
-                   curr_inst_idx,
-                   curr_acc_pattern_idx,
-                   router_cfg_->ACCESS_PATTERN_END_ITERATION_NUM);
-
->>>>>>> 6a3bf02d
       inst_access_pattern_idx[curr_inst_idx] = curr_acc_pattern_idx;
 
       // print debug information
@@ -2089,22 +2044,9 @@
                         const std::vector<frInst*>& insts)
 {
   int edge_cost = 0;
-<<<<<<< HEAD
   auto [prev_inst_idx, prev_acc_pattern_idx] = prev_node->getIdx();
   auto [curr_inst_idx, curr_acc_pattern_idx] = curr_node->getIdx();
-  if (prev_node->isSource() || curr_node->isDrain()) {
-=======
-  int prev_inst_idx, prev_acc_pattern_idx, curr_inst_idx, curr_acc_pattern_idx;
-  getNestedIdx(prev_node_idx,
-               prev_inst_idx,
-               prev_acc_pattern_idx,
-               router_cfg_->ACCESS_PATTERN_END_ITERATION_NUM);
-  getNestedIdx(curr_node_idx,
-               curr_inst_idx,
-               curr_acc_pattern_idx,
-               router_cfg_->ACCESS_PATTERN_END_ITERATION_NUM);
-  if (prev_inst_idx == -1 || curr_inst_idx == (int) insts.size()) {
->>>>>>> 6a3bf02d
+  if (prev_node->isSource() || curr_node->isSink()) {
     return edge_cost;
   }
 
@@ -2416,7 +2358,7 @@
   int end_node_Idx = getFlatIdx(pins.size(), 0, max_access_point_size);
   nodes[end_node_Idx].setNodeCost(0);
   nodes[end_node_Idx].setIdx({pins.size(), 0});
-  nodes[end_node_Idx].setAsDrain();
+  nodes[end_node_Idx].setAsSink();
   // init pin nodes
   int pin_idx = 0;
   int ap_idx = 0;
@@ -2574,20 +2516,10 @@
     const int max_access_point_size)
 {
   int edge_cost = 0;
-<<<<<<< HEAD
   auto [prev_pin_idx, prev_acc_point_idx] = prev_node->getIdx();
   auto [curr_pin_idx, curr_acc_point_idx] = curr_node->getIdx();
 
-  if (prev_node->isSource() || curr_node->isDrain()) {
-=======
-  int prev_pin_idx, prev_acc_point_idx, curr_pin_idx, curr_acc_point_idx;
-  getNestedIdx(
-      prev_node_idx, prev_pin_idx, prev_acc_point_idx, max_access_point_size);
-  getNestedIdx(
-      curr_node_idx, curr_pin_idx, curr_acc_point_idx, max_access_point_size);
-
-  if (prev_pin_idx == -1 || curr_pin_idx == (int) pins.size()) {
->>>>>>> 6a3bf02d
+  if (prev_node->isSource() || curr_node->isSink()) {
     return edge_cost;
   }
 
@@ -2644,20 +2576,10 @@
     // look back for GN14
     if (!has_vio && prev_node != nullptr) {
       // check one more back
-<<<<<<< HEAD
       if (prev_node->hasPrevNode()) {
         auto prev_prev_node = prev_node->getPrevNode();
         auto [prev_prev_pin_idx, prev_prev_acc_point_idx]
             = prev_prev_node->getIdx();
-=======
-      auto prev_prev_node_idx = nodes[prev_node_idx].getPrevNodeIdx();
-      if (prev_prev_node_idx != -1) {
-        int prev_prev_pin_idx, prev_prev_acc_point_idx;
-        getNestedIdx(prev_prev_node_idx,
-                     prev_prev_pin_idx,
-                     prev_prev_acc_point_idx,
-                     max_access_point_size);
->>>>>>> 6a3bf02d
         if (prev_prev_pin_idx != -1) {
           const auto& [pin_3, inst_term_3] = pins[prev_prev_pin_idx];
           auto pa_3 = pin_3->getPinAccess(pin_access_idx);
@@ -2721,13 +2643,12 @@
   std::vector<int> access_pattern(pins.size(), -1);
 
   const int source_node_idx = getFlatIdx(-1, 0, max_access_point_size);
-<<<<<<< HEAD
-  auto source_node = &(nodes[source_node_idx]);
-
-  const int drain_node_idx = getFlatIdx(pins.size(), 0, max_access_point_size);
-  auto drain_node = &(nodes[drain_node_idx]);
-
-  auto curr_node = drain_node->getPrevNode();
+  const FlexDPNode* source_node = &nodes[source_node_idx];
+
+  const int sink_node_idx = getFlatIdx(pins.size(), 0, max_access_point_size);
+  const FlexDPNode* sink_node = &nodes[sink_node_idx];
+
+  FlexDPNode* curr_node = sink_node->getPrevNode();
 
   while (curr_node != source_node) {
     if (curr_node == nullptr) {
@@ -2739,26 +2660,6 @@
     used_access_points.insert({curr_pin_idx, curr_acc_point_idx});
 
     curr_node = curr_node->getPrevNode();
-=======
-  const int sink_node_idx = getFlatIdx(pins.size(), 0, max_access_point_size);
-  const FlexDPNode& sink_node = nodes[sink_node_idx];
-  int curr_node_idx = sink_node.getPrevNodeIdx();
-
-  while (curr_node_idx != source_node_idx) {
-    if (curr_node_idx == -1) {
-      logger_->error(DRT, 90, "Valid access pattern not found.");
-    }
-
-    auto& curr_node = nodes[curr_node_idx];
-
-    int curr_pin_idx, curr_acc_point_idx;
-    getNestedIdx(
-        curr_node_idx, curr_pin_idx, curr_acc_point_idx, max_access_point_size);
-    access_pattern[curr_pin_idx] = curr_acc_point_idx;
-    used_access_points.insert({curr_pin_idx, curr_acc_point_idx});
-
-    curr_node_idx = curr_node.getPrevNodeIdx();
->>>>>>> 6a3bf02d
   }
   return access_pattern;
 }
@@ -2778,7 +2679,6 @@
   // not a new access pattern
   if (inst_access_patterns.find(access_pattern) != inst_access_patterns.end()) {
     return false;
-<<<<<<< HEAD
   }
 
   inst_access_patterns.insert(access_pattern);
@@ -2818,99 +2718,6 @@
     }
   }
 
-  frAccessPoint* leftAP = nullptr;
-  frAccessPoint* rightAP = nullptr;
-  frCoord leftPt = std::numeric_limits<frCoord>::max();
-  frCoord rightPt = std::numeric_limits<frCoord>::min();
-
-  const auto& [pin, inst_term] = pins[0];
-  const auto inst = inst_term->getInst();
-  for (auto& inst_term : inst->getInstTerms()) {
-    if (isSkipInstTerm(inst_term.get())) {
-      continue;
-    }
-    uint64_t n_no_ap_pins = 0;
-    for (auto& pin : inst_term->getTerm()->getPins()) {
-      if (pin_to_access_point.find(pin.get()) == pin_to_access_point.end()) {
-        n_no_ap_pins++;
-        pin_access_pattern->addAccessPoint(nullptr);
-      } else {
-        const auto& ap = pin_to_access_point[pin.get()];
-        const Point tmpPt = ap->getPoint();
-        if (tmpPt.x() < leftPt) {
-          leftAP = ap;
-          leftPt = tmpPt.x();
-        }
-        if (tmpPt.x() > rightPt) {
-          rightAP = ap;
-          rightPt = tmpPt.x();
-        }
-        pin_access_pattern->addAccessPoint(ap);
-      }
-    }
-    if (n_no_ap_pins == inst_term->getTerm()->getPins().size()) {
-      logger_->error(DRT, 91, "Pin does not have valid ap.");
-    }
-  }
-  pin_access_pattern->setBoundaryAP(true, leftAP);
-  pin_access_pattern->setBoundaryAP(false, rightAP);
-
-  std::set<frBlockObject*> owners;
-  if (target_obj != nullptr
-      && genPatterns_gc({target_obj}, objs, Commit, &owners)) {
-    pin_access_pattern->updateCost();
-    unique_inst_patterns_[curr_unique_inst_idx].push_back(
-        std::move(pin_access_pattern));
-    // genPatterns_print(nodes, pins, max_access_point_size);
-    is_valid = true;
-  } else {
-    for (int idx_1 = 0; idx_1 < (int) pins.size(); idx_1++) {
-      auto idx_2 = access_pattern[idx_1];
-      auto& [pin, inst_term] = pins[idx_1];
-      if (inst_term->hasNet()) {
-        if (owners.find(inst_term->getNet()) != owners.end()) {
-          viol_access_points.insert(std::make_pair(idx_1, idx_2));  // idx ;
-        }
-=======
-  }
-
-  inst_access_patterns.insert(access_pattern);
-  // create new access pattern and push to uniqueInstances
-  auto pin_access_pattern = std::make_unique<FlexPinAccessPattern>();
-  std::map<frMPin*, frAccessPoint*> pin_to_access_point;
-  // check DRC for the whole pattern
-  std::vector<std::pair<frConnFig*, frBlockObject*>> objs;
-  std::vector<std::unique_ptr<frVia>> temp_vias;
-  frInst* target_obj = nullptr;
-  for (int pin_idx = 0; pin_idx < (int) pins.size(); pin_idx++) {
-    auto acc_point_idx = access_pattern[pin_idx];
-    auto& [pin, inst_term] = pins[pin_idx];
-    auto inst = inst_term->getInst();
-    target_obj = inst;
-    const int pin_access_idx = unique_insts_.getPAIndex(inst);
-    const auto pa = pin->getPinAccess(pin_access_idx);
-    const auto access_point = pa->getAccessPoint(acc_point_idx);
-    pin_to_access_point[pin] = access_point;
-
-    // add objs
-    std::unique_ptr<frVia> via;
-    if (access_point->hasAccess(frDirEnum::U)) {
-      via = std::make_unique<frVia>(access_point->getViaDef());
-      auto rvia = via.get();
-      temp_vias.push_back(std::move(via));
-
-      dbTransform xform = inst->getUpdatedXform(true);
-      Point pt(access_point->getPoint());
-      xform.apply(pt);
-      rvia->setOrigin(pt);
-      if (inst_term->hasNet()) {
-        objs.emplace_back(rvia, inst_term->getNet());
-      } else {
-        objs.emplace_back(rvia, inst_term);
-      }
-    }
-  }
-
   frAccessPoint* left_access_point = nullptr;
   frAccessPoint* right_access_point = nullptr;
   frCoord left_pt = std::numeric_limits<frCoord>::max();
@@ -2967,7 +2774,6 @@
         if (owners.find(inst_term->getNet()) != owners.end()) {
           viol_access_points.insert(std::make_pair(idx_1, idx_2));  // idx ;
         }
->>>>>>> 6a3bf02d
       } else {
         if (owners.find(inst_term) != owners.end()) {
           viol_access_points.insert(std::make_pair(idx_1, idx_2));  // idx ;
@@ -3008,15 +2814,7 @@
       std::cout << " " << inst_term->getTerm()->getName();
       const int pin_access_idx = unique_insts_.getPAIndex(inst);
       auto pa = pin->getPinAccess(pin_access_idx);
-<<<<<<< HEAD
       auto [curr_pin_idx, curr_acc_point_idx] = curr_node->getIdx();
-=======
-      int curr_pin_idx, curr_acc_point_idx;
-      getNestedIdx(curr_node_idx,
-                   curr_pin_idx,
-                   curr_acc_point_idx,
-                   max_access_point_size);
->>>>>>> 6a3bf02d
       Point pt(pa->getAccessPoint(curr_acc_point_idx)->getPoint());
       xform.apply(pt);
       std::cout << " (" << pt.x() / dbu << ", " << pt.y() / dbu << ")";
@@ -3049,15 +2847,7 @@
       auto inst = inst_term->getInst();
       const int pin_access_idx = unique_insts_.getPAIndex(inst);
       auto pa = pin->getPinAccess(pin_access_idx);
-<<<<<<< HEAD
       auto [curr_pin_idx, curr_acc_point_idx] = curr_node->getIdx();
-=======
-      int curr_pin_idx, curr_acc_point_idx;
-      getNestedIdx(curr_node_idx,
-                   curr_pin_idx,
-                   curr_acc_point_idx,
-                   max_access_point_size);
->>>>>>> 6a3bf02d
       std::unique_ptr<frVia> via = std::make_unique<frVia>(
           pa->getAccessPoint(curr_acc_point_idx)->getViaDef());
       Point pt(pa->getAccessPoint(curr_acc_point_idx)->getPoint());
@@ -3082,19 +2872,6 @@
   return ((idx_1 + 1) * idx_2_dim + idx_2);
 }
 
-<<<<<<< HEAD
-=======
-// get idx_1 and idx_2 from flat index
-void FlexPA::getNestedIdx(const int flat_idx,
-                          int& idx_1,
-                          int& idx_2,
-                          const int idx_2_dim)
-{
-  idx_1 = flat_idx / idx_2_dim - 1;
-  idx_2 = flat_idx % idx_2_dim;
-}
-
->>>>>>> 6a3bf02d
 // get flat edge index
 int FlexPA::getFlatEdgeIdx(const int prev_idx_1,
                            const int prev_idx_2,
