/* Authors: Lutong Wang and Bangqi Xu */
/*
 * Copyright (c) 2019, The Regents of the University of California
 * All rights reserved.
 *
 * Redistribution and use in source and binary forms, with or without
 * modification, are permitted provided that the following conditions are met:
 *     * Redistributions of source code must retain the above copyright
 *       notice, this list of conditions and the following disclaimer.
 *     * Redistributions in binary form must reproduce the above copyright
 *       notice, this list of conditions and the following disclaimer in the
 *       documentation and/or other materials provided with the distribution.
 *     * Neither the name of the University nor the
 *       names of its contributors may be used to endorse or promote products
 *       derived from this software without specific prior written permission.
 *
 * THIS SOFTWARE IS PROVIDED BY THE COPYRIGHT HOLDERS AND CONTRIBUTORS "AS IS"
 * AND ANY EXPRESS OR IMPLIED WARRANTIES, INCLUDING, BUT NOT LIMITED TO, THE
 * IMPLIED WARRANTIES OF MERCHANTABILITY AND FITNESS FOR A PARTICULAR PURPOSE
 * ARE DISCLAIMED. IN NO EVENT SHALL THE REGENTS BE LIABLE FOR ANY DIRECT,
 * INDIRECT, INCIDENTAL, SPECIAL, EXEMPLARY, OR CONSEQUENTIAL DAMAGES
 * (INCLUDING, BUT NOT LIMITED TO, PROCUREMENT OF SUBSTITUTE GOODS OR SERVICES;
 * LOSS OF USE, DATA, OR PROFITS; OR BUSINESS INTERRUPTION) HOWEVER CAUSED AND
 * ON ANY THEORY OF LIABILITY, WHETHER IN CONTRACT, STRICT LIABILITY, OR TORT
 * (INCLUDING NEGLIGENCE OR OTHERWISE) ARISING IN ANY WAY OUT OF THE USE OF THIS
 * SOFTWARE, EVEN IF ADVISED OF THE POSSIBILITY OF SUCH DAMAGE.
 */

#ifndef _FR_FLEXPA_H_
#define _FR_FLEXPA_H_

#include <boost/polygon/polygon.hpp>

#include "frDesign.h"
namespace gtl = boost::polygon;

namespace odb {
class dbDatabase;
}

namespace fr {
// not default via, upperWidth, lowerWidth, not align upper, upperArea,
// lowerArea, not align lower
typedef std::tuple<bool, frCoord, frCoord, bool, frCoord, frCoord, bool>
    viaRawPriorityTuple;
class FlexPinAccessPattern;
class FlexDPNode;
class FlexPAGraphics;

class FlexPA
{
 public:
  enum PatternType {
    Edge,
    Commit
  };

  // constructor
  FlexPA(frDesign* in, Logger* logger);
  ~FlexPA();
  // getters
  frDesign* getDesign() const { return design_; }
  frTechObject* getTech() const { return design_->getTech(); }
  // setters
  int main();
  void setDebug(frDebugSettings* settings, odb::dbDatabase* db);

 private:
  frDesign* design_;
  Logger* logger_;
  std::unique_ptr<FlexPAGraphics> graphics_;
  std::string debugPinName_;

  int stdCellPinGenApCnt_;
  int stdCellPinValidPlanarApCnt_;
  int stdCellPinValidViaApCnt_;
  int stdCellPinNoApCnt_;
  int instTermValidViaApCnt_ = 0;
  int macroCellPinGenApCnt_;
  int macroCellPinValidPlanarApCnt_;
  int macroCellPinValidViaApCnt_;
  int macroCellPinNoApCnt_;

  std::vector<frInst*> uniqueInstances_;
  std::map<frInst*, frInst*, frBlockObjectComp> inst2unique_;
  std::map<frInst*, set<frInst*, frBlockObjectComp>*> inst2Class_;
  std::map<frInst*, int, frBlockObjectComp>
      unique2paidx_;  // unique instance to pinaccess index
  std::map<frInst*, int, frBlockObjectComp> unique2Idx_;
  std::vector<std::vector<std::unique_ptr<FlexPinAccessPattern>>>
      uniqueInstPatterns_;

  // helper strutures
  std::vector<std::map<frCoord, frAccessPointEnum>> trackCoords_;
  std::map<frLayerNum, std::map<int, std::map<viaRawPriorityTuple, frViaDef*>>>
      layerNum2ViaDefs_;
  map<frMaster*,
      map<dbOrientType, map<vector<frCoord>, set<frInst*, frBlockObjectComp>>>,
      frBlockObjectComp>
      masterOT2Insts;  // master orient track-offset to instances

  // helper functions
  void getPrefTrackPatterns(std::vector<frTrackPattern*>& prefTrackPatterns);
  bool hasTrackPattern(frTrackPattern* tp, const Rect& box);
  void getViaRawPriority(frViaDef* viaDef, viaRawPriorityTuple& priority);
  bool isSkipInstTerm(frInstTerm* in);

  // init
  void init();
  void initUniqueInstance();
  void initUniqueInstance_master2PinLayerRange(
      std::map<frMaster*, std::tuple<frLayerNum, frLayerNum>, frBlockObjectComp>&
          master2PinLayerRange);
  void initUniqueInstance_main(
      const std::map<frMaster*,
                     std::tuple<frLayerNum, frLayerNum>,
                     frBlockObjectComp>& master2PinLayerRange,
      const std::vector<frTrackPattern*>& prefTrackPatterns);
  bool isNDRInst(frInst& inst);
  void initPinAccess();
  void initTrackCoords();
  void initViaRawPriority();
  // prep
  void prep();
  void prepPoint();
  template <typename T>
  int prepPoint_pin(T* pin, frInstTerm* instTerm = nullptr);
  template <typename T>
  void prepPoint_pin_mergePinShapes(
      std::vector<gtl::polygon_90_set_data<frCoord>>& pinShapes,
      T* pin,
      frInstTerm* instTerm,
      bool isShrink = false);
  // type 0 -- on-grid; 1 -- half-grid; 2 -- center; 3 -- via-enc-opt
  template <typename T>
  void prepPoint_pin_genPoints(
      std::vector<std::unique_ptr<frAccessPoint>>& aps,
      std::set<std::pair<Point, frLayerNum>>& apset,
      T* pin,
      frInstTerm* instTerm,
      const std::vector<gtl::polygon_90_set_data<frCoord>>& pinShapes,
      frAccessPointEnum lowerType,
      frAccessPointEnum upperType);
  void prepPoint_pin_genPoints_layerShapes(
      std::vector<std::unique_ptr<frAccessPoint>>& aps,
      std::set<std::pair<Point, frLayerNum>>& apset,
      frInstTerm* instTerm,
      const gtl::polygon_90_set_data<frCoord>& layerShapes,
      frLayerNum layerNum,
      bool allowVia,
      frAccessPointEnum lowerType,
      frAccessPointEnum upperType);
  bool enclosesOnTrackPlanarAccess(const gtl::rectangle_data<frCoord>& rect,
                                   frLayerNum layerNum);
  void prepPoint_pin_genPoints_rect(
      std::vector<std::unique_ptr<frAccessPoint>>& aps,
      std::set<std::pair<Point, frLayerNum>>& apset,
      const gtl::rectangle_data<frCoord>& rect,
      frLayerNum layerNum,
      bool allowPlanar,
      bool allowVia,
      frAccessPointEnum lowerType,
      frAccessPointEnum upperType,
      bool isMacroCellPin);
  void prepPoint_pin_genPoints_rect_genGrid(
      std::map<frCoord, frAccessPointEnum>& coords,
      const std::map<frCoord, frAccessPointEnum>& trackCoords,
      frCoord low,
      frCoord high,
      bool useNearbyGrid = false);
  void prepPoint_pin_genPoints_rect_genCenter(
      std::map<frCoord, frAccessPointEnum>& coords,
      frLayerNum layerNum,
      frCoord low,
      frCoord high);
  void prepPoint_pin_genPoints_rect_genEnc(
      std::map<frCoord, frAccessPointEnum>& coords,
      const gtl::rectangle_data<frCoord>& rect,
      frLayerNum layerNum,
      bool isCurrLayerHorz);
  void prepPoint_pin_genPoints_rect_ap(
      std::vector<std::unique_ptr<frAccessPoint>>& aps,
      std::set<std::pair<Point, frLayerNum>>& apset,
      const gtl::rectangle_data<frCoord>& rect,
      frLayerNum layerNum,
      bool allowPlanar,
      bool allowVia,
      bool isLayer1Horz,
      const std::map<frCoord, frAccessPointEnum>& xCoords,
      const std::map<frCoord, frAccessPointEnum>& yCoords,
      frAccessPointEnum lowerType,
      frAccessPointEnum upperType);
  void prepPoint_pin_genPoints_rect_ap_helper(
      std::vector<std::unique_ptr<frAccessPoint>>& aps,
      std::set<std::pair<Point, frLayerNum>>& apset,
      const gtl::rectangle_data<frCoord>& maxrect,
      frCoord x,
      frCoord y,
      frLayerNum layerNum,
      bool allowPlanar,
      bool allowVia,
      frAccessPointEnum lowCost,
      frAccessPointEnum highCost);
  template <typename T>
  void prepPoint_pin_checkPoints(
      std::vector<std::unique_ptr<frAccessPoint>>& aps,
      const std::vector<gtl::polygon_90_set_data<frCoord>>& pinShapes,
      T* pin,
      frInstTerm* instTerm);
  template <typename T>
  void prepPoint_pin_checkPoint(
      frAccessPoint* ap,
      const gtl::polygon_90_set_data<frCoord>& polyset,
      const std::vector<gtl::polygon_90_data<frCoord>>& polys,
      T* pin,
      frInstTerm* instTerm);
  template <typename T>
  void prepPoint_pin_checkPoint_planar(
      frAccessPoint* ap,
      const std::vector<gtl::polygon_90_data<frCoord>>& layerPolys,
      frDirEnum dir,
      T* pin,
      frInstTerm* instTerm);
  bool prepPoint_pin_checkPoint_planar_ep(
      Point& ep,
      const std::vector<gtl::polygon_90_data<frCoord>>& layerPolys,
      const Point& bp,
      frLayerNum layerNum,
      frDirEnum dir,
      int stepSizeMultiplier = 2);
  template <typename T>
  void prepPoint_pin_checkPoint_via(
      frAccessPoint* ap,
      const gtl::polygon_90_set_data<frCoord>& polyset,
      frDirEnum dir,
      T* pin,
      frInstTerm* instTerm);
  template <typename T>
  bool prepPoint_pin_checkPoint_via_helper(frAccessPoint* ap,
                                           frVia* via,
                                           T* pin,
                                           frInstTerm* instTerm);
  template <typename T>
  void prepPoint_pin_updateStat(
      const std::vector<std::unique_ptr<frAccessPoint>>& tmpAps,
      T* pin,
      frInstTerm* instTerm);
  template <typename T>
  bool prepPoint_pin_helper(
      std::vector<std::unique_ptr<frAccessPoint>>& aps,
      std::set<std::pair<Point, frLayerNum>>& apset,
      std::vector<gtl::polygon_90_set_data<frCoord>>& pinShapes,
      T* pin,
      frInstTerm* instTerm,
      frAccessPointEnum lowerType,
      frAccessPointEnum upperType);

  void prepPattern();
<<<<<<< HEAD
  void prepPattern_inst(frInst* inst, int currUniqueInstIdx);
  void genPatterns(const std::vector<std::pair<frMPin*, frInstTerm*>>& pins,
                   int currUniqueInstIdx);
=======
  int prepPattern_inst(frInst* inst,
                       const int currUniqueInstIdx,
                       const double xWeight);
  int genPatterns(const std::vector<std::pair<frPin*, frInstTerm*>>& pins,
                  int currUniqueInstIdx);
>>>>>>> 2e2c14ee
  void genPatterns_init(std::vector<FlexDPNode>& nodes,
                        const std::vector<std::pair<frMPin*, frInstTerm*>>& pins,
                        std::set<std::vector<int>>& instAccessPatterns,
                        std::set<std::pair<int, int>>& usedAccessPoints,
                        std::set<std::pair<int, int>>& violAccessPoints,
                        int maxAccessPointSize);
  void genPatterns_reset(
      std::vector<FlexDPNode>& nodes,
      const std::vector<std::pair<frMPin*, frInstTerm*>>& pins,
      int maxAccessPointSize);
  void genPatterns_perform(
      std::vector<FlexDPNode>& nodes,
      const std::vector<std::pair<frMPin*, frInstTerm*>>& pins,
      std::vector<int>& vioEdges,
      const std::set<std::pair<int, int>>& usedAccessPoints,
      const std::set<std::pair<int, int>>& violAccessPoints,
      int currUniqueInstIdx,
      int maxAccessPointSize);
  int getEdgeCost(int prevNodeIdx,
                  int currNodeIdx,
                  const std::vector<FlexDPNode>& nodes,
                  const std::vector<std::pair<frMPin*, frInstTerm*>>& pins,
                  std::vector<int>& vioEdges,
                  const std::set<std::pair<int, int>>& usedAccessPoints,
                  const std::set<std::pair<int, int>>& violAccessPoints,
                  int currUniqueInstIdx,
                  int maxAccessPointSize);
  bool genPatterns_commit(
      std::vector<FlexDPNode>& nodes,
      const std::vector<std::pair<frMPin*, frInstTerm*>>& pins,
      bool& isValid,
      std::set<std::vector<int>>& instAccessPatterns,
      std::set<std::pair<int, int>>& usedAccessPoints,
      std::set<std::pair<int, int>>& violAccessPoints,
      int currUniqueInstIdx,
      int maxAccessPointSize);
  void genPatterns_print_debug(
      std::vector<FlexDPNode>& nodes,
      const std::vector<std::pair<frMPin*, frInstTerm*>>& pins,
      int maxAccessPointSize);
  void genPatterns_print(
      std::vector<FlexDPNode>& nodes,
      const std::vector<std::pair<frMPin*, frInstTerm*>>& pins,
      int maxAccessPointSize);
  int getFlatIdx(int idx1, int idx2, int idx2Dim);
  void getNestedIdx(int flatIdx, int& idx1, int& idx2, int idx2Dim);
  int getFlatEdgeIdx(int prevIdx1, int prevIdx2, int currIdx2, int idx2Dim);

  bool genPatterns_gc(frBlockObject* targetObj,
                      std::vector<std::pair<frConnFig*, frBlockObject*>>& objs,
                      const PatternType patternType,
                      std::set<frBlockObject*>* owners = nullptr);

  void getInsts(std::vector<frInst*>& insts);
  void genInstRowPattern(std::vector<frInst*>& insts);
  void genInstRowPattern_init(std::vector<FlexDPNode>& nodes,
                              const std::vector<frInst*>& insts);
  void genInstRowPattern_perform(std::vector<FlexDPNode>& nodes,
                                 const std::vector<frInst*>& insts);
  void genInstRowPattern_commit(std::vector<FlexDPNode>& nodes,
                                const std::vector<frInst*>& insts);
  void genInstRowPattern_print(std::vector<FlexDPNode>& nodes,
                               const std::vector<frInst*>& insts);
  int getEdgeCost(int prevNodeIdx,
                  int currNodeIdx,
                  std::vector<FlexDPNode>& nodes,
                  const std::vector<frInst*>& insts);
  void revertAccessPoints();
  void addAccessPatternObj(
      frInst* inst,
      FlexPinAccessPattern* accessPattern,
      std::vector<std::pair<frConnFig*, frBlockObject*>>& objs,
      std::vector<std::unique_ptr<frVia>>& vias,
      bool isPrev);
};

class FlexPinAccessPattern
{
 public:
  // constructor
  FlexPinAccessPattern()
      : pattern_(),
        left_(nullptr),
        right_(nullptr),
        cost_(std::numeric_limits<int>::max())
  {
  }
  // getter
  const std::vector<frAccessPoint*>& getPattern() const { return pattern_; }
  frAccessPoint* getBoundaryAP(bool isLeft) const
  {
    return isLeft ? left_ : right_;
  }
  int getCost() const { return cost_; }
  // setter
  void addAccessPoint(frAccessPoint* in) { pattern_.push_back(in); }
  void setBoundaryAP(bool isLeft, frAccessPoint* in)
  {
    if (isLeft) {
      left_ = in;
    } else {
      right_ = in;
    }
  }
  void updateCost()
  {
    cost_ = 0;
    for (auto& ap : pattern_) {
      if (ap)
        cost_ += ap->getCost();
    }
  }

 private:
  std::vector<frAccessPoint*> pattern_;
  frAccessPoint* left_;
  frAccessPoint* right_;
  int cost_;
};

// dynamic programming related
class FlexDPNode
{
 public:
  // constructor
  FlexDPNode()
      : pathCost_(std::numeric_limits<int>::max()),
        nodeCost_(std::numeric_limits<int>::max()),
        prevNodeIdx_(-1)
  {
  }

  // getters
  int getPathCost() const { return pathCost_; }
  int getNodeCost() const { return nodeCost_; }
  int getPrevNodeIdx() const { return prevNodeIdx_; }

  // setters
  void setPathCost(int in) { pathCost_ = in; }
  void setNodeCost(int in) { nodeCost_ = in; }
  void setPrevNodeIdx(int in) { prevNodeIdx_ = in; }

 private:
  int pathCost_;
  int nodeCost_;
  int prevNodeIdx_;
};
}  // namespace fr

#endif<|MERGE_RESOLUTION|>--- conflicted
+++ resolved
@@ -256,17 +256,11 @@
       frAccessPointEnum upperType);
 
   void prepPattern();
-<<<<<<< HEAD
-  void prepPattern_inst(frInst* inst, int currUniqueInstIdx);
-  void genPatterns(const std::vector<std::pair<frMPin*, frInstTerm*>>& pins,
-                   int currUniqueInstIdx);
-=======
   int prepPattern_inst(frInst* inst,
                        const int currUniqueInstIdx,
                        const double xWeight);
-  int genPatterns(const std::vector<std::pair<frPin*, frInstTerm*>>& pins,
+  int genPatterns(const std::vector<std::pair<frMPin*, frInstTerm*>>& pins,
                   int currUniqueInstIdx);
->>>>>>> 2e2c14ee
   void genPatterns_init(std::vector<FlexDPNode>& nodes,
                         const std::vector<std::pair<frMPin*, frInstTerm*>>& pins,
                         std::set<std::vector<int>>& instAccessPatterns,
