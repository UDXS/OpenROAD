/* Authors: Lutong Wang and Bangqi Xu */
/*
 * Copyright (c) 2019, The Regents of the University of California
 * All rights reserved.
 *
 * Redistribution and use in source and binary forms, with or without
 * modification, are permitted provided that the following conditions are met:
 *     * Redistributions of source code must retain the above copyright
 *       notice, this list of conditions and the following disclaimer.
 *     * Redistributions in binary form must reproduce the above copyright
 *       notice, this list of conditions and the following disclaimer in the
 *       documentation and/or other materials provided with the distribution.
 *     * Neither the name of the University nor the
 *       names of its contributors may be used to endorse or promote products
 *       derived from this software without specific prior written permission.
 *
 * THIS SOFTWARE IS PROVIDED BY THE COPYRIGHT HOLDERS AND CONTRIBUTORS "AS IS"
 * AND ANY EXPRESS OR IMPLIED WARRANTIES, INCLUDING, BUT NOT LIMITED TO, THE
 * IMPLIED WARRANTIES OF MERCHANTABILITY AND FITNESS FOR A PARTICULAR PURPOSE
 * ARE DISCLAIMED. IN NO EVENT SHALL THE REGENTS BE LIABLE FOR ANY DIRECT,
 * INDIRECT, INCIDENTAL, SPECIAL, EXEMPLARY, OR CONSEQUENTIAL DAMAGES
 * (INCLUDING, BUT NOT LIMITED TO, PROCUREMENT OF SUBSTITUTE GOODS OR SERVICES;
 * LOSS OF USE, DATA, OR PROFITS; OR BUSINESS INTERRUPTION) HOWEVER CAUSED AND
 * ON ANY THEORY OF LIABILITY, WHETHER IN CONTRACT, STRICT LIABILITY, OR TORT
 * (INCLUDING NEGLIGENCE OR OTHERWISE) ARISING IN ANY WAY OUT OF THE USE OF THIS
 * SOFTWARE, EVEN IF ADVISED OF THE POSSIBILITY OF SUCH DAMAGE.
 */

#include <boost/geometry.hpp>
#include <iostream>

#include "frProfileTask.h"
#include "gc/FlexGC_impl.h"

using namespace std;
using namespace fr;
typedef bg::model::polygon<point_t> polygon_t;
typedef bg::model::multi_polygon<polygon_t> mpolygon_t;

static bool isBlockage(frBlockObject* owner)
{
  return owner
         && (owner->typeId() == frcInstBlockage
             || owner->typeId() == frcBlockage);
}

void updateBlockageWidth(frBlockObject* owner, frCoord& width)
{
  if (isBlockage(owner)) {
    frBlockage* blkg;
    if (owner->typeId() == frcInstBlockage)
      blkg = static_cast<frInstBlockage*>(owner)->getBlockage();
    else
      blkg = static_cast<frBlockage*>(owner);
    if (blkg->getDesignRuleWidth() != -1) {
      width = blkg->getDesignRuleWidth();
    }
  }
}
bool FlexGCWorker::Impl::isCornerOverlap(gcCorner* corner, const Rect& box)
{
  frCoord cornerX = corner->getNextEdge()->low().x();
  frCoord cornerY = corner->getNextEdge()->low().y();
  switch (corner->getDir()) {
    case frCornerDirEnum::NE:
      if (cornerX == box.xMax() && cornerY == box.yMax()) {
        return true;
      }
      break;
    case frCornerDirEnum::SE:
      if (cornerX == box.xMax() && cornerY == box.yMin()) {
        return true;
      }
      break;
    case frCornerDirEnum::SW:
      if (cornerX == box.xMin() && cornerY == box.yMin()) {
        return true;
      }
      break;
    case frCornerDirEnum::NW:
      if (cornerX == box.xMin() && cornerY == box.yMax()) {
        return true;
      }
      break;
    default:;
  }
  return false;
}

bool FlexGCWorker::Impl::isCornerOverlap(
    gcCorner* corner,
    const gtl::rectangle_data<frCoord>& rect)
{
  frCoord cornerX = corner->getNextEdge()->low().x();
  frCoord cornerY = corner->getNextEdge()->low().y();
  switch (corner->getDir()) {
    case frCornerDirEnum::NE:
      if (cornerX == gtl::xh(rect) && cornerY == gtl::yh(rect)) {
        return true;
      }
      break;
    case frCornerDirEnum::SE:
      if (cornerX == gtl::xh(rect) && cornerY == gtl::yl(rect)) {
        return true;
      }
      break;
    case frCornerDirEnum::SW:
      if (cornerX == gtl::xl(rect) && cornerY == gtl::yl(rect)) {
        return true;
      }
      break;
    case frCornerDirEnum::NW:
      if (cornerX == gtl::xl(rect) && cornerY == gtl::yh(rect)) {
        return true;
      }
      break;
    default:;
  }
  return false;
}

void FlexGCWorker::Impl::myBloat(const gtl::rectangle_data<frCoord>& rect,
                                 frCoord val,
                                 box_t& box)
{
  bg::set<bg::min_corner, 0>(box, gtl::xl(rect) - val);
  bg::set<bg::min_corner, 1>(box, gtl::yl(rect) - val);
  bg::set<bg::max_corner, 0>(box, gtl::xh(rect) + val);
  bg::set<bg::max_corner, 1>(box, gtl::yh(rect) + val);
}

frCoord FlexGCWorker::Impl::checkMetalSpacing_getMaxSpcVal(frLayerNum layerNum,
                                                           bool checkNDRs)
{
  frCoord maxSpcVal = 0;
  auto currLayer = getTech()->getLayer(layerNum);
  if (currLayer->hasMinSpacing()) {
    auto con = currLayer->getMinSpacing();
    switch (con->typeId()) {
      case frConstraintTypeEnum::frcSpacingConstraint:
        maxSpcVal = static_cast<frSpacingConstraint*>(con)->getMinSpacing();
        break;
      case frConstraintTypeEnum::frcSpacingTablePrlConstraint:
        maxSpcVal = static_cast<frSpacingTablePrlConstraint*>(con)->findMax();
        break;
      case frConstraintTypeEnum::frcSpacingTableTwConstraint:
        maxSpcVal = static_cast<frSpacingTableTwConstraint*>(con)->findMax();
        break;
      default:
        logger_->warn(DRT, 41, "Unsupported metSpc rule.");
    }
    if (checkNDRs)
      return max(maxSpcVal,
                 getTech()->getMaxNondefaultSpacing(layerNum / 2 - 1));
  }
  return maxSpcVal;
}

void FlexGCWorker::Impl::checkMetalCornerSpacing_getMaxSpcVal(
    frLayerNum layerNum,
    frCoord& maxSpcValX,
    frCoord& maxSpcValY)
{
  maxSpcValX = 0;
  maxSpcValY = 0;
  auto currLayer = getTech()->getLayer(layerNum);
  auto& lef58CornerSpacingCons = currLayer->getLef58CornerSpacingConstraints();
  if (!lef58CornerSpacingCons.empty()) {
    for (auto& con : lef58CornerSpacingCons) {
      maxSpcValX = std::max(maxSpcValX, con->findMax(true));
      maxSpcValY = std::max(maxSpcValY, con->findMax(false));
    }
  }
  return;
}

bool FlexGCWorker::Impl::isOppositeDir(gcCorner* corner, gcSegment* seg)
{
  auto cornerDir = corner->getDir();
  auto segDir = seg->getDir();
  if ((cornerDir == frCornerDirEnum::NE
       && (segDir == frDirEnum::S || segDir == frDirEnum::E))
      || (cornerDir == frCornerDirEnum::SE
          && (segDir == frDirEnum::S || segDir == frDirEnum::W))
      || (cornerDir == frCornerDirEnum::SW
          && (segDir == frDirEnum::N || segDir == frDirEnum::W))
      || (cornerDir == frCornerDirEnum::NW
          && (segDir == frDirEnum::N || segDir == frDirEnum::E))) {
    return true;
  } else {
    return false;
  }
}

box_t FlexGCWorker::Impl::checkMetalCornerSpacing_getQueryBox(
    gcCorner* corner,
    frCoord& maxSpcValX,
    frCoord& maxSpcValY)
{
  box_t queryBox;
  frCoord baseX = corner->getNextEdge()->low().x();
  frCoord baseY = corner->getNextEdge()->low().y();
  frCoord llx = baseX;
  frCoord lly = baseY;
  frCoord urx = baseX;
  frCoord ury = baseY;
  switch (corner->getDir()) {
    case frCornerDirEnum::NE:
      urx += maxSpcValX;
      ury += maxSpcValY;
      break;
    case frCornerDirEnum::SE:
      urx += maxSpcValX;
      lly -= maxSpcValY;
      break;
    case frCornerDirEnum::SW:
      llx -= maxSpcValX;
      lly -= maxSpcValY;
      break;
    case frCornerDirEnum::NW:
      llx -= maxSpcValX;
      ury += maxSpcValY;
      break;
    default:
      logger_->error(DRT, 42, "Unknown corner direction.");
  }

  bg::set<bg::min_corner, 0>(queryBox, llx);
  bg::set<bg::min_corner, 1>(queryBox, lly);
  bg::set<bg::max_corner, 0>(queryBox, urx);
  bg::set<bg::max_corner, 1>(queryBox, ury);

  return queryBox;
}

bool isPG(frBlockObject* obj)
{
  switch (obj->typeId()) {
    case frcNet: {
      auto type = static_cast<frNet*>(obj)->getType();
      return type.isSupply();
    }
    case frcInstTerm: {
      auto type = static_cast<frInstTerm*>(obj)->getTerm()->getType();
      return type.isSupply();
    }
    case frcBTerm: {
      auto type = static_cast<frTerm*>(obj)->getType();
      return type.isSupply();
    }
    default:
      return false;
  }
}

frCoord FlexGCWorker::Impl::checkMetalSpacing_prl_getReqSpcVal(
    gcRect* rect1,
    gcRect* rect2,
    frCoord prl /*, bool &hasRoute*/)
{
  auto layerNum = rect1->getLayerNum();
  frCoord reqSpcVal = 0;
  auto currLayer = getTech()->getLayer(layerNum);
  bool isObs = false;
  auto width1 = rect1->width();
  auto width2 = rect2->width();
  // override width and spacing
  if (isBlockage(rect1->getNet()->getOwner())) {
    isObs = true;
    if (USEMINSPACING_OBS) {
      width1 = currLayer->getWidth();
    }
    updateBlockageWidth(rect1->getNet()->getOwner(), width1);
  }
  if (isBlockage(rect2->getNet()->getOwner())) {
    isObs = true;
    if (USEMINSPACING_OBS) {
      width2 = currLayer->getWidth();
    }
    updateBlockageWidth(rect2->getNet()->getOwner(), width2);
  }
  // check if width is a result of route shape
  // if the width a shape is smaller if only using fixed shape, then it's route
  // shape -- wrong...
  frCoord minSpcVal = 0;
  if (currLayer->hasMinSpacing()) {
    auto con = currLayer->getMinSpacing();
    switch (con->typeId()) {
      case frConstraintTypeEnum::frcSpacingTablePrlConstraint:
        reqSpcVal = static_cast<frSpacingTablePrlConstraint*>(con)->find(
            std::max(width1, width2), prl);
        minSpcVal = static_cast<frSpacingTablePrlConstraint*>(con)->findMin();
        break;
      case frConstraintTypeEnum::frcSpacingTableTwConstraint:
        reqSpcVal = static_cast<frSpacingTableTwConstraint*>(con)->find(
            width1, width2, prl);
        minSpcVal = static_cast<frSpacingTableTwConstraint*>(con)->findMin();
        break;
      default:
        logger_->warn(DRT, 43, "Unsupported metSpc rule.");
    }
    if (con->typeId() == frConstraintTypeEnum::frcSpacingTablePrlConstraint
        || con->typeId() == frConstraintTypeEnum::frcSpacingTableTwConstraint) {
      // same-net override
      if (!isObs && rect1->getNet() == rect2->getNet()) {
        if (currLayer->hasSpacingSamenet()) {
          auto conSamenet = currLayer->getSpacingSamenet();
          if (!conSamenet->hasPGonly())
            reqSpcVal = std::max(conSamenet->getMinSpacing(), minSpcVal);
          else if (isPG(rect1->getNet()->getOwner()))
            reqSpcVal = std::max(conSamenet->getMinSpacing(), minSpcVal);
        }
      }
    }
  }
  return reqSpcVal;
}

// type: 0 -- check H edge only
// type: 1 -- check V edge only
// type: 2 -- check both
bool FlexGCWorker::Impl::checkMetalSpacing_prl_hasPolyEdge(
    gcRect* rect1,
    gcRect* rect2,
    const gtl::rectangle_data<frCoord>& markerRect,
    int type,
    frCoord prl)
{
  auto layerNum = rect1->getLayerNum();
  auto net1 = rect1->getNet();
  auto net2 = rect2->getNet();
  auto& workerRegionQuery = getWorkerRegionQuery();
  vector<pair<segment_t, gcSegment*>> result;
  box_t queryBox(point_t(gtl::xl(markerRect), gtl::yl(markerRect)),
                 point_t(gtl::xh(markerRect), gtl::yh(markerRect)));
  workerRegionQuery.queryPolygonEdge(queryBox, layerNum, result);
  // whether markerRect edge has true poly edge of either net1 or net2
  bool flagL = false;
  bool flagR = false;
  bool flagB = false;
  bool flagT = false;
  // type == 2 allows zero overlapping
  if (prl <= 0) {
    for (auto& [seg, objPtr] : result) {
      if ((objPtr->getNet() != net1 && objPtr->getNet() != net2)) {
        continue;
      }
      if (objPtr->getDir() == frDirEnum::W
          && objPtr->low().y() == gtl::yl(markerRect)) {
        flagB = true;
      } else if (objPtr->getDir() == frDirEnum::E
                 && objPtr->low().y() == gtl::yh(markerRect)) {
        flagT = true;
      } else if (objPtr->getDir() == frDirEnum::N
                 && objPtr->low().x() == gtl::xl(markerRect)) {
        flagL = true;
      } else if (objPtr->getDir() == frDirEnum::S
                 && objPtr->low().x() == gtl::xh(markerRect)) {
        flagR = true;
      }
    }
    // type == 0 / 1 requires non-zero overlapping poly edge
  } else {
    for (auto& [seg, objPtr] : result) {
      if ((objPtr->getNet() != net1 && objPtr->getNet() != net2)) {
        continue;
      }
      // allow fake edge if inside markerRect has same dir edge
      if (objPtr->getDir() == frDirEnum::W
          && (objPtr->low().y() >= gtl::yl(markerRect)
              && objPtr->low().y() < gtl::yh(markerRect))
          && !(objPtr->low().x() <= gtl::xl(markerRect)
               || objPtr->high().x() >= gtl::xh(markerRect))) {
        flagB = true;
      } else if (objPtr->getDir() == frDirEnum::E
                 && (objPtr->low().y() > gtl::yl(markerRect)
                     && objPtr->low().y() <= gtl::yh(markerRect))
                 && !(objPtr->high().x() <= gtl::xl(markerRect)
                      || objPtr->low().x() >= gtl::xh(markerRect))) {
        flagT = true;
      } else if (objPtr->getDir() == frDirEnum::N
                 && (objPtr->low().x() >= gtl::xl(markerRect)
                     && objPtr->low().x() < gtl::xh(markerRect))
                 && !(objPtr->high().y() <= gtl::yl(markerRect)
                      || objPtr->low().y() >= gtl::yh(markerRect))) {
        flagL = true;
      } else if (objPtr->getDir() == frDirEnum::S
                 && (objPtr->low().x() > gtl::xl(markerRect)
                     && objPtr->low().x() <= gtl::xh(markerRect))
                 && !(objPtr->low().y() <= gtl::yl(markerRect)
                      || objPtr->high().y() >= gtl::yh(markerRect))) {
        flagR = true;
      }
    }
  }
  if ((type == 0 || type == 2) && (flagB && flagT)) {
    return true;
  } else if ((type == 1 || type == 2) && (flagL && flagR)) {
    return true;
  } else {
    return false;
  }
}
string rectToString(gcRect& r)
{
  string s = to_string(gtl::xl(r)) + " " + to_string(gtl::yl(r)) + " "
             + to_string(gtl::xh(r)) + " " + to_string(gtl::yh(r))
             + " tapered ? " + to_string(r.isTapered());
  return s;
}
void FlexGCWorker::Impl::checkMetalSpacing_prl(
    gcRect* rect1,
    gcRect* rect2,
    const gtl::rectangle_data<frCoord>& markerRect,
    frCoord prl,
    frCoord distX,
    frCoord distY,
    bool checkNDRs,
    bool checkPolyEdge)
{
  // no violation if fixed shapes
  if (rect1->isFixed() && rect2->isFixed()) {
    return;
  }
  auto layerNum = rect1->getLayerNum();
  auto net1 = rect1->getNet();
  auto net2 = rect2->getNet();

  auto reqSpcVal = checkMetalSpacing_prl_getReqSpcVal(rect1, rect2, prl);
  if (checkNDRs) {
    frCoord ndrSpc1 = 0, ndrSpc2 = 0;
    if (!rect1->isFixed() && net1->isNondefault() && !rect1->isTapered())
      ndrSpc1
          = net1->getFrNet()->getNondefaultRule()->getSpacing(layerNum / 2 - 1);
    if (!rect2->isFixed() && net2->isNondefault() && !rect2->isTapered())
      ndrSpc2
          = net2->getFrNet()->getNondefaultRule()->getSpacing(layerNum / 2 - 1);

    reqSpcVal = max(reqSpcVal, max(ndrSpc1, ndrSpc2));
  }

  // no violation if spacing satisfied
  if (distX * distX + distY * distY >= reqSpcVal * reqSpcVal) {
    return;
  }
  // no violation if no two true polygon edges (prl > 0 requires non-zero true
  // poly edge; prl <= 0 allows zero true poly edge)
  int type = 0;
  if (prl <= 0) {
    type = 2;
  } else {
    if (distX == 0) {
      type = 0;
    } else if (distY == 0) {
      type = 1;
    }
  }
  if (checkPolyEdge) {
    if (!checkMetalSpacing_prl_hasPolyEdge(
            rect1, rect2, markerRect, type, prl)) {
      return;
    }
    // no violation if bloat width cannot find non-fixed route shapes
    bool hasRoute = false;
    if (!hasRoute) {
      // marker enlarged by width
      auto width = rect1->width();
      gtl::rectangle_data<frCoord> enlargedMarkerRect(markerRect);
      gtl::bloat(enlargedMarkerRect, width);
      // widthrect
      gtl::polygon_90_set_data<frCoord> tmpPoly;
      using namespace boost::polygon::operators;
      tmpPoly += enlargedMarkerRect;
      tmpPoly &= *rect1;  // tmpPoly now is widthrect
      auto targetArea = gtl::area(tmpPoly);
      // get fixed shapes
      tmpPoly &= net1->getPolygons(layerNum, true);
      if (gtl::area(tmpPoly) < targetArea) {
        hasRoute = true;
      }
    }
    if (!hasRoute) {
      // marker enlarged by width
      auto width = rect2->width();
      gtl::rectangle_data<frCoord> enlargedMarkerRect(markerRect);
      gtl::bloat(enlargedMarkerRect, width);
      // widthrect
      gtl::polygon_90_set_data<frCoord> tmpPoly;
      using namespace boost::polygon::operators;
      tmpPoly += enlargedMarkerRect;
      tmpPoly &= *rect2;  // tmpPoly now is widthrect
      auto targetArea = gtl::area(tmpPoly);
      // get fixed shapes
      tmpPoly &= net2->getPolygons(layerNum, true);
      if (gtl::area(tmpPoly) < targetArea) {
        hasRoute = true;
      }
    }
    if (!hasRoute) {
      return;
    }
  } else {
    using namespace boost::polygon::operators;
    auto& netPoly = net1->getPolygons(
        layerNum, false);  // consider net1 since spc rect is always rect1
    gtl::polygon_90_set_data<frCoord> markerPoly;
    gtl::rectangle_data<frCoord> mRect(markerRect);
    // special treatment for  0 width marker since we cant create a polygon with
    // it
    if (gtl::xh(markerRect) - gtl::xl(markerRect) == 0
        || gtl::yh(markerRect) - gtl::yl(markerRect) == 0) {
      bool isX = gtl::xh(markerRect) - gtl::xl(markerRect) == 0;
      // bloat marker to be able to create a valid polygon
      if (isX) {
        gtl::xh(mRect, gtl::xh(mRect) + 1);
        gtl::xl(mRect, gtl::xl(mRect) - 1);
      } else {
        gtl::yh(mRect, gtl::yh(mRect) + 1);
        gtl::yl(mRect, gtl::yl(mRect) - 1);
      }
      markerPoly += mRect;
      markerPoly -= netPoly;
      if (markerPoly.size() == 0)
        return;
      // check if the edge related to the 0 width is within the net shape (this
      // is an indirect check)
      vector<gtl::rectangle_data<frCoord>> rects;
      markerPoly.get_rectangles(rects);
      if (rects.size() == 1) {
        if (isX) {
          if (gtl::xl(rects[0]) == gtl::xl(markerRect)
              || gtl::xh(rects[0]) == gtl::xl(markerRect))
            return;
        } else {
          if (gtl::yl(rects[0]) == gtl::yl(markerRect)
              || gtl::yh(rects[0]) == gtl::yl(markerRect))
            return;
        }
      }
    } else {
      markerPoly += mRect;
      markerPoly -= netPoly;
      if (markerPoly.size() == 0)
        return;
    }
  }
  auto marker = make_unique<frMarker>();
  Rect box(gtl::xl(markerRect),
           gtl::yl(markerRect),
           gtl::xh(markerRect),
           gtl::yh(markerRect));
  marker->setBBox(box);
  marker->setLayerNum(layerNum);
  marker->setConstraint(getTech()->getLayer(layerNum)->getMinSpacing());
  marker->addSrc(net1->getOwner());
  marker->addVictim(net1->getOwner(),
                    make_tuple(rect1->getLayerNum(),
                               Rect(gtl::xl(*rect1),
                                    gtl::yl(*rect1),
                                    gtl::xh(*rect1),
                                    gtl::yh(*rect1)),
                               rect1->isFixed()));
  marker->addSrc(net2->getOwner());
  marker->addAggressor(net2->getOwner(),
                       make_tuple(rect2->getLayerNum(),
                                  Rect(gtl::xl(*rect2),
                                       gtl::yl(*rect2),
                                       gtl::xh(*rect2),
                                       gtl::yh(*rect2)),
                                  rect2->isFixed()));
  addMarker(std::move(marker));
}

inline polygon_t rect2polygon(const gtl::rectangle_data<frCoord>& rect)
{
  polygon_t poly;
  bg::append(poly.outer(), point_t(gtl::xl(rect), gtl::yl(rect)));
  bg::append(poly.outer(), point_t(gtl::xl(rect), gtl::yh(rect)));
  bg::append(poly.outer(), point_t(gtl::xh(rect), gtl::yh(rect)));
  bg::append(poly.outer(), point_t(gtl::xh(rect), gtl::yl(rect)));
  bg::append(poly.outer(), point_t(gtl::xl(rect), gtl::yl(rect)));
  return poly;
}

inline gtl::polygon_90_set_data<frCoord> bg2gtl(const polygon_t& p)
{
  gtl::polygon_90_set_data<frCoord> set;
  gtl::polygon_90_data<frCoord> poly;
  std::vector<gtl::point_data<frCoord>> points;
  for (auto pt : p.outer()) {
    points.push_back(gtl::point_data<frCoord>(pt.x(), pt.y()));
  }
  poly.set(points.begin(), points.end());
  using namespace boost::polygon::operators;
  set += poly;
  return set;
}
void FlexGCWorker::Impl::checkMetalSpacing_short_obs(
    gcRect* rect1,
    gcRect* rect2,
    const gtl::rectangle_data<frCoord>& markerRect)
{
  if (rect1->isFixed() && rect2->isFixed())
    return;
  bool isRect1Obs = isBlockage(rect1->getNet()->getOwner());
  bool isRect2Obs = isBlockage(rect2->getNet()->getOwner());
  if (isRect1Obs && isRect2Obs) {
    return;
  }
  // always make obs to be rect2
  if (isRect1Obs) {
    std::swap(rect1, rect2);
  }
  // now rect is not obs, rect2 is obs
  auto layerNum = rect1->getLayerNum();
  auto net1 = rect1->getNet();
  // check if markerRect is covered by fixed shapes of net1
  mpolygon_t pins;
  auto& polys1 = net1->getPolygons(layerNum, true);
  vector<gtl::rectangle_data<frCoord>> rects;
  gtl::get_max_rectangles(rects, polys1);
  for (auto& rect : rects) {
    if (gtl::contains(rect, markerRect)) {
      return;
    }
    if (gtl::intersects(rect, markerRect)) {
      pins.push_back(rect2polygon(rect));
    }
  }
  polygon_t markerPoly = rect2polygon(markerRect);
  std::vector<polygon_t> result;
  if (pins.empty()) {
    result.push_back(markerPoly);
  } else {
    bg::difference(markerPoly, pins, result);
  }
  for (auto poly : result) {
    std::list<gtl::rectangle_data<frCoord>> res;
    gtl::get_max_rectangles(res, bg2gtl(poly));
    for (auto rect : res) {
      gcRect* rect3 = new gcRect(*rect2);
      rect3->setRect(rect);
      gtl::rectangle_data<frCoord> newMarkerRect(markerRect);
      gtl::intersect(newMarkerRect, *rect3);
      checkMetalSpacing_short(rect1, rect3, newMarkerRect);
    }
  }
}

bool FlexGCWorker::Impl::checkMetalSpacing_short_skipFixed(
    gcRect* rect1,
    gcRect* rect2,
    const gtl::rectangle_data<frCoord>& markerRect)
{
  auto layerNum = rect1->getLayerNum();
  auto net1 = rect1->getNet();
  auto net2 = rect2->getNet();
  gtl::rectangle_data<frCoord> bloatMarkerRect(markerRect);
  if (gtl::delta(markerRect, gtl::HORIZONTAL) == 0) {
    gtl::bloat(bloatMarkerRect, gtl::HORIZONTAL, 1);
  }
  if (gtl::delta(markerRect, gtl::VERTICAL) == 0) {
    gtl::bloat(bloatMarkerRect, gtl::VERTICAL, 1);
  }
  using namespace boost::polygon::operators;
  auto& polys1 = net1->getPolygons(layerNum, false);
  auto intersection_polys1 = polys1 & bloatMarkerRect;
  auto& polys2 = net2->getPolygons(layerNum, false);
  auto intersection_polys2 = polys2 & bloatMarkerRect;
  if (gtl::empty(intersection_polys1) && gtl::empty(intersection_polys2)) {
    return true;
  }
  return false;
}

bool FlexGCWorker::Impl::checkMetalSpacing_short_skipSameNet(
    gcRect* rect1,
    gcRect* rect2,
    const gtl::rectangle_data<frCoord>& markerRect)
{
  auto layerNum = rect1->getLayerNum();
  auto net1 = rect1->getNet();
  auto net2 = rect2->getNet();
  if (net1 == net2) {
    // skip if good
    int64_t minWidth = getTech()->getLayer(layerNum)->getMinWidth();
    auto xLen = gtl::delta(markerRect, gtl::HORIZONTAL);
    auto yLen = gtl::delta(markerRect, gtl::VERTICAL);
    if (xLen * xLen + yLen * yLen >= minWidth * minWidth) {
      return true;
    }
    // skip if rect < minwidth
    if ((gtl::delta(*rect1, gtl::HORIZONTAL) < minWidth
         || gtl::delta(*rect1, gtl::VERTICAL) < minWidth)
        || (gtl::delta(*rect2, gtl::HORIZONTAL) < minWidth
            || gtl::delta(*rect2, gtl::VERTICAL) < minWidth)) {
      return true;
    }
    // query third object that can bridge rect1 and rect2 in bloated marker area
    gtl::point_data<frCoord> centerPt;
    gtl::center(centerPt, markerRect);
    gtl::rectangle_data<frCoord> bloatMarkerRect(
        centerPt.x(), centerPt.y(), centerPt.x(), centerPt.y());
    box_t queryBox;
    myBloat(bloatMarkerRect, minWidth, queryBox);

    auto& workerRegionQuery = getWorkerRegionQuery();
    vector<rq_box_value_t<gcRect*>> result;
    workerRegionQuery.queryMaxRectangle(queryBox, layerNum, result);
    // cout <<"3rd obj" <<endl;
    for (auto& [objBox, objPtr] : result) {
      if (objPtr == rect1 || objPtr == rect2) {
        continue;
      }
      if (objPtr->getNet() != net1) {
        continue;
      }
      if (!gtl::contains(*objPtr, markerRect)) {
        continue;
      }
      if (gtl::delta(*objPtr, gtl::HORIZONTAL) < minWidth
          || gtl::delta(*objPtr, gtl::VERTICAL) < minWidth) {
        continue;
      }
      // only check same net third object
      gtl::rectangle_data<frCoord> tmpRect1(*rect1);
      gtl::rectangle_data<frCoord> tmpRect2(*rect2);
      if (gtl::intersect(tmpRect1, *objPtr)
          && gtl::intersect(tmpRect2, *objPtr)) {
        auto xLen1 = gtl::delta(tmpRect1, gtl::HORIZONTAL);
        auto yLen1 = gtl::delta(tmpRect1, gtl::VERTICAL);
        auto xLen2 = gtl::delta(tmpRect2, gtl::HORIZONTAL);
        auto yLen2 = gtl::delta(tmpRect2, gtl::VERTICAL);
        if (xLen1 * xLen1 + yLen1 * yLen1 >= minWidth * minWidth
            && xLen2 * xLen2 + yLen2 * yLen2 >= minWidth * minWidth) {
          return true;
        }
      }
    }
  }
  return false;
}

void FlexGCWorker::Impl::checkMetalSpacing_short(
    gcRect* rect1,
    gcRect* rect2,
    const gtl::rectangle_data<frCoord>& markerRect)
{
  auto layerNum = rect1->getLayerNum();
  auto net1 = rect1->getNet();
  auto net2 = rect2->getNet();
  if (rect1->isFixed() && rect2->isFixed())
    return;

  // skip if marker area does not have route shape, must exclude touching
  if (checkMetalSpacing_short_skipFixed(rect1, rect2, markerRect))
    return;
  // skip same-net sufficient metal
  if (checkMetalSpacing_short_skipSameNet(rect1, rect2, markerRect))
    return;

  auto marker = make_unique<frMarker>();
  Rect box(gtl::xl(markerRect),
           gtl::yl(markerRect),
           gtl::xh(markerRect),
           gtl::yh(markerRect));
  marker->setBBox(box);
  marker->setLayerNum(layerNum);
  if (net1 == net2) {
    marker->setConstraint(
        getTech()->getLayer(layerNum)->getNonSufficientMetalConstraint());
  } else {
    marker->setConstraint(getTech()->getLayer(layerNum)->getShortConstraint());
  }
  marker->addSrc(net1->getOwner());
  marker->addVictim(net1->getOwner(),
                    make_tuple(rect1->getLayerNum(),
                               Rect(gtl::xl(*rect1),
                                    gtl::yl(*rect1),
                                    gtl::xh(*rect1),
                                    gtl::yh(*rect1)),
                               rect1->isFixed()));
  marker->addSrc(net2->getOwner());
  marker->addAggressor(net2->getOwner(),
                       make_tuple(rect2->getLayerNum(),
                                  Rect(gtl::xl(*rect2),
                                       gtl::yl(*rect2),
                                       gtl::xh(*rect2),
                                       gtl::yh(*rect2)),
                                  rect2->isFixed()));
  addMarker(std::move(marker));
}

void FlexGCWorker::Impl::checkMetalSpacing_main(gcRect* ptr1,
                                                gcRect* ptr2,
                                                bool checkNDRs,
                                                bool isSpcRect)
{
  // NSMetal does not need self-intersection
  // Minimum width rule handles outsite this function
  if (ptr1 == ptr2) {
    return;
  }
  gtl::rectangle_data<frCoord> markerRect(*ptr1);
  auto distX = gtl::euclidean_distance(markerRect, *ptr2, gtl::HORIZONTAL);
  auto distY = gtl::euclidean_distance(markerRect, *ptr2, gtl::VERTICAL);

  gtl::generalized_intersect(markerRect, *ptr2);
  auto prlX = gtl::delta(markerRect, gtl::HORIZONTAL);
  auto prlY = gtl::delta(markerRect, gtl::VERTICAL);

  if (distX) {
    prlX = -prlX;
  }
  if (distY) {
    prlY = -prlY;
  }

  // short, nsmetal
  if (distX == 0 && distY == 0) {
    // Zero width markers are not well handled by boost polygon as they
    // tend to disappear in boolean operations.  Give them a bit of extent
    // to avoid this.
    if (prlX == 0) {
      gtl::bloat(markerRect, gtl::HORIZONTAL, 1);
    }
    if (prlY == 0) {
      gtl::bloat(markerRect, gtl::VERTICAL, 1);
    }
    if (isBlockage(ptr1->getNet()->getOwner())
        || isBlockage(ptr2->getNet()->getOwner()))
      checkMetalSpacing_short_obs(ptr1, ptr2, markerRect);
    else
      checkMetalSpacing_short(ptr1, ptr2, markerRect);
    // prl
  } else {
    checkMetalSpacing_prl(ptr1,
                          ptr2,
                          markerRect,
                          std::max(prlX, prlY),
                          distX,
                          distY,
                          checkNDRs,
                          !isSpcRect);
  }
}

void FlexGCWorker::Impl::checkMetalSpacing_main(gcRect* rect,
                                                bool checkNDRs,
                                                bool isSpcRect)
{
  auto layerNum = rect->getLayerNum();
  auto maxSpcVal = checkMetalSpacing_getMaxSpcVal(layerNum, checkNDRs);

  box_t queryBox;
  myBloat(*rect, maxSpcVal, queryBox);

  auto& workerRegionQuery = getWorkerRegionQuery();
  vector<rq_box_value_t<gcRect*>> result;
  workerRegionQuery.queryMaxRectangle(queryBox, layerNum, result);
  if (checkNDRs) {
    vector<rq_box_value_t<gcRect>> resultS;
    workerRegionQuery.querySpcRectangle(queryBox, layerNum, resultS);
    for (auto& [objBox, ptr] : resultS) {
      checkMetalSpacing_main(rect, &ptr, checkNDRs, isSpcRect);
    }
  }
  // Short, metSpc, NSMetal here
  for (auto& [objBox, ptr] : result) {
    checkMetalSpacing_main(rect, ptr, checkNDRs, isSpcRect);
  }
}

void FlexGCWorker::Impl::checkMetalSpacing()
{
  if (targetNet_) {
    // layer --> net --> polygon --> maxrect
    for (int i = std::max((frLayerNum) (getTech()->getBottomLayerNum()),
                          minLayerNum_);
         i
         <= std::min((frLayerNum) (getTech()->getTopLayerNum()), maxLayerNum_);
         i++) {
      auto currLayer = getTech()->getLayer(i);
      if (currLayer->getType() != dbTechLayerType::ROUTING) {
        continue;
      }
      for (auto& pin : targetNet_->getPins(i)) {
        for (auto& maxrect : pin->getMaxRectangles()) {
          checkMetalSpacing_main(maxrect.get(),
                                 getDRWorker() || !AUTO_TAPER_NDR_NETS);
        }
      }
      for (auto& sr : targetNet_->getSpecialSpcRects())
        checkMetalSpacing_main(
            sr.get(), getDRWorker() || !AUTO_TAPER_NDR_NETS, true);
    }
  } else {
    // layer --> net --> polygon --> maxrect
    for (int i = std::max((frLayerNum) (getTech()->getBottomLayerNum()),
                          minLayerNum_);
         i
         <= std::min((frLayerNum) (getTech()->getTopLayerNum()), maxLayerNum_);
         i++) {
      auto currLayer = getTech()->getLayer(i);
      if (currLayer->getType() != dbTechLayerType::ROUTING) {
        continue;
      }
      for (auto& net : getNets()) {
        for (auto& pin : net->getPins(i)) {
          for (auto& maxrect : pin->getMaxRectangles()) {
            // Short, NSMetal, metSpc
            checkMetalSpacing_main(maxrect.get(),
                                   getDRWorker() || !AUTO_TAPER_NDR_NETS);
          }
        }
        for (auto& sr : net->getSpecialSpcRects())
          checkMetalSpacing_main(
              sr.get(), getDRWorker() || !AUTO_TAPER_NDR_NETS, true);
      }
    }
  }
}

// (new) currently only support ISPD2019-related part
// check between the corner and the target rect
void FlexGCWorker::Impl::checkMetalCornerSpacing_main(
    gcCorner* corner,
    gcRect* rect,
    frLef58CornerSpacingConstraint* con)
{
  // skip if corner type mismatch
  if (corner->getType() != con->getCornerType()) {
    return;
  }
  // only trigger if the corner is not contained by the rect
  // TODO: check corner-touching case
  auto cornerPt = corner->getNextEdge()->low();
  if (gtl::contains(*rect, cornerPt)) {
    return;
  }
  frCoord cornerX = gtl::x(cornerPt);
  frCoord cornerY = gtl::y(cornerPt);
  frCoord candX, candY;
  // ensure this is a real corner to corner case
  if (con->getCornerType() == frCornerTypeEnum::CONVEX) {
    if (cornerX >= (candX = gtl::xh(*rect))) {
      if (cornerY >= (candY = gtl::yh(*rect))) {
        if (corner->getDir() != frCornerDirEnum::SW)
          return;
      } else if (cornerY <= (candY = gtl::yl(*rect))) {
        if (corner->getDir() != frCornerDirEnum::NW)
          return;
      } else
        return;
    } else if (cornerX <= (candX = gtl::xl(*rect))) {
      if (cornerY >= (candY = gtl::yh(*rect))) {
        if (corner->getDir() != frCornerDirEnum::SE)
          return;
      } else if (cornerY <= (candY = gtl::yl(*rect))) {
        if (corner->getDir() != frCornerDirEnum::NE)
          return;
      } else
        return;
    } else
      return;
    // The corner of the rect has to be convex
    // TODO: detect concave corners
    if (rect->getNet()
        && !rect->getNet()->hasPolyCornerAt(candX, candY, rect->getLayerNum()))
      return;
  }
  // skip for EXCEPTEOL eolWidth
  if (con->hasExceptEol()) {
    if (corner->getType() == frCornerTypeEnum::CONVEX) {
      if (corner->getNextCorner()->getType() == frCornerTypeEnum::CONVEX
          && gtl::length(*(corner->getNextEdge())) < con->getEolWidth()) {
        return;
      }
      if (corner->getPrevCorner()->getType() == frCornerTypeEnum::CONVEX
          && gtl::length(*(corner->getPrevEdge())) < con->getEolWidth()) {
        return;
      }
    }
  }

  // query and iterate only the rects that have the corner as its corner
  auto layerNum = corner->getNextEdge()->getLayerNum();
  auto net = corner->getNextEdge()->getNet();
  auto& workerRegionQuery = getWorkerRegionQuery();
  vector<rq_box_value_t<gcRect*>> result;
  box_t queryBox(point_t(cornerX, cornerY), point_t(cornerX, cornerY));
  workerRegionQuery.queryMaxRectangle(queryBox, layerNum, result);
  for (auto& [objBox, objPtr] : result) {
    // skip if not same net
    if (objPtr->getNet() != net) {
      continue;
    }
    // skip if corner does not overlap with objBox
    if (!isCornerOverlap(corner, objBox)) {
      continue;
    }
    // get generalized rect between corner and rect
    gtl::rectangle_data<frCoord> markerRect(cornerX, cornerY, cornerX, cornerY);
    gtl::generalized_intersect(markerRect, *rect);
    frCoord maxXY = gtl::delta(markerRect, gtl::guess_orientation(markerRect));
    if (con->hasSameXY()) {
      frCoord reqSpcVal = con->find(objPtr->width());
      if (con->isCornerToCorner()) {
        // measure euclidean distance
        gtl::point_data<frCoord> point(cornerX, cornerY);
        frSquaredDistance distSquare
            = gtl::square_euclidean_distance(*rect, point);
        frSquaredDistance reqSpcValSquare
            = reqSpcVal * (frSquaredDistance) reqSpcVal;
        if (distSquare >= reqSpcValSquare)
          continue;
      } else if (maxXY >= reqSpcVal) {
        continue;
      }
      // no vaiolation if fixed
      // if (corner->isFixed() && rect->isFixed() && objPtr->isFixed()) {
      if (rect->isFixed() && objPtr->isFixed()) {
        // if (corner->isFixed() && rect->isFixed()) {
        continue;
      }
      // no violation if width is not contributed by route obj
      bool hasRoute = false;
      if (!hasRoute) {
        // marker enlarged by width
        auto width = objPtr->width();
        gtl::rectangle_data<frCoord> enlargedMarkerRect(markerRect);
        gtl::bloat(enlargedMarkerRect, width);
        // widthrect
        gtl::polygon_90_set_data<frCoord> tmpPoly;
        using namespace boost::polygon::operators;
        tmpPoly += enlargedMarkerRect;
        tmpPoly &= *objPtr;  // tmpPoly now is widthrect
        auto targetArea = gtl::area(tmpPoly);
        // get fixed shapes
        tmpPoly &= net->getPolygons(layerNum, true);
        if (gtl::area(tmpPoly) < targetArea) {
          hasRoute = true;
        }
      }

      if (!hasRoute) {
        // marker enlarged by width
        auto width = rect->width();
        gtl::rectangle_data<frCoord> enlargedMarkerRect(markerRect);
        gtl::bloat(enlargedMarkerRect, width);
        // widthrect
        gtl::polygon_90_set_data<frCoord> tmpPoly;
        using namespace boost::polygon::operators;
        tmpPoly += enlargedMarkerRect;
        tmpPoly &= *rect;  // tmpPoly now is widthrect
        auto targetArea = gtl::area(tmpPoly);
        // get fixed shapes
        tmpPoly &= rect->getNet()->getPolygons(layerNum, true);
        if (gtl::area(tmpPoly) < targetArea) {
          hasRoute = true;
        }
      }

      if (!hasRoute) {
        continue;
      }

      // real violation
      auto marker = make_unique<frMarker>();
      Rect box(gtl::xl(markerRect),
               gtl::yl(markerRect),
               gtl::xh(markerRect),
               gtl::yh(markerRect));
      marker->setBBox(box);
      marker->setLayerNum(layerNum);
      marker->setConstraint(con);
      marker->addSrc(net->getOwner());
      marker->addVictim(
          net->getOwner(),
          make_tuple(layerNum,
                     Rect(corner->x(), corner->y(), corner->x(), corner->y()),
                     corner->isFixed()));
      marker->addSrc(rect->getNet()->getOwner());
      marker->addAggressor(rect->getNet()->getOwner(),
                           make_tuple(rect->getLayerNum(),
                                      Rect(gtl::xl(*rect),
                                           gtl::yl(*rect),
                                           gtl::xh(*rect),
                                           gtl::yh(*rect)),
                                      rect->isFixed()));
      addMarker(std::move(marker));
      return;
    } else {
      // TODO: implement others if necessary
    }
  }
}

void FlexGCWorker::Impl::checkMetalCornerSpacing_main(gcCorner* corner)
{
  auto layerNum = corner->getPrevEdge()->getLayerNum();
  frCoord maxSpcValX, maxSpcValY;
  checkMetalCornerSpacing_getMaxSpcVal(layerNum, maxSpcValX, maxSpcValY);
  box_t queryBox
      = checkMetalCornerSpacing_getQueryBox(corner, maxSpcValX, maxSpcValY);

  auto& workerRegionQuery = getWorkerRegionQuery();
  vector<rq_box_value_t<gcRect*>> result;
  workerRegionQuery.queryMaxRectangle(queryBox, layerNum, result);
  // LEF58CornerSpacing
  auto& cons
      = getTech()->getLayer(layerNum)->getLef58CornerSpacingConstraints();
  for (auto& [objBox, ptr] : result) {
    for (auto& con : cons) {
      checkMetalCornerSpacing_main(corner, ptr, con);
    }
  }
}

void FlexGCWorker::Impl::checkMetalCornerSpacing()
{
  if (ignoreCornerSpacing_) {
    return;
  }
  if (targetNet_) {
    // layer --> net --> polygon --> corner
    for (int i = std::max((frLayerNum) (getTech()->getBottomLayerNum()),
                          minLayerNum_);
         i
         <= std::min((frLayerNum) (getTech()->getTopLayerNum()), maxLayerNum_);
         i++) {
      auto currLayer = getTech()->getLayer(i);
      if (currLayer->getType() != dbTechLayerType::ROUTING
          || !currLayer->hasLef58CornerSpacingConstraint()) {
        continue;
      }
      for (auto& pin : targetNet_->getPins(i)) {
        for (auto& corners : pin->getPolygonCorners()) {
          for (auto& corner : corners) {
            // LEF58 corner spacing
            checkMetalCornerSpacing_main(corner.get());
          }
        }
      }
    }
  } else {
    // layer --> net --> polygon --> corner
    for (int i = std::max((frLayerNum) (getTech()->getBottomLayerNum()),
                          minLayerNum_);
         i
         <= std::min((frLayerNum) (getTech()->getTopLayerNum()), maxLayerNum_);
         i++) {
      auto currLayer = getTech()->getLayer(i);
      if (currLayer->getType() != dbTechLayerType::ROUTING
          || !currLayer->hasLef58CornerSpacingConstraint()) {
        continue;
      }
      for (auto& net : getNets()) {
        for (auto& pin : net->getPins(i)) {
          for (auto& corners : pin->getPolygonCorners()) {
            for (auto& corner : corners) {
              // LEF58 corner spacing
              checkMetalCornerSpacing_main(corner.get());
            }
          }
        }
      }
    }
  }
}

void FlexGCWorker::Impl::checkMetalShape_minWidth(
    const gtl::rectangle_data<frCoord>& rect,
    frLayerNum layerNum,
    gcNet* net,
    bool isH)
{
  // skip enough width
  auto minWidth = getTech()->getLayer(layerNum)->getMinWidth();
  auto xLen = gtl::delta(rect, gtl::HORIZONTAL);
  auto yLen = gtl::delta(rect, gtl::VERTICAL);
  if (isH && xLen >= minWidth) {
    return;
  }
  if (!isH && yLen >= minWidth) {
    return;
  }
  // only show marker if fixed area < marker area
  {
    using namespace boost::polygon::operators;
    auto& fixedPolys = net->getPolygons(layerNum, true);
    auto intersection_fixedPolys = fixedPolys & rect;
    if (gtl::area(intersection_fixedPolys) == gtl::area(rect)) {
      return;
    }
  }

  auto marker = make_unique<frMarker>();
  Rect box(gtl::xl(rect), gtl::yl(rect), gtl::xh(rect), gtl::yh(rect));
  marker->setBBox(box);
  marker->setLayerNum(layerNum);
  marker->setConstraint(getTech()->getLayer(layerNum)->getMinWidthConstraint());
  marker->addSrc(net->getOwner());
  marker->addVictim(net->getOwner(), make_tuple(layerNum, box, false));
  marker->addAggressor(net->getOwner(), make_tuple(layerNum, box, false));
  addMarker(std::move(marker));
}

void FlexGCWorker::Impl::checkMetalShape_minStep_helper(
    const Rect& markerBox,
    frLayerNum layerNum,
    gcNet* net,
    frMinStepConstraint* con,
    bool hasInsideCorner,
    bool hasOutsideCorner,
    int currEdges,
    frCoord currLength,
    bool hasRoute)
{
  // skip if no edge
  if (currEdges == 0) {
    return;
  }
  // skip if no route
  if (!hasRoute) {
    return;
  }

  if (con->hasMinstepType()) {
    // skip if no corner or step
    switch (con->getMinstepType()) {
      case frMinstepTypeEnum::INSIDECORNER:
        if (!hasInsideCorner) {
          return;
        }
        break;
      case frMinstepTypeEnum::OUTSIDECORNER:
        if (!hasOutsideCorner) {
          return;
        }
        break;
      default:;
    }
    // skip if <= maxlength
    if (currLength <= con->getMaxLength()) {
      return;
    }
  } else if (con->hasMaxEdges()) {
    // skip if <= maxedges
    if (currEdges <= con->getMaxEdges()) {
      return;
    }
  }

  // true marker
  auto marker = make_unique<frMarker>();
  marker->setBBox(markerBox);
  marker->setLayerNum(layerNum);
  marker->setConstraint(con);
  marker->addSrc(net->getOwner());
  marker->addVictim(net->getOwner(), make_tuple(layerNum, markerBox, false));
  marker->addAggressor(net->getOwner(), make_tuple(layerNum, markerBox, false));
  addMarker(std::move(marker));
}
bool isConvex(gcSegment* s)
{
  return s->getLowCorner()->getType() == frCornerTypeEnum::CONVEX
         && s->getHighCorner()->getType() == frCornerTypeEnum::CONVEX;
}
gcSegment* bestSuitable(gcSegment* a, gcSegment* b)
{
  if (isConvex(a) && !isConvex(b))
    return a;
  if (isConvex(b) && !isConvex(a))
    return b;
  if (gtl::length(*a) > gtl::length(*b))
    return a;
  return b;
}
void FlexGCWorker::Impl::checkMetalShape_minArea(gcPin* pin)
{
  if (ignoreMinArea_ || !targetNet_) {
    return;
  }
  auto poly = pin->getPolygon();
  auto layerNum = poly->getLayerNum();

  auto con = getTech()->getLayer(layerNum)->getAreaConstraint();

  if (!con) {
    return;
  }

  auto reqArea = con->getMinArea();
  auto actArea = gtl::area(*poly);

  if (actArea >= reqArea) {
    return;
  }
  gtl::rectangle_data<frCoord> bbox;
  gtl::extents(bbox, *pin->getPolygon());
  Rect bbox2(gtl::xl(bbox), gtl::yl(bbox), gtl::xh(bbox), gtl::yh(bbox));
  if (!drWorker_->getDrcBox().contains(bbox2))
    return;
  for (auto& edges : pin->getPolygonEdges()) {
    for (auto& edge : edges) {
      if (edge->isFixed())
        return;
    }
  }

  checkMetalShape_addPatch(pin, reqArea);
}

void FlexGCWorker::Impl::checkMetalShape_lef58MinStep_noBetweenEol(
    gcPin* pin,
    frLef58MinStepConstraint* con)
{
  auto poly = pin->getPolygon();
  auto layerNum = poly->getLayerNum();
  auto net = poly->getNet();

  vector<gcSegment*> startEdges;
  frCoord llx = 0;
  frCoord lly = 0;
  frCoord urx = 0;
  frCoord ury = 0;
  Rect markerBox;
  auto minStepLength = con->getMinStepLength();
  auto eolWidth = con->getEolWidth();
  for (auto& edges : pin->getPolygonEdges()) {
    // get the first edge that is >= minstep length
    for (auto& e : edges) {
      if (gtl::length(*e) < minStepLength) {
        startEdges.push_back(e.get());
      }
    }
  }

  for (auto startEdge : startEdges) {
    // skip if next next edge is not less than minStepLength
    if (gtl::length(*(startEdge->getNextEdge()->getNextEdge()))
        >= minStepLength) {
      continue;
    }
    // skip if next edge is not EOL edge
    auto nextEdge = startEdge->getNextEdge();
    if (nextEdge->getLowCorner()->getType() != frCornerTypeEnum::CONVEX
        || nextEdge->getHighCorner()->getType() != frCornerTypeEnum::CONVEX) {
      continue;
    }
    if (gtl::length(*nextEdge) >= eolWidth) {
      continue;
    }

    // skip if all edges are fixed
    if (startEdge->isFixed() && startEdge->getNextEdge()->isFixed()
        && startEdge->getNextEdge()->getNextEdge()->isFixed()) {
      continue;
    }

    // real violation
    llx = startEdge->low().x();
    lly = startEdge->low().y();
    urx = startEdge->low().x();
    ury = startEdge->low().y();

    llx = min(llx, startEdge->high().x());
    lly = min(lly, startEdge->high().y());
    urx = max(urx, startEdge->high().x());
    ury = max(ury, startEdge->high().y());

    llx = min(llx, startEdge->getNextEdge()->high().x());
    lly = min(lly, startEdge->getNextEdge()->high().y());
    urx = max(urx, startEdge->getNextEdge()->high().x());
    ury = max(ury, startEdge->getNextEdge()->high().y());

    llx = min(llx, startEdge->getNextEdge()->getNextEdge()->high().x());
    lly = min(lly, startEdge->getNextEdge()->getNextEdge()->high().y());
    urx = max(urx, startEdge->getNextEdge()->getNextEdge()->high().x());
    ury = max(ury, startEdge->getNextEdge()->getNextEdge()->high().y());

    auto marker = make_unique<frMarker>();
    Rect box(llx, lly, urx, ury);
    marker->setBBox(box);
    marker->setLayerNum(layerNum);
    marker->setConstraint(con);
    marker->addSrc(net->getOwner());
    marker->addVictim(net->getOwner(), make_tuple(layerNum, box, false));
    marker->addAggressor(net->getOwner(), make_tuple(layerNum, box, false));
    addMarker(std::move(marker));
  }
}

// currently only support nobetweeneol
void FlexGCWorker::Impl::checkMetalShape_lef58MinStep(gcPin* pin)
{
  auto poly = pin->getPolygon();
  auto layerNum = poly->getLayerNum();
  // auto net = poly->getNet();

  for (auto con : getTech()->getLayer(layerNum)->getLef58MinStepConstraints()) {
    if (!con->hasEolWidth()) {
      continue;
    }
    checkMetalShape_lef58MinStep_noBetweenEol(pin, con);
  }
}

void FlexGCWorker::Impl::checkMetalShape_minStep(gcPin* pin)
{
  auto poly = pin->getPolygon();
  auto layerNum = poly->getLayerNum();
  auto net = poly->getNet();

  auto con = getTech()->getLayer(layerNum)->getMinStepConstraint();

  if (!con) {
    return;
  }

  gcSegment* be = nullptr;
  gcSegment* firste = nullptr;  // first edge to check
  int currEdges = 0;
  int currLength = 0;
  bool hasRoute = false;
  frCoord llx = 0;
  frCoord lly = 0;
  frCoord urx = 0;
  frCoord ury = 0;
  Rect markerBox;
  bool hasInsideCorner = false;
  bool hasOutsideCorner = false;
  auto minStepLength = con->getMinStepLength();
  for (auto& edges : pin->getPolygonEdges()) {
    // get the first edge that is >= minstep length
    firste = nullptr;
    for (auto& e : edges) {
      if (gtl::length(*e) >= minStepLength) {
        firste = e.get();
        break;
      }
    }
    // skip if no first starting edge
    if (!firste) {
      continue;
    }
    // initialize all vars
    auto edge = firste;
    be = edge;
    currEdges = 0;
    currLength = 0;
    hasRoute = edge->isFixed() ? false : true;
    hasInsideCorner = false;
    hasOutsideCorner = false;
    llx = edge->high().x();
    lly = edge->high().y();
    urx = edge->high().x();
    ury = edge->high().y();
    while (true) {
      edge = edge->getNextEdge();
      if (gtl::length(*edge) < minStepLength) {
        currEdges++;
        currLength += gtl::length(*edge);
        hasRoute = hasRoute || (edge->isFixed() ? false : true);
        llx = std::min(llx, edge->high().x());
        lly = std::min(lly, edge->high().y());
        urx = std::max(urx, edge->high().x());
        ury = std::max(ury, edge->high().y());
      } else {
        // skip if begin end edges are the same
        if (edge == be) {
          break;
        }
        // be and ee found, check rule here
        hasRoute = hasRoute || (edge->isFixed() ? false : true);
        markerBox.init(llx, lly, urx, ury);
        checkMetalShape_minStep_helper(markerBox,
                                       layerNum,
                                       net,
                                       con,
                                       hasInsideCorner,
                                       hasOutsideCorner,
                                       currEdges,
                                       currLength,
                                       hasRoute);
        be = edge;  // new begin edge
        // skip if new begin edge is the first begin edge
        if (be == firste) {
          break;
        }
        currEdges = 0;
        currLength = 0;
        hasRoute = edge->isFixed() ? false : true;
        hasInsideCorner = false;
        hasOutsideCorner = false;
        llx = edge->high().x();
        lly = edge->high().y();
        urx = edge->high().x();
        ury = edge->high().y();
      }
    }
  }
}

void FlexGCWorker::Impl::checkMetalShape_rectOnly(gcPin* pin)
{
  auto poly = pin->getPolygon();
  auto layerNum = poly->getLayerNum();
  auto layerMinWidth = getTech()->getLayer(layerNum)->getMinWidth();
  auto net = poly->getNet();

  auto con = getTech()->getLayer(layerNum)->getLef58RectOnlyConstraint();

  if (!con) {
    return;
  }

  // not rectangle, potential violation
  vector<gtl::rectangle_data<frCoord>> rects;
  gtl::polygon_90_set_data<frCoord> polySet;
  {
    using namespace boost::polygon::operators;
    polySet += *poly;
  }
  gtl::get_max_rectangles(rects, polySet);
  // rect only is true
  if (rects.size() == 1) {
    return;
  }
  // only show marker if fixed area does not contain marker area
  vector<gtl::point_data<frCoord>> concaveCorners;
  // get concave corners of the polygon
  for (auto& edges : pin->getPolygonEdges()) {
    for (auto& edge : edges) {
      auto currEdge = edge.get();
      auto nextEdge = currEdge->getNextEdge();
      if (orientation(*currEdge, *nextEdge) == -1) {
        concaveCorners.push_back(boost::polygon::high(*currEdge));
      }
    }
  }
  // draw rect from concave corners and test intersection
  auto& fixedPolys = net->getPolygons(layerNum, true);
  for (auto& corner : concaveCorners) {
    gtl::rectangle_data<frCoord> rect(gtl::x(corner) - layerMinWidth,
                                      gtl::y(corner) - layerMinWidth,
                                      gtl::x(corner) + layerMinWidth,
                                      gtl::y(corner) + layerMinWidth);
    {
      using namespace boost::polygon::operators;
      auto intersectionPolySet = polySet & rect;
      auto intersectionFixedPolySet = intersectionPolySet & fixedPolys;
      if (gtl::area(intersectionFixedPolySet)
          == gtl::area(intersectionPolySet)) {
        continue;
      }

      vector<gtl::rectangle_data<frCoord>> maxRects;
      gtl::get_max_rectangles(maxRects, intersectionPolySet);
      for (auto& markerRect : maxRects) {
        auto marker = make_unique<frMarker>();
        Rect box(gtl::xl(markerRect),
                 gtl::yl(markerRect),
                 gtl::xh(markerRect),
                 gtl::yh(markerRect));
        marker->setBBox(box);
        marker->setLayerNum(layerNum);
        marker->setConstraint(con);
        marker->addSrc(net->getOwner());
        marker->addVictim(net->getOwner(), make_tuple(layerNum, box, false));
        marker->addAggressor(net->getOwner(), make_tuple(layerNum, box, false));
        addMarker(std::move(marker));
      }
    }
  }
}

void FlexGCWorker::Impl::checkMetalShape_offGrid(gcPin* pin)
{
  auto net = pin->getNet();
  // Needs to be signed to make modulo work correctly with
  // negative coordinates
  int mGrid = getTech()->getManufacturingGrid();
  for (auto& rect : pin->getMaxRectangles()) {
    auto maxRect = rect.get();
    auto layerNum = maxRect->getLayerNum();
    // off grid maxRect
    if (gtl::xl(*maxRect) % mGrid || gtl::xh(*maxRect) % mGrid
        || gtl::yl(*maxRect) % mGrid || gtl::yh(*maxRect) % mGrid) {
      // continue if the marker area does not have route shape
      auto& polys = net->getPolygons(layerNum, false);
      gtl::rectangle_data<frCoord> markerRect(*maxRect);
      using namespace boost::polygon::operators;
      auto intersection_polys = polys & markerRect;
      if (gtl::empty(intersection_polys)) {
        continue;
      }
      auto marker = make_unique<frMarker>();
      Rect box(gtl::xl(markerRect),
               gtl::yl(markerRect),
               gtl::xh(markerRect),
               gtl::yh(markerRect));
      marker->setBBox(box);
      marker->setLayerNum(layerNum);
      marker->setConstraint(
          getTech()->getLayer(layerNum)->getOffGridConstraint());
      marker->addSrc(net->getOwner());
      marker->addVictim(net->getOwner(), make_tuple(layerNum, box, false));
      marker->addAggressor(net->getOwner(), make_tuple(layerNum, box, false));
      addMarker(std::move(marker));
    }
  }
}

void FlexGCWorker::Impl::checkMetalShape_minEnclosedArea(gcPin* pin)
{
  auto net = pin->getNet();
  auto poly = pin->getPolygon();
  auto layerNum = poly->getLayerNum();
  if (getTech()->getLayer(layerNum)->hasMinEnclosedArea()) {
    for (auto holeIt = poly->begin_holes(); holeIt != poly->end_holes();
         holeIt++) {
      auto& hole_poly = *holeIt;
      for (auto con :
           getTech()->getLayer(layerNum)->getMinEnclosedAreaConstraints()) {
        auto reqArea = con->getArea();
        if (gtl::area(hole_poly) < reqArea) {
          auto& polys = net->getPolygons(layerNum, false);
          using namespace boost::polygon::operators;
          auto intersection_polys = polys & (*poly);
          if (gtl::empty(intersection_polys)) {
            continue;
          }
          // create marker
          gtl::rectangle_data<frCoord> markerRect;
          gtl::extents(markerRect, hole_poly);

          auto marker = make_unique<frMarker>();
          Rect box(gtl::xl(markerRect),
                   gtl::yl(markerRect),
                   gtl::xh(markerRect),
                   gtl::yh(markerRect));
          marker->setBBox(box);
          marker->setLayerNum(layerNum);
          marker->setConstraint(con);
          marker->addSrc(net->getOwner());
          marker->addVictim(net->getOwner(), make_tuple(layerNum, box, false));
          marker->addAggressor(net->getOwner(),
                               make_tuple(layerNum, box, false));
          addMarker(std::move(marker));
        }
      }
    }
  }
}

void FlexGCWorker::Impl::checkMetalShape_lef58Area(gcPin* pin)
{
  if (ignoreMinArea_ || !targetNet_) {
    return;
  }

  auto poly = pin->getPolygon();
  auto layer_idx = poly->getLayerNum();
  auto layer = getTech()->getLayer(layer_idx);

  if (!layer->hasLef58AreaConstraint()) {
    return;
  }

  auto constraints = layer->getLef58AreaConstraints();

  auto sort_cmp
      = [](const frLef58AreaConstraint* a, const frLef58AreaConstraint* b) {
          auto a_rule = a->getODBRule();
          auto b_rule = b->getODBRule();

          return a_rule->getRectWidth() < b_rule->getRectWidth();
        };

  // sort constraints to ensure the smallest rect width will have
  // preference above other rect width statements
  std::sort(constraints.begin(), constraints.end(), sort_cmp);

  bool check_rect_width = true;

  for (auto con : constraints) {
    odb::dbTechLayerAreaRule* db_rule = con->getODBRule();
    auto min_area = db_rule->getArea();
    auto curr_area = gtl::area(*poly);

    if (curr_area >= min_area) {
      continue;
    }

    gtl::rectangle_data<frCoord> bbox;
    gtl::extents(bbox, *pin->getPolygon());
    Rect bbox2(gtl::xl(bbox), gtl::yl(bbox), gtl::xh(bbox), gtl::yh(bbox));
    if (!drWorker_->getDrcBox().contains(bbox2))
      continue;
    for (auto& edges : pin->getPolygonEdges()) {
      for (auto& edge : edges) {
        if (edge->isFixed())
          continue;
      }
    }

    if (checkMetalShape_lef58Area_exceptRectangle(poly, db_rule)) {
      // add patch only when the poly is not a rect
      checkMetalShape_addPatch(pin, min_area);
    } else if (check_rect_width
               && checkMetalShape_lef58Area_rectWidth(
                   poly, db_rule, check_rect_width)) {
      // add patch only if poly is rect and its width is less than or equal to
      // rectWidth value on constraint
      checkMetalShape_addPatch(pin, min_area);
    } else if (db_rule->getExceptMinWidth() != 0) {
      logger_->warn(
          DRT,
          311,
          "Unsupported branch EXCEPTMINWIDTH in PROPERTY LEF58_AREA.");
    } else if (db_rule->getExceptEdgeLength() != 0
               || db_rule->getExceptEdgeLengths()
                      != std::pair<int, int>(0, 0)) {
      logger_->warn(
          DRT,
          312,
          "Unsupported branch EXCEPTEDGELENGTH in PROPERTY LEF58_AREA.");
    } else if (db_rule->getExceptMinSize() != std::pair<int, int>(0, 0)) {
      logger_->warn(
          DRT, 313, "Unsupported branch EXCEPTMINSIZE in PROPERTY LEF58_AREA.");
    } else if (db_rule->getExceptStep() != std::pair<int, int>(0, 0)) {
      logger_->warn(
          DRT, 314, "Unsupported branch EXCEPTSTEP in PROPERTY LEF58_AREA.");
    } else if (db_rule->getMask() != 0) {
      logger_->warn(
          DRT, 315, "Unsupported branch MASK in PROPERTY LEF58_AREA.");
    } else if (db_rule->getTrimLayer() != nullptr) {
      logger_->warn(
          DRT, 316, "Unsupported branch LAYER in PROPERTY LEF58_AREA.");
    } else {
      checkMetalShape_addPatch(pin, min_area);
    }
  }
}

bool FlexGCWorker::Impl::checkMetalShape_lef58Area_exceptRectangle(
    gcPolygon* poly,
    odb::dbTechLayerAreaRule* db_rule)
{
  if (db_rule->isExceptRectangle()) {
    vector<gtl::rectangle_data<frCoord>> rects;
    gtl::polygon_90_set_data<frCoord> polySet;
    {
      using namespace boost::polygon::operators;
      polySet += *poly;
    }
    gtl::get_max_rectangles(rects, polySet);
    // rect only is true
    if (rects.size() == 1) {
      return false;
    } else {
      return true;
    }
  }

  return false;
}

bool FlexGCWorker::Impl::checkMetalShape_lef58Area_rectWidth(
    gcPolygon* poly,
    odb::dbTechLayerAreaRule* db_rule,
    bool& check_rect_width)
{
  if (db_rule->getRectWidth() > 0) {
    vector<gtl::rectangle_data<frCoord>> rects;
    gtl::polygon_90_set_data<frCoord> polySet;
    {
      using namespace boost::polygon::operators;
      polySet += *poly;
    }
    gtl::get_max_rectangles(rects, polySet);
    if (rects.size() == 1) {
      int min_width = db_rule->getRectWidth();
      auto rect = rects.back();
      auto xLen = gtl::delta(rect, gtl::HORIZONTAL);
      auto yLen = gtl::delta(rect, gtl::VERTICAL);
      bool apply_rect_width_area = false;
      apply_rect_width_area = std::min(xLen, yLen) <= min_width;
      check_rect_width = !apply_rect_width_area;
      return apply_rect_width_area;
    } else {
      return false;
    }
  }

  return false;
}

void FlexGCWorker::Impl::checkMetalShape_addPatch(gcPin* pin, int min_area)
{
  auto poly = pin->getPolygon();
  auto layer_idx = poly->getLayerNum();
  auto curr_area = gtl::area(*poly);

  // fix min area by adding patches
  frCoord gapArea = min_area - curr_area;
  bool prefDirIsVert = drWorker_->getDesign()->isVerticalLayer(layer_idx);
  gcSegment* chosenEdg = nullptr;
  // traverse polygon edges, searching for the best edge to amend a patch
  for (auto& edges : pin->getPolygonEdges()) {
    for (auto& e : edges) {
      if (e->isVertical() != prefDirIsVert
          && (!chosenEdg || bestSuitable(e.get(), chosenEdg) == e.get()))
        chosenEdg = e.get();
    }
  }
  frCoord length = ceil((float) gapArea / chosenEdg->length()
                        / getTech()->getManufacturingGrid())
                   * getTech()->getManufacturingGrid();
  Rect patchBx;
  Point offset;  // the lower left corner of the patch box
  if (prefDirIsVert) {
    patchBx.set_xlo(-chosenEdg->length() / 2);
    patchBx.set_xhi(chosenEdg->length() / 2);
    patchBx.set_yhi(length);
    offset.x() = (chosenEdg->low().x() + chosenEdg->high().x()) / 2;
    if (chosenEdg->getOuterDir() == frDirEnum::N) {
      offset.y() = chosenEdg->low().y();
    } else if (chosenEdg->getOuterDir() == frDirEnum::S) {
      offset.y() = chosenEdg->low().y() - length;
    } else
      logger_->error(
          DRT, 4500, "Edge outer dir should be either North or South");
  } else {
    patchBx.set_xhi(length);
    patchBx.set_ylo(-chosenEdg->length() / 2);
    patchBx.set_yhi(chosenEdg->length() / 2);
    offset.y() = (chosenEdg->low().y() + chosenEdg->high().y()) / 2;
    if (chosenEdg->getOuterDir() == frDirEnum::E) {
      offset.x() = chosenEdg->low().x();
    } else if (chosenEdg->getOuterDir() == frDirEnum::W) {
      offset.x() = chosenEdg->low().x() - length;
    } else
      logger_->error(DRT, 4501, "Edge outer dir should be either East or West");
  }
  auto patch = make_unique<drPatchWire>();
  patch->setLayerNum(layer_idx);
  patch->setOrigin(offset);
  patch->setOffsetBox(patchBx);
  Rect shiftedPatch = patchBx;
  shiftedPatch.moveTo(offset.x(), offset.y());
  pwires_.push_back(std::move(patch));
}

void FlexGCWorker::Impl::checkMetalShape_main(gcPin* pin)
{
  auto poly = pin->getPolygon();
  auto layerNum = poly->getLayerNum();
  auto net = poly->getNet();

  // min width
  vector<gtl::rectangle_data<frCoord>> rects;
  gtl::polygon_90_set_data<frCoord> polySet;
  {
    using namespace boost::polygon::operators;
    polySet += *poly;
  }
  polySet.get_rectangles(rects, gtl::HORIZONTAL);
  for (auto& rect : rects) {
    checkMetalShape_minWidth(rect, layerNum, net, true);
  }
  rects.clear();
  polySet.get_rectangles(rects, gtl::VERTICAL);
  for (auto& rect : rects) {
    checkMetalShape_minWidth(rect, layerNum, net, false);
  }

  // min area
  checkMetalShape_minArea(pin);

  // min step
  checkMetalShape_minStep(pin);

  // lef58 min step
  checkMetalShape_lef58MinStep(pin);

  // rect only
  checkMetalShape_rectOnly(pin);

  // off grid
  checkMetalShape_offGrid(pin);

  // min hole
  checkMetalShape_minEnclosedArea(pin);

  // lef58 area
  checkMetalShape_lef58Area(pin);
}

void FlexGCWorker::Impl::checkMetalShape()
{
  if (targetNet_) {
    // layer --> net --> polygon
    for (int i = std::max((frLayerNum) (getTech()->getBottomLayerNum()),
                          minLayerNum_);
         i
         <= std::min((frLayerNum) (getTech()->getTopLayerNum()), maxLayerNum_);
         i++) {
      auto currLayer = getTech()->getLayer(i);
      if (currLayer->getType() != dbTechLayerType::ROUTING) {
        continue;
      }
      for (auto& pin : targetNet_->getPins(i)) {
        checkMetalShape_main(pin.get());
      }
    }
  } else {
    // layer --> net --> polygon
    for (int i = std::max((frLayerNum) (getTech()->getBottomLayerNum()),
                          minLayerNum_);
         i
         <= std::min((frLayerNum) (getTech()->getTopLayerNum()), maxLayerNum_);
         i++) {
      auto currLayer = getTech()->getLayer(i);
      if (currLayer->getType() != dbTechLayerType::ROUTING) {
        continue;
      }
      for (auto& net : getNets()) {
        for (auto& pin : net->getPins(i)) {
          checkMetalShape_main(pin.get());
        }
      }
    }
  }
}

frCoord FlexGCWorker::Impl::checkCutSpacing_getMaxSpcVal(
    frCutSpacingConstraint* con)
{
  frCoord maxSpcVal = 0;
  if (con) {
    maxSpcVal = con->getCutSpacing();
    if (con->isAdjacentCuts()) {
      maxSpcVal = std::max(maxSpcVal, con->getCutWithin());
    }
  }
  return maxSpcVal;
}

frCoord FlexGCWorker::Impl::checkLef58CutSpacing_getMaxSpcVal(
    frLef58CutSpacingConstraint* con)
{
  frCoord maxSpcVal = 0;
  if (con) {
    maxSpcVal = con->getCutSpacing();
    if (con->hasAdjacentCuts()) {
      maxSpcVal = std::max(maxSpcVal, con->getCutWithin());
    }
  }
  return maxSpcVal;
}

frCoord FlexGCWorker::Impl::checkCutSpacing_spc_getReqSpcVal(
    gcRect* ptr1,
    gcRect* ptr2,
    frCutSpacingConstraint* con)
{
  frCoord maxSpcVal = 0;
  if (con) {
    maxSpcVal = con->getCutSpacing();
    if (con->isAdjacentCuts()) {
      auto owner = ptr1->getNet()->getOwner();
      auto ptr1LayerNum = ptr1->getLayerNum();
      auto ptr1Layer = getTech()->getLayer(ptr1LayerNum);
      if (isBlockage(owner)) {
        frCoord width1 = ptr1->width();
        updateBlockageWidth(owner, width1);
        if (width1 > int(ptr1Layer->getWidth()))
          maxSpcVal = con->getCutWithin();
      }
      owner = ptr2->getNet()->getOwner();
      auto ptr2LayerNum = ptr2->getLayerNum();
      auto ptr2Layer = getTech()->getLayer(ptr2LayerNum);
      if (isBlockage(owner)) {
        frCoord width2 = ptr2->width();
        updateBlockageWidth(owner, width2);
        if (width2 > int(ptr2Layer->getWidth()))
          maxSpcVal = con->getCutWithin();
      }
    }
  }
  return maxSpcVal;
}

void FlexGCWorker::Impl::checkCutSpacing_short(
    gcRect* rect1,
    gcRect* rect2,
    const gtl::rectangle_data<frCoord>& markerRect)
{
  auto layerNum = rect1->getLayerNum();
  auto net1 = rect1->getNet();
  auto net2 = rect2->getNet();
  // skip if different layer
  if (rect1->getLayerNum() != rect2->getLayerNum()) {
    return;
  }
  // skip fixed shape
  if (rect1->isFixed() && rect2->isFixed()) {
    return;
  }

  auto marker = make_unique<frMarker>();
  Rect box(gtl::xl(markerRect),
           gtl::yl(markerRect),
           gtl::xh(markerRect),
           gtl::yh(markerRect));
  marker->setBBox(box);
  marker->setLayerNum(layerNum);
  marker->setConstraint(getTech()->getLayer(layerNum)->getShortConstraint());
  marker->addSrc(net1->getOwner());
  marker->addVictim(net1->getOwner(),
                    make_tuple(rect1->getLayerNum(),
                               Rect(gtl::xl(*rect1),
                                    gtl::yl(*rect1),
                                    gtl::xh(*rect1),
                                    gtl::yh(*rect1)),
                               rect1->isFixed()));
  marker->addSrc(net2->getOwner());
  marker->addAggressor(net2->getOwner(),
                       make_tuple(rect2->getLayerNum(),
                                  Rect(gtl::xl(*rect2),
                                       gtl::yl(*rect2),
                                       gtl::xh(*rect2),
                                       gtl::yh(*rect2)),
                                  rect2->isFixed()));

  addMarker(std::move(marker));
}

void FlexGCWorker::Impl::checkCutSpacing_spc(
    gcRect* rect1,
    gcRect* rect2,
    const gtl::rectangle_data<frCoord>& markerRect,
    frCutSpacingConstraint* con,
    frCoord prl)
{
  auto layerNum = rect1->getLayerNum();
  auto net1 = rect1->getNet();
  auto net2 = rect2->getNet();
  // skip if adjcut && except samepgnet, note that adj cut handled given only
  // rect1 outside this function
  if (con->isAdjacentCuts() && con->hasExceptSamePGNet() && net1 == net2
      && net1->getOwner()) {
    auto owner = net1->getOwner();
    switch (owner->typeId()) {
      case frcNet: {
        if (static_cast<frNet*>(owner)->getType().isSupply()) {
          return;
        }
        break;
      }
      case frcBTerm: {
        if (static_cast<frBTerm*>(owner)->getType().isSupply()) {
          return;
        }
        break;
      }
      case frcInstTerm: {
        if (static_cast<frInstTerm*>(owner)->getTerm()->getType().isSupply()) {
          return;
        }
        break;
      }
      default:
        break;
    }
  }
  if (con->isParallelOverlap()) {
    // skip if no parallel overlap
    if (prl <= 0) {
      return;
      // skip if paralell overlap but shares the same above/below metal
    } else {
      box_t queryBox;
      myBloat(markerRect, 0, queryBox);
      auto& workerRegionQuery = getWorkerRegionQuery();
      vector<rq_box_value_t<gcRect*>> result;
      auto secondLayerNum = rect1->getLayerNum() - 1;
      if (secondLayerNum >= getTech()->getBottomLayerNum()
          && secondLayerNum <= getTech()->getTopLayerNum()) {
        workerRegionQuery.queryMaxRectangle(queryBox, secondLayerNum, result);
      }
      secondLayerNum = rect1->getLayerNum() + 1;
      if (secondLayerNum >= getTech()->getBottomLayerNum()
          && secondLayerNum <= getTech()->getTopLayerNum()) {
        workerRegionQuery.queryMaxRectangle(queryBox, secondLayerNum, result);
      }
      for (auto& [objBox, objPtr] : result) {
        // TODO why isn't this auto-converted from Rect to box_t?
        Rect queryRect(queryBox.min_corner().get<0>(),
                       queryBox.min_corner().get<1>(),
                       queryBox.max_corner().get<0>(),
                       queryBox.max_corner().get<1>());
        if ((objPtr->getNet() == net1 || objPtr->getNet() == net2)
            && objBox.contains(queryRect)) {
          return;
        }
      }
    }
  }
  // skip if not reaching area
  if (con->isArea() && gtl::area(*rect1) < con->getCutArea()
      && gtl::area(*rect2) < con->getCutArea()) {
    return;
  }

  // no violation if spacing satisfied
  frSquaredDistance reqSpcValSquare
      = checkCutSpacing_spc_getReqSpcVal(rect1, rect2, con);
  reqSpcValSquare *= reqSpcValSquare;

  gtl::point_data<frCoord> center1, center2;
  gtl::center(center1, *rect1);
  gtl::center(center2, *rect2);
  frSquaredDistance distSquare = 0;
  if (con->hasCenterToCenter()) {
    distSquare = gtl::distance_squared(center1, center2);
  } else {
    distSquare = gtl::square_euclidean_distance(*rect1, *rect2);
  }
  if (distSquare >= reqSpcValSquare) {
    return;
  }
  // no violation if fixed shapes
  if (rect1->isFixed() && rect2->isFixed()) {
    return;
  }

  auto marker = make_unique<frMarker>();
  Rect box(gtl::xl(markerRect),
           gtl::yl(markerRect),
           gtl::xh(markerRect),
           gtl::yh(markerRect));
  marker->setBBox(box);
  marker->setLayerNum(layerNum);
  marker->setConstraint(con);
  marker->addSrc(net1->getOwner());
  marker->addVictim(net1->getOwner(),
                    make_tuple(rect1->getLayerNum(),
                               Rect(gtl::xl(*rect1),
                                    gtl::yl(*rect1),
                                    gtl::xh(*rect1),
                                    gtl::yh(*rect1)),
                               rect1->isFixed()));
  marker->addSrc(net2->getOwner());
  marker->addAggressor(net2->getOwner(),
                       make_tuple(rect2->getLayerNum(),
                                  Rect(gtl::xl(*rect2),
                                       gtl::yl(*rect2),
                                       gtl::xh(*rect2),
                                       gtl::yh(*rect2)),
                                  rect2->isFixed()));
  addMarker(std::move(marker));
}

void FlexGCWorker::Impl::checkCutSpacing_spc_diff_layer(
    gcRect* rect1,
    gcRect* rect2,
    const gtl::rectangle_data<frCoord>& markerRect,
    frCutSpacingConstraint* con)
{
  // no violation if fixed shapes
  if (rect1->isFixed() && rect2->isFixed()) {
    return;
  }

  auto layerNum = rect1->getLayerNum();
  auto net1 = rect1->getNet();
  auto net2 = rect2->getNet();
  if (con->hasStack() && con->hasSameNet() && net1 == net2) {
    if (gtl::contains(*rect1, *rect2) || gtl::contains(*rect2, *rect1)) {
      return;
    }
  }

  // no violation if spacing satisfied
  frSquaredDistance reqSpcValSquare
      = checkCutSpacing_spc_getReqSpcVal(rect1, rect2, con);
  reqSpcValSquare *= reqSpcValSquare;

  gtl::point_data<frCoord> center1, center2;
  gtl::center(center1, *rect1);
  gtl::center(center2, *rect2);
  frSquaredDistance distSquare = 0;

  if (con->hasCenterToCenter()) {
    distSquare = gtl::distance_squared(center1, center2);
  } else {
    // if overlap, still calculate c2c
    if (gtl::intersects(*rect1, *rect2, false)) {
      distSquare = gtl::distance_squared(center1, center2);
    } else {
      distSquare = gtl::square_euclidean_distance(*rect1, *rect2);
    }
  }
  if (distSquare >= reqSpcValSquare) {
    return;
  }

  auto marker = make_unique<frMarker>();
  Rect box(gtl::xl(markerRect),
           gtl::yl(markerRect),
           gtl::xh(markerRect),
           gtl::yh(markerRect));
  marker->setBBox(box);
  marker->setLayerNum(layerNum);
  marker->setConstraint(con);
  marker->addSrc(net1->getOwner());
  marker->addVictim(net1->getOwner(),
                    make_tuple(rect1->getLayerNum(),
                               Rect(gtl::xl(*rect1),
                                    gtl::yl(*rect1),
                                    gtl::xh(*rect1),
                                    gtl::yh(*rect1)),
                               rect1->isFixed()));
  marker->addSrc(net2->getOwner());
  marker->addAggressor(net2->getOwner(),
                       make_tuple(rect2->getLayerNum(),
                                  Rect(gtl::xl(*rect2),
                                       gtl::yl(*rect2),
                                       gtl::xh(*rect2),
                                       gtl::yh(*rect2)),
                                  rect2->isFixed()));
  addMarker(std::move(marker));
}

// check LEF58 SPACING constraint for cut layer
// rect1 ==  victim, rect2 == aggressor
void FlexGCWorker::Impl::checkLef58CutSpacing_main(
    gcRect* rect1,
    gcRect* rect2,
    frLef58CutSpacingConstraint* con)
{
  // skip if same obj
  if (rect1 == rect2) {
    return;
  }
  // skip if con is same net rule but the two objs are diff net
  if (con->isSameNet() && rect1->getNet() != rect2->getNet()) {
    return;
  }

  gtl::rectangle_data<frCoord> markerRect(*rect1);
  gtl::generalized_intersect(markerRect, *rect2);

  if (con->hasSecondLayer()) {
    checkLef58CutSpacing_spc_layer(rect1, rect2, markerRect, con);
  } else if (con->hasAdjacentCuts()) {
    checkLef58CutSpacing_spc_adjCut(rect1, rect2, markerRect, con);
  } else {
    logger_->warn(
        DRT, 44, "Unsupported LEF58_SPACING rule for cut layer, skipped.");
  }
}

bool FlexGCWorker::Impl::checkLef58CutSpacing_spc_hasAdjCuts(
    gcRect* rect,
    frLef58CutSpacingConstraint* con)
{
  auto layerNum = rect->getLayerNum();
  auto layer = getTech()->getLayer(layerNum);

  auto conCutClassIdx = con->getCutClassIdx();

  frSquaredDistance cutWithinSquare = con->getCutWithin();
  box_t queryBox;
  myBloat(*rect, cutWithinSquare, queryBox);
  cutWithinSquare *= cutWithinSquare;
  auto& workerRegionQuery = getWorkerRegionQuery();
  vector<rq_box_value_t<gcRect*>> result;
  workerRegionQuery.queryMaxRectangle(queryBox, layerNum, result);
  int reqNumCut = con->getAdjacentCuts();
  int cnt = -1;
  gtl::point_data<frCoord> center1, center2;
  gtl::center(center1, *rect);
  // count adj cuts
  for (auto& [objBox, ptr] : result) {
    frSquaredDistance distSquare = 0;
    if (con->isCenterToCenter()) {
      gtl::center(center2, *ptr);
      distSquare = gtl::distance_squared(center1, center2);
    } else {
      distSquare = gtl::square_euclidean_distance(*rect, *ptr);
    }
    if (distSquare >= cutWithinSquare) {
      continue;
    }

    auto cutClassIdx = layer->getCutClassIdx(ptr->width(), ptr->length());
    if (cutClassIdx == conCutClassIdx) {
      if (con->isNoPrl()) {
        if ((objBox.xMin() >= gtl::xh(*rect) || objBox.xMax() <= gtl::xl(*rect))
            && (objBox.yMin() >= gtl::yh(*rect)
                || objBox.yMax() <= gtl::yl(*rect)))
          cnt++;
      } else
        cnt++;
    }
  }
  if (cnt >= reqNumCut) {
    return true;
  } else {
    return false;
  }
}

bool FlexGCWorker::Impl::checkLef58CutSpacing_spc_hasTwoCuts(
    gcRect* rect1,
    gcRect* rect2,
    frLef58CutSpacingConstraint* con)
{
  if (checkLef58CutSpacing_spc_hasTwoCuts_helper(rect1, con)
      && checkLef58CutSpacing_spc_hasTwoCuts_helper(rect2, con)) {
    return true;
  } else {
    return false;
  }
}

bool FlexGCWorker::Impl::checkLef58CutSpacing_spc_hasTwoCuts_helper(
    gcRect* rect,
    frLef58CutSpacingConstraint* con)
{
  auto layerNum = rect->getLayerNum();
  auto layer = getTech()->getLayer(layerNum);

  auto conCutClassIdx = con->getCutClassIdx();

  frSquaredDistance cutWithinSquare = con->getCutWithin();
  box_t queryBox;
  myBloat(*rect, cutWithinSquare, queryBox);
  cutWithinSquare *= cutWithinSquare;
  auto& workerRegionQuery = getWorkerRegionQuery();
  vector<rq_box_value_t<gcRect*>> result;
  workerRegionQuery.queryMaxRectangle(queryBox, layerNum, result);
  int reqNumCut = con->getTwoCuts();
  int cnt = -1;
  gtl::point_data<frCoord> center1, center2;
  gtl::center(center1, *rect);
  // count adj cuts
  for (auto& [objBox, ptr] : result) {
    frSquaredDistance distSquare = 0;
    if (con->isCenterToCenter()) {
      gtl::center(center2, *ptr);
      distSquare = gtl::distance_squared(center1, center2);
    } else {
      distSquare = gtl::square_euclidean_distance(*rect, *ptr);
    }
    if (distSquare >= cutWithinSquare) {
      continue;
    }

    auto cutClassIdx = layer->getCutClassIdx(ptr->width(), ptr->length());
    if (cutClassIdx == conCutClassIdx) {
      cnt++;
    }
  }

  if (cnt >= reqNumCut) {
    return true;
  } else {
    return false;
  }
}

frCoord FlexGCWorker::Impl::checkLef58CutSpacing_spc_getReqSpcVal(
    gcRect* ptr1,
    gcRect* ptr2,
    frLef58CutSpacingConstraint* con)
{
  frCoord maxSpcVal = 0;
  if (con) {
    maxSpcVal = con->getCutSpacing();
    if (con->hasAdjacentCuts()) {
      auto owner = ptr1->getNet()->getOwner();
      auto ptr1LayerNum = ptr1->getLayerNum();
      auto ptr1Layer = getTech()->getLayer(ptr1LayerNum);
      if (isBlockage(owner)) {
        frCoord width1 = ptr1->width();
        updateBlockageWidth(owner, width1);
        if (width1 > int(ptr1Layer->getWidth()))
          maxSpcVal = con->getCutWithin();
      }
      owner = ptr2->getNet()->getOwner();
      auto ptr2LayerNum = ptr2->getLayerNum();
      auto ptr2Layer = getTech()->getLayer(ptr2LayerNum);
      if (isBlockage(owner)) {
        frCoord width2 = ptr2->width();
        updateBlockageWidth(owner, width2);
        if (width2 > int(ptr2Layer->getWidth()))
          maxSpcVal = con->getCutWithin();
      }
    }
  }
  return maxSpcVal;
}

// only works for GF14 syntax (i.e., TWOCUTS), not full rule support
void FlexGCWorker::Impl::checkLef58CutSpacing_spc_adjCut(
    gcRect* rect1,
    gcRect* rect2,
    const gtl::rectangle_data<frCoord>& markerRect,
    frLef58CutSpacingConstraint* con)
{
  auto layerNum = rect1->getLayerNum();
  auto net1 = rect1->getNet();
  auto net2 = rect2->getNet();

  bool isSkip = true;
  if (checkLef58CutSpacing_spc_hasAdjCuts(rect1, con)) {
    isSkip = false;
  }
  if (con->hasTwoCuts()
      && checkLef58CutSpacing_spc_hasTwoCuts(rect1, rect2, con)) {
    isSkip = false;
  }
  // skip only when neither adjCuts nor twoCuts is satisfied
  if (isSkip) {
    return;
  }

  if (con->hasExactAligned()) {
    logger_->warn(
        DRT,
        45,
        " Unsupported branch EXACTALIGNED in checkLef58CutSpacing_spc_adjCut.");
    return;
  }
  if (con->isExceptSamePGNet()) {
    logger_->warn(DRT,
                  46,
                  " Unsupported branch EXCEPTSAMEPGNET in "
                  "checkLef58CutSpacing_spc_adjCut.");
    return;
  }
  if (con->hasExceptAllWithin()) {
    logger_->warn(DRT,
                  47,
                  " Unsupported branch EXCEPTALLWITHIN in "
                  "checkLef58CutSpacing_spc_adjCut.");
    return;
  }
  if (con->isToAll()) {
    logger_->warn(
        DRT,
        48,
        " Unsupported branch TO ALL in checkLef58CutSpacing_spc_adjCut.");
    return;
  }
  if (con->hasEnclosure()) {
    logger_->warn(
        DRT,
        50,
        " Unsupported branch ENCLOSURE in checkLef58CutSpacing_spc_adjCut.");
    return;
  }
  if (con->isSideParallelOverlap()) {
    logger_->warn(DRT,
                  51,
                  " Unsupported branch SIDEPARALLELOVERLAP in "
                  "checkLef58CutSpacing_spc_adjCut.");
    return;
  }
  if (con->isSameMask()) {
    logger_->warn(
        DRT,
        52,
        " Unsupported branch SAMEMASK in checkLef58CutSpacing_spc_adjCut.");
    return;
  }

  // start checking
  if (con->hasExactAligned()) {
    ;
  }
  if (con->isExceptSamePGNet()) {
    ;
  }
  if (con->hasExceptAllWithin()) {
    ;
  }
  if (con->hasEnclosure()) {
    ;
  }
  if (con->isNoPrl()) {
    ;
  }
  if (con->isSameMask()) {
    ;
  }

  frSquaredDistance reqSpcValSquare
      = checkLef58CutSpacing_spc_getReqSpcVal(rect1, rect2, con);
  reqSpcValSquare *= reqSpcValSquare;

  gtl::point_data<frCoord> center1, center2;
  gtl::center(center1, *rect1);
  gtl::center(center2, *rect2);
  frSquaredDistance distSquare = 0;
  if (con->isCenterToCenter()) {
    distSquare = gtl::distance_squared(center1, center2);
  } else {
    distSquare = gtl::square_euclidean_distance(*rect1, *rect2);
  }
  if (distSquare >= reqSpcValSquare) {
    return;
  }
  // no violation if fixed shapes
  if (rect1->isFixed() && rect2->isFixed()) {
    return;
  }

  auto marker = make_unique<frMarker>();
  Rect box(gtl::xl(markerRect),
           gtl::yl(markerRect),
           gtl::xh(markerRect),
           gtl::yh(markerRect));
  marker->setBBox(box);
  marker->setLayerNum(layerNum);
  marker->setConstraint(con);
  marker->addSrc(net1->getOwner());
  marker->addVictim(net1->getOwner(),
                    make_tuple(rect1->getLayerNum(),
                               Rect(gtl::xl(*rect1),
                                    gtl::yl(*rect1),
                                    gtl::xh(*rect1),
                                    gtl::yh(*rect1)),
                               rect1->isFixed()));
  marker->addSrc(net2->getOwner());
  marker->addAggressor(net2->getOwner(),
                       make_tuple(rect2->getLayerNum(),
                                  Rect(gtl::xl(*rect2),
                                       gtl::yl(*rect2),
                                       gtl::xh(*rect2),
                                       gtl::yh(*rect2)),
                                  rect2->isFixed()));
  addMarker(std::move(marker));
}

// only works for GF14 syntax, not full rule support
void FlexGCWorker::Impl::checkLef58CutSpacing_spc_layer(
    gcRect* rect1,
    gcRect* rect2,
    const gtl::rectangle_data<frCoord>& markerRect,
    frLef58CutSpacingConstraint* con)
{
  auto layerNum = rect1->getLayerNum();
  auto secondLayerNum = rect2->getLayerNum();
  auto net1 = rect1->getNet();
  auto net2 = rect2->getNet();
  auto reqSpcVal = con->getCutSpacing();
  frSquaredDistance reqSpcValSquare = (frSquaredDistance) reqSpcVal * reqSpcVal;

  // skip unsupported rule branch
  if (con->isStack()) {
    logger_->warn(
        DRT, 54, "Unsupported branch STACK in checkLef58CutSpacing_spc_layer.");
    return;
  } else if (con->hasOrthogonalSpacing()) {
    logger_->warn(DRT,
                  55,
                  "Unsupported branch ORTHOGONALSPACING in "
                  "checkLef58CutSpacing_spc_layer.");
    return;
  } else if (con->hasCutClass()) {
    ;
    if (con->isShortEdgeOnly()) {
      logger_->warn(DRT,
                    56,
                    "Unsupported branch SHORTEDGEONLY in "
                    "checkLef58CutSpacing_spc_layer.");
      return;
    } else if (con->isConcaveCorner()) {
      if (con->hasWidth()) {
        logger_->warn(
            DRT,
            57,
            "Unsupported branch WIDTH in checkLef58CutSpacing_spc_layer.");
      } else if (con->hasParallel()) {
        logger_->warn(
            DRT,
            58,
            "Unsupported branch PARALLEL in checkLef58CutSpacing_spc_layer.");
      } else if (con->hasEdgeLength()) {
        logger_->warn(
            DRT,
            59,
            "Unsupported branch EDGELENGTH in checkLef58CutSpacing_spc_layer.");
      }
    } else if (con->hasExtension()) {
      logger_->warn(
          DRT,
          60,
          "Unsupported branch EXTENSION in checkLef58CutSpacing_spc_layer.");
    } else if (con->hasNonEolConvexCorner()) {
      ;
    } else if (con->hasAboveWidth()) {
      logger_->warn(
          DRT,
          61,
          "Unsupported branch ABOVEWIDTH in checkLef58CutSpacing_spc_layer.");
    } else if (con->isMaskOverlap()) {
      logger_->warn(
          DRT,
          62,
          "Unsupported branch MASKOVERLAP in checkLef58CutSpacing_spc_layer.");
    } else if (con->isWrongDirection()) {
      logger_->warn(DRT,
                    63,
                    "Unsupported branch WRONGDIRECTION in "
                    "checkLef58CutSpacing_spc_layer.");
    }
  }

  // start checking
  if (con->isStack()) {
    ;
  } else if (con->hasOrthogonalSpacing()) {
    ;
  } else if (con->hasCutClass()) {
    auto conCutClassIdx = con->getCutClassIdx();
    auto cutClassIdx = getTech()->getLayer(layerNum)->getCutClassIdx(
        rect1->width(), rect1->length());
    if (cutClassIdx != conCutClassIdx) {
      return;
    }

    if (con->isShortEdgeOnly()) {
      ;
    } else if (con->isConcaveCorner()) {
      // skip if rect2 does not contains rect1
      if (!gtl::contains(*rect2, *rect1)) {
        return;
      }
      // query segment corner using the rect, not efficient, but code is cleaner
      box_t queryBox(point_t(gtl::xl(*rect2), gtl::yl(*rect2)),
                     point_t(gtl::xh(*rect2), gtl::yh(*rect2)));
      vector<pair<segment_t, gcSegment*>> results;
      auto& workerRegionQuery = getWorkerRegionQuery();
      workerRegionQuery.queryPolygonEdge(queryBox, secondLayerNum, results);
      for (auto& [boostSeg, gcSeg] : results) {
        auto corner = gcSeg->getLowCorner();
        if (corner->getType() != frCornerTypeEnum::CONCAVE) {
          continue;
        }
        // exclude non-rect-boundary case
        if ((corner->x() != gtl::xl(*rect2) && corner->x() != gtl::xh(*rect2))
            && (corner->y() != gtl::yl(*rect2)
                && corner->y() != gtl::yh(*rect2))) {
          continue;
        }
        gtl::rectangle_data<frCoord> markerRect(
            corner->x(), corner->y(), corner->x(), corner->y());
        gtl::generalized_intersect(markerRect, *rect1);

        frSquaredDistance distSquare = 0;
        if (con->isCenterToCenter()) {
          gtl::point_data<frCoord> center1;
          gtl::center(center1, *rect1);
          distSquare
              = gtl::distance_squared(center1, corner->getNextEdge()->low());
        } else {
          distSquare = gtl::square_euclidean_distance(
              *rect1, corner->getNextEdge()->low());
        }
        if (distSquare >= reqSpcValSquare) {
          continue;
        }

        if (rect1->isFixed() && corner->isFixed()) {
          continue;
        }
        // this should only happen between samenet
        auto marker = make_unique<frMarker>();
        Rect box(gtl::xl(markerRect),
                 gtl::yl(markerRect),
                 gtl::xh(markerRect),
                 gtl::yh(markerRect));
        marker->setBBox(box);
        marker->setLayerNum(layerNum);
        marker->setConstraint(con);
        marker->addSrc(net1->getOwner());
        marker->addVictim(net1->getOwner(),
                          make_tuple(layerNum,
                                     Rect(gtl::xl(*rect1),
                                          gtl::yl(*rect1),
                                          gtl::xh(*rect1),
                                          gtl::yh(*rect1)),
                                     rect1->isFixed()));
        marker->addSrc(net2->getOwner());
        marker->addAggressor(
            net2->getOwner(),
            make_tuple(secondLayerNum,
                       Rect(corner->x(), corner->y(), corner->x(), corner->y()),
                       corner->isFixed()));
        addMarker(std::move(marker));
      }
    } else if (con->hasExtension()) {
      ;
    } else if (con->hasNonEolConvexCorner()) {
      // skip if rect2 does not contains rect1
      if (!gtl::contains(*rect2, *rect1)) {
        return;
      }
      // query segment corner using the rect, not efficient, but code is cleaner
      box_t queryBox(point_t(gtl::xl(*rect2), gtl::yl(*rect2)),
                     point_t(gtl::xh(*rect2), gtl::yh(*rect2)));
      vector<pair<segment_t, gcSegment*>> results;
      auto& workerRegionQuery = getWorkerRegionQuery();
      workerRegionQuery.queryPolygonEdge(queryBox, secondLayerNum, results);
      for (auto& [boostSeg, gcSeg] : results) {
        auto corner = gcSeg->getLowCorner();
        if (corner->getType() != frCornerTypeEnum::CONVEX) {
          continue;
        }

        // skip for EOL corner
        bool isPrevEdgeEOL = false;
        bool isNextEdgeEOL = false;

        // check curr and prev form an EOL edge
        if (corner->getPrevCorner()->getType() == frCornerTypeEnum::CONVEX) {
          if (con->hasMinLength()) {
            // not EOL if minLength is not satisfied
            if (gtl::length(*(corner->getNextEdge())) < con->getMinLength()
                || gtl::length(*(corner->getPrevCorner()->getPrevEdge()))
                       < con->getMinLength()) {
              isPrevEdgeEOL = false;
            } else {
              isPrevEdgeEOL = true;
            }
          } else {
            isPrevEdgeEOL = true;
          }
        } else {
          isPrevEdgeEOL = false;
        }
        // check curr and next form an EOL edge
        if (corner->getNextCorner()->getType() == frCornerTypeEnum::CONVEX) {
          if (con->hasMinLength()) {
            // not EOL if minLength is not satsified
            if (gtl::length(*(corner->getPrevEdge())) < con->getMinLength()
                || gtl::length(*(corner->getNextCorner()->getNextEdge()))
                       < con->getMinLength()) {
              isNextEdgeEOL = false;
            } else {
              isNextEdgeEOL = true;
            }
          } else {
            isNextEdgeEOL = true;
          }
        } else {
          isNextEdgeEOL = false;
        }

        if (isPrevEdgeEOL
            && gtl::length(*(corner->getPrevEdge())) < con->getEolWidth()) {
          continue;
        }
        if (isNextEdgeEOL
            && gtl::length(*(corner->getNextEdge())) < con->getEolWidth()) {
          continue;
        }

        // start checking
        gtl::rectangle_data<frCoord> markerRect(
            corner->x(), corner->y(), corner->x(), corner->y());
        gtl::generalized_intersect(markerRect, *rect1);

        auto dx = gtl::delta(markerRect, gtl::HORIZONTAL);
        auto dy = gtl::delta(markerRect, gtl::VERTICAL);

        auto edgeX = reqSpcVal;
        auto edgeY = reqSpcVal;
        if (corner->getNextEdge()->getDir() == frDirEnum::N
            || corner->getNextEdge()->getDir() == frDirEnum::S) {
          edgeX = min(edgeX, int(gtl::length(*(corner->getPrevEdge()))));
          edgeY = min(edgeY, int(gtl::length(*(corner->getNextEdge()))));
        } else {
          edgeX = min(edgeX, int(gtl::length(*(corner->getNextEdge()))));
          edgeY = min(edgeY, int(gtl::length(*(corner->getPrevEdge()))));
        }
        // outside of keepout zone
        if (edgeX * dy + edgeY * dx >= edgeX * edgeY) {
          continue;
        }

        if (rect1->isFixed() && corner->isFixed()) {
          continue;
        }

        // this should only happen between samenet
        auto marker = make_unique<frMarker>();
        Rect box(gtl::xl(markerRect),
                 gtl::yl(markerRect),
                 gtl::xh(markerRect),
                 gtl::yh(markerRect));
        marker->setBBox(box);
        marker->setLayerNum(layerNum);
        marker->setConstraint(con);
        marker->addSrc(net1->getOwner());
        marker->addVictim(net1->getOwner(),
                          make_tuple(layerNum,
                                     Rect(gtl::xl(*rect1),
                                          gtl::yl(*rect1),
                                          gtl::xh(*rect1),
                                          gtl::yh(*rect1)),
                                     rect1->isFixed()));
        marker->addSrc(net2->getOwner());
        marker->addAggressor(
            net2->getOwner(),
            make_tuple(secondLayerNum,
                       Rect(corner->x(), corner->y(), corner->x(), corner->y()),
                       corner->isFixed()));
        addMarker(std::move(marker));
      }
    } else if (con->hasAboveWidth()) {
      ;
    } else if (con->isMaskOverlap()) {
      ;
    } else if (con->isWrongDirection()) {
      ;
    }
  }
}

// check short for every spacing rule except layer
void FlexGCWorker::Impl::checkCutSpacing_main(gcRect* ptr1,
                                              gcRect* ptr2,
                                              frCutSpacingConstraint* con)
{
  // skip if same obj
  if (ptr1 == ptr2) {
    return;
  }
  // skip if con is not same net rule, but layer has same net rule and are same
  // net
  // TODO: filter the rule upfront
  if (!con->hasSameNet() && ptr1->getNet() == ptr2->getNet()) {
    // same layer same net
    if (!(con->hasSecondLayer())) {
      if (getTech()->getLayer(ptr1->getLayerNum())->hasCutSpacing(true)) {
        return;
      }
      // diff layer same net
    } else {
      if (getTech()
              ->getLayer(ptr1->getLayerNum())
              ->hasInterLayerCutSpacing(con->getSecondLayerNum(), true)) {
        return;
      }
    }
  }

  gtl::rectangle_data<frCoord> markerRect(*ptr1);
  auto distX = gtl::euclidean_distance(markerRect, *ptr2, gtl::HORIZONTAL);
  auto distY = gtl::euclidean_distance(markerRect, *ptr2, gtl::VERTICAL);

  gtl::generalized_intersect(markerRect, *ptr2);
  auto prlX = gtl::delta(markerRect, gtl::HORIZONTAL);
  auto prlY = gtl::delta(markerRect, gtl::VERTICAL);

  if (distX) {
    prlX = -prlX;
  }
  if (distY) {
    prlY = -prlY;
  }

  if (ptr1->getLayerNum() == ptr2->getLayerNum()) {
    // CShort
    if (distX == 0 && distY == 0) {
      checkCutSpacing_short(ptr1, ptr2, markerRect);
      // same-layer CutSpc
    } else {
      checkCutSpacing_spc(ptr1, ptr2, markerRect, con, std::max(prlX, prlY));
    }
  } else {
    // diff-layer CutSpc
    checkCutSpacing_spc_diff_layer(ptr1, ptr2, markerRect, con);
  }
}

bool FlexGCWorker::Impl::checkCutSpacing_main_hasAdjCuts(
    gcRect* rect,
    frCutSpacingConstraint* con)
{
  // no adj cut rule, must proceed checking
  if (!con->isAdjacentCuts()) {
    return true;
  }
  auto layerNum = rect->getLayerNum();
  auto layer = getTech()->getLayer(layerNum);

  // rect is obs larger than min. size cut, must check against cutWithin
  if (isBlockage(rect->getNet()->getOwner())
      && rect->width() > int(layer->getWidth())) {
    return true;
  }

  frSquaredDistance cutWithinSquare = con->getCutWithin();
  box_t queryBox;
  myBloat(*rect, cutWithinSquare, queryBox);
  cutWithinSquare *= cutWithinSquare;
  auto& workerRegionQuery = getWorkerRegionQuery();
  vector<rq_box_value_t<gcRect*>> result;
  workerRegionQuery.queryMaxRectangle(queryBox, layerNum, result);
  int reqNumCut = con->getAdjacentCuts();
  int cnt = -1;
  gtl::point_data<frCoord> center1, center2;
  gtl::center(center1, *rect);
  // count adj cuts
  for (auto& [objBox, ptr] : result) {
    frSquaredDistance distSquare = 0;
    if (con->hasCenterToCenter()) {
      gtl::center(center2, *ptr);
      distSquare = gtl::distance_squared(center1, center2);
    } else {
      distSquare = gtl::square_euclidean_distance(*rect, *ptr);
    }
    if (distSquare >= cutWithinSquare) {
      continue;
    }
    // if target is a cut blockage shape larger than min. size, assume it is a
    // blockage from MACRO
    if (isBlockage(ptr->getNet()->getOwner())
        && ptr->width() > int(layer->getWidth())) {
      cnt += reqNumCut;
    } else {
      cnt++;
    }
  }
  if (cnt >= reqNumCut) {
    return true;
  } else {
    return false;
  }
}

void FlexGCWorker::Impl::checkLef58CutSpacing_main(
    gcRect* rect,
    frLef58CutSpacingConstraint* con,
    bool skipDiffNet)
{
  auto layerNum = rect->getLayerNum();
  auto maxSpcVal = checkLef58CutSpacing_getMaxSpcVal(con);
  box_t queryBox;
  myBloat(*rect, maxSpcVal, queryBox);

  auto& workerRegionQuery = getWorkerRegionQuery();
  vector<rq_box_value_t<gcRect*>> result;
  if (con->hasSecondLayer()) {
    workerRegionQuery.queryMaxRectangle(
        queryBox, con->getSecondLayerNum(), result);
  } else {
    workerRegionQuery.queryMaxRectangle(queryBox, layerNum, result);
  }

  for (auto& [objBox, ptr] : result) {
    if (skipDiffNet && rect->getNet() != ptr->getNet()) {
      continue;
    }
    checkLef58CutSpacing_main(rect, ptr, con);
  }
}

void FlexGCWorker::Impl::checkCutSpacing_main(gcRect* rect,
                                              frCutSpacingConstraint* con)
{
  auto layerNum = rect->getLayerNum();
  auto maxSpcVal = checkCutSpacing_getMaxSpcVal(con);
  box_t queryBox;
  myBloat(*rect, maxSpcVal, queryBox);

  // skip if adjcut not satisfied
  if (!checkCutSpacing_main_hasAdjCuts(rect, con)) {
    return;
  }

  auto& workerRegionQuery = getWorkerRegionQuery();
  vector<rq_box_value_t<gcRect*>> result;
  if (con->hasSecondLayer()) {
    workerRegionQuery.queryMaxRectangle(
        queryBox, con->getSecondLayerNum(), result);
  } else {
    workerRegionQuery.queryMaxRectangle(queryBox, layerNum, result);
  }
  // Short, metSpc, NSMetal here
  for (auto& [objBox, ptr] : result) {
    if (con->hasSecondLayer()) {
      if (rect->getNet() != ptr->getNet()
          || con->getSameNetConstraint() == nullptr) {
        checkCutSpacing_main(rect, ptr, con);
      } else {
        if (con->getSameNetConstraint()) {
          checkCutSpacing_main(rect, ptr, con->getSameNetConstraint());
        }
      }
    } else {
      checkCutSpacing_main(rect, ptr, con);
    }
  }
}

void FlexGCWorker::Impl::checkCutSpacing_main(gcRect* rect)
{
  auto layerNum = rect->getLayerNum();
  auto layer = getTech()->getLayer(layerNum);
  // CShort
  // diff net same layer
  for (auto con : layer->getCutSpacing(false)) {
    checkCutSpacing_main(rect, con);
  }
  // same net same layer
  for (auto con : layer->getCutSpacing(true)) {
    checkCutSpacing_main(rect, con);
  }
  // diff net diff layer
  for (auto con : layer->getInterLayerCutSpacingConstraint(false)) {
    if (con) {
      checkCutSpacing_main(rect, con);
    }
  }

  // LEF58_SPACING for cut layer
  bool skipDiffNet = false;
  // samenet rule
  for (auto con : layer->getLef58CutSpacingConstraints(true)) {
    // skipSameNet if same-net rule exists
    skipDiffNet = true;
    checkLef58CutSpacing_main(rect, con, false);
  }
  // diffnet rule
  for (auto con : layer->getLef58CutSpacingConstraints(false)) {
    checkLef58CutSpacing_main(rect, con, skipDiffNet);
  }

  // LEF58_SPACINGTABLE
  if (layer->hasLef58SameMetalCutSpcTblConstraint())
    checkLef58CutSpacingTbl(rect,
                            layer->getLef58SameMetalCutSpcTblConstraint());
  if (layer->hasLef58SameNetCutSpcTblConstraint())
    checkLef58CutSpacingTbl(rect, layer->getLef58SameNetCutSpcTblConstraint());
  if (layer->hasLef58DiffNetCutSpcTblConstraint())
    checkLef58CutSpacingTbl(rect, layer->getLef58DiffNetCutSpcTblConstraint());
  if (layer->hasLef58SameNetInterCutSpcTblConstraint())
    checkLef58CutSpacingTbl(rect,
                            layer->getLef58SameNetInterCutSpcTblConstraint());
  if (layer->hasLef58SameMetalInterCutSpcTblConstraint())
    checkLef58CutSpacingTbl(rect,
                            layer->getLef58SameMetalInterCutSpcTblConstraint());
  if (layer->hasLef58DefaultInterCutSpcTblConstraint())
    checkLef58CutSpacingTbl(rect,
                            layer->getLef58DefaultInterCutSpcTblConstraint());
}

void FlexGCWorker::Impl::checkCutSpacing()
{
  if (targetNet_) {
    // layer --> net --> polygon --> maxrect
    for (int i = std::max((frLayerNum) (getTech()->getBottomLayerNum()),
                          minLayerNum_);
         i
         <= std::min((frLayerNum) (getTech()->getTopLayerNum()), maxLayerNum_);
         i++) {
      auto currLayer = getTech()->getLayer(i);
      if (currLayer->getType() != dbTechLayerType::CUT) {
        continue;
      }
      for (auto& pin : targetNet_->getPins(i)) {
        for (auto& maxrect : pin->getMaxRectangles()) {
          checkCutSpacing_main(maxrect.get());
        }
      }
    }
  } else {
    // layer --> net --> polygon --> maxrect
    for (int i = std::max((frLayerNum) (getTech()->getBottomLayerNum()),
                          minLayerNum_);
         i
         <= std::min((frLayerNum) (getTech()->getTopLayerNum()), maxLayerNum_);
         i++) {
      auto currLayer = getTech()->getLayer(i);
      if (currLayer->getType() != dbTechLayerType::CUT) {
        continue;
      }
      for (auto& net : getNets()) {
        for (auto& pin : net->getPins(i)) {
          for (auto& maxrect : pin->getMaxRectangles()) {
            checkCutSpacing_main(maxrect.get());
          }
        }
      }
    }
  }
}

void FlexGCWorker::Impl::patchMetalShape()
{
  pwires_.clear();
  clearMarkers();

  checkMetalShape();
  patchMetalShape_minStep();

  checkMetalCornerSpacing();
  patchMetalShape_cornerSpacing();

  clearMarkers();
}

void FlexGCWorker::Impl::patchMetalShape_cornerSpacing()
{
  vector<drConnFig*> results;
  auto& workerRegionQuery = getDRWorker()->getWorkerRegionQuery();
  for (auto& marker : markers_) {
    results.clear();
    if (marker->getConstraint()->typeId()
        != frConstraintTypeEnum::frcLef58CornerSpacingConstraint) {
      continue;
    }
    const auto lNum = marker->getLayerNum();
    const auto layer = tech_->getLayer(lNum);

    Point origin;
    Rect fig_bbox;
    drNet* net = nullptr;
    Rect markerBBox = marker->getBBox();
    workerRegionQuery.query(markerBBox, lNum, results);
    auto& sourceNets = marker->getSrcs();
    const Rect routeBox = getDRWorker()->getRouteBox();
    drConnFig* obj = nullptr;
    for (auto connFig : results) {
      net = connFig->getNet();
      if (sourceNets.find(net->getFrNet()) == sourceNets.end()) {
        continue;
      }
      if (connFig->typeId() == drcVia) {
        auto via = static_cast<drVia*>(connFig);
        origin = via->getOrigin();
        if (routeBox.intersects(origin)) {
          if (via->getViaDef()->getLayer1Num() == lNum) {
            fig_bbox = via->getLayer1BBox();
          } else {
            fig_bbox = via->getLayer2BBox();
          }
          obj = connFig;
          break;
        }
      } else if (connFig->typeId() == drcPathSeg) {
        auto seg = static_cast<drPathSeg*>(connFig);
        // Pick nearest of begin/end points
        const auto [bp, ep] = seg->getPoints();
        auto dist_bp
            = Point::manhattanDistance(markerBBox.closestPtInside(bp), bp);
        auto dist_ep
            = Point::manhattanDistance(markerBBox.closestPtInside(ep), ep);
        origin = (dist_bp < dist_ep) ? bp : ep;
        if (routeBox.intersects(origin)) {
          fig_bbox = seg->getBBox();
          obj = connFig;
          break;
        }
      } else if (connFig->typeId() == drcPatchWire) {
        auto patch = static_cast<drPatchWire*>(connFig);
        origin = patch->getOrigin();
        if (routeBox.intersects(origin)) {
          fig_bbox = patch->getBBox();
          obj = connFig;
        }
      }
    }

    if (!obj) {
      continue;
    }

    auto mgrid = tech_->getManufacturingGrid();
    if (layer->isHorizontal()) {
      markerBBox.set_ylo(fig_bbox.yMin());
      markerBBox.set_yhi(fig_bbox.yMax());
      if (fig_bbox.xMin() == markerBBox.xMax()) {
        markerBBox.set_xlo(markerBBox.xMin() - mgrid);
      } else {
        markerBBox.set_xhi(markerBBox.xMax() + mgrid);
      }
    } else {
      markerBBox.set_xlo(fig_bbox.xMin());
      markerBBox.set_xhi(fig_bbox.xMax());
      if (fig_bbox.yMin() == markerBBox.yMax()) {
        markerBBox.set_ylo(markerBBox.yMin() - mgrid);
      } else {
        markerBBox.set_yhi(markerBBox.yMax() + mgrid);
      }
    }

    markerBBox.moveDelta(-origin.x(), -origin.y());
    auto patch = make_unique<drPatchWire>();
    patch->setLayerNum(lNum);
    patch->setOrigin(origin);
    patch->setOffsetBox(markerBBox);
    patch->addToNet(net);
    pwires_.push_back(std::move(patch));
  }
}

// loop through violation and patch C5 enclosure minStep for GF14
void FlexGCWorker::Impl::patchMetalShape_minStep()
{
  vector<drConnFig*> results;
  for (auto& marker : markers_) {
    results.clear();
    if (marker->getConstraint()->typeId()
            != frConstraintTypeEnum::frcMinStepConstraint
        && marker->getConstraint()->typeId()
               != frConstraintTypeEnum::frcLef58MinStepConstraint) {
      continue;
    }
    auto lNum = marker->getLayerNum();
    auto layer = tech_->getLayer(lNum);
    if (!layer->hasVia2ViaMinStepViol()) {
      continue;
    }

    Point origin;
    drNet* net = nullptr;
    auto& workerRegionQuery = getDRWorker()->getWorkerRegionQuery();
    Rect markerBBox = marker->getBBox();
    if ((int) markerBBox.maxDXDY() < (frCoord) layer->getWidth())
      continue;
    workerRegionQuery.query(markerBBox, lNum, results);
    std::map<Point, std::vector<drVia*>> vias;
    for (auto& connFig : results) {
      if (connFig->typeId() != drcVia) {
        continue;
      }
      auto obj = static_cast<drVia*>(connFig);
      if (obj->getNet()->getFrNet() != *(marker->getSrcs().begin())) {
        continue;
      }
      Point tmpOrigin = obj->getOrigin();
      frLayerNum cutLayerNum = obj->getViaDef()->getCutLayerNum();
      if (cutLayerNum == lNum + 1 || cutLayerNum == lNum - 1) {
        vias[tmpOrigin].push_back(obj);
      }
    }
    for (auto& [tmpOrigin, objs] : vias) {
      bool upViaFound = false;
      bool downViaFound = false;
      for (auto obj : objs) {
        frLayerNum cutLayerNum = obj->getViaDef()->getCutLayerNum();
        if (cutLayerNum == lNum + 1)
          upViaFound = true;
        else
          downViaFound = true;
        if (upViaFound && downViaFound) {
          net = obj->getNet();
          origin = tmpOrigin;
          break;
        }
      }
    }
    if (net == nullptr) {
      continue;
    }
    markerBBox.moveDelta(-origin.x(), -origin.y());
    auto patch = make_unique<drPatchWire>();
    patch->setLayerNum(lNum);
    patch->setOrigin(origin);
    patch->setOffsetBox(markerBBox);
    patch->addToNet(net);
    pwires_.push_back(std::move(patch));
  }
}

void FlexGCWorker::Impl::checkMinimumCut_marker(gcRect* wideRect,
                                                gcRect* viaRect,
                                                frMinimumcutConstraint* con)
{
  auto net = wideRect->getNet();
  gtl::rectangle_data<frCoord> markerRect(*wideRect);
  gtl::generalized_intersect(markerRect, *viaRect);
  auto marker = make_unique<frMarker>();
  Rect box(gtl::xl(markerRect),
           gtl::yl(markerRect),
           gtl::xh(markerRect),
           gtl::yh(markerRect));
  marker->setBBox(box);
  marker->setLayerNum(wideRect->getLayerNum());
  marker->setConstraint(con);
  marker->addSrc(net->getOwner());
  marker->addVictim(net->getOwner(),
                    make_tuple(wideRect->getLayerNum(),
                               Rect(gtl::xl(*wideRect),
                                    gtl::yl(*wideRect),
                                    gtl::xh(*wideRect),
                                    gtl::yh(*wideRect)),
                               wideRect->isFixed()));
  marker->addSrc(net->getOwner());
  marker->addAggressor(net->getOwner(),
                       make_tuple(viaRect->getLayerNum(),
                                  Rect(gtl::xl(*viaRect),
                                       gtl::yl(*viaRect),
                                       gtl::xh(*viaRect),
                                       gtl::yh(*viaRect)),
                                  viaRect->isFixed()));
  addMarker(std::move(marker));
}

void FlexGCWorker::Impl::checkMinimumCut_main(gcRect* rect)
{
  auto layerNum = rect->getLayerNum();
  auto layer = getTech()->getLayer(layerNum);
  auto width = rect->width();
  auto length = rect->length();
  for (auto con : layer->getMinimumcutConstraints()) {
    if (width < con->getWidth())
      continue;
    if (con->hasLength() && length < con->getLength())
      continue;
    auto& workerRegionQuery = getWorkerRegionQuery();
    gtl::rectangle_data<frCoord> queryBox = *rect;
    if(con->hasLength())
      gtl::bloat(queryBox, con->getDistance());
    vector<rq_box_value_t<gcRect*>> result;
    if (con->getConnection() != frMinimumcutConnectionEnum::FROMABOVE
        && layerNum > getTech()->getBottomLayerNum()) {
      vector<rq_box_value_t<gcRect*>> below_result;
      workerRegionQuery.queryMaxRectangle(queryBox, layerNum - 1, below_result);
      result.insert(result.end(), below_result.begin(), below_result.end());
    }
    if (con->getConnection() != frMinimumcutConnectionEnum::FROMBELOW
        && layerNum < getTech()->getTopLayerNum()) {
      vector<rq_box_value_t<gcRect*>> above_result;
      workerRegionQuery.queryMaxRectangle(queryBox, layerNum + 1, result);
      result.insert(result.end(), above_result.begin(), above_result.end());
    }

    Rect wideRect(
        gtl::xl(*rect), gtl::yl(*rect), gtl::xh(*rect), gtl::yh(*rect));
    for (auto [viaBox, via] : result) {
      if (via->getNet() != rect->getNet())
        continue;
      if (via->isFixed() && rect->isFixed())
        continue;
      if(con->hasLength() && wideRect.contains(viaBox))
        continue;
      if(!con->hasLength()) {
        checkMinimumCut_marker(rect, via, con);
        continue;
      }
      vector<rq_box_value_t<gcRect*>> encResult;
      workerRegionQuery.queryMaxRectangle(viaBox, layerNum, encResult);
      bool viol = false;

      for (auto [encBox, encObj] : encResult) {
        if (encObj->getNet() != via->getNet())
          continue;

        if (encBox.intersects(viaBox) && encBox.intersects(wideRect)) {
          viol = true;
          break;
        }
      }
      if (viol)
        checkMinimumCut_marker(rect, via, con);
    }
  }
}

void FlexGCWorker::Impl::checkMinimumCut()
{
  if (targetNet_) {
    // layer --> net --> polygon --> maxrect
    for (int i = std::max((frLayerNum) (getTech()->getBottomLayerNum()),
                          minLayerNum_);
         i
         <= std::min((frLayerNum) (getTech()->getTopLayerNum()), maxLayerNum_);
         i++) {
      auto currLayer = getTech()->getLayer(i);
      if (currLayer->getType() != dbTechLayerType::ROUTING)
        continue;
      if (!currLayer->hasMinimumcut())
        continue;
      for (auto& pin : targetNet_->getPins(i)) {
        for (auto& maxrect : pin->getMaxRectangles()) {
          checkCutSpacing_main(maxrect.get());
        }
      }
    }
  } else {
    // layer --> net --> polygon --> maxrect
    for (int i = std::max((frLayerNum) (getTech()->getBottomLayerNum()),
                          minLayerNum_);
         i
         <= std::min((frLayerNum) (getTech()->getTopLayerNum()), maxLayerNum_);
         i++) {
      auto currLayer = getTech()->getLayer(i);
      if (currLayer->getType() != dbTechLayerType::ROUTING)
        continue;
      if (!currLayer->hasMinimumcut())
        continue;
      for (auto& net : getNets()) {
        for (auto& pin : net->getPins(i)) {
          for (auto& maxrect : pin->getMaxRectangles()) {
            checkMinimumCut_main(maxrect.get());
          }
        }
      }
    }
  }
}

int FlexGCWorker::Impl::main()
{
  // ProfileTask profile("GC:main");
  // printMarker = true;
  //  minStep patching for GF14
  if (surgicalFixEnabled_ && getDRWorker()
      && (tech_->hasVia2ViaMinStep() || tech_->hasCornerSpacingConstraint())) {
    patchMetalShape();
  }
  // incremental updates
  if (!modifiedDRNets_.empty() || !pwires_.empty()) {
    updateGCWorker();
  }
  // clear existing markers
  clearMarkers();
  // check LEF58CornerSpacing
  checkMetalCornerSpacing();
  // check Short, NSMet, MetSpc based on max rectangles
  checkMetalSpacing();
  // check MinWid, MinStp, RectOnly based on polygon
  checkMetalShape();
  // check eolSpc based on polygon
  checkMetalEndOfLine();
  // check CShort, cutSpc
  checkCutSpacing();
  // check SpacingTable Influence
  checkMetalSpacingTableInfluence();
<<<<<<< HEAD
  // check MINIMUMCUT
  checkMinimumCut();
=======
  // check LEF58_METALWIDTHVIATABLE
  checkMetalWidthViaTable();
>>>>>>> b0001e3f
  return 0;
}<|MERGE_RESOLUTION|>--- conflicted
+++ resolved
@@ -3450,12 +3450,9 @@
   checkCutSpacing();
   // check SpacingTable Influence
   checkMetalSpacingTableInfluence();
-<<<<<<< HEAD
   // check MINIMUMCUT
   checkMinimumCut();
-=======
   // check LEF58_METALWIDTHVIATABLE
   checkMetalWidthViaTable();
->>>>>>> b0001e3f
   return 0;
 }