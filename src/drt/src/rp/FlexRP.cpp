/* Authors: Lutong Wang and Bangqi Xu */
/*
 * Copyright (c) 2019, The Regents of the University of California
 * All rights reserved.
 *
 * Redistribution and use in source and binary forms, with or without
 * modification, are permitted provided that the following conditions are met:
 *     * Redistributions of source code must retain the above copyright
 *       notice, this list of conditions and the following disclaimer.
 *     * Redistributions in binary form must reproduce the above copyright
 *       notice, this list of conditions and the following disclaimer in the
 *       documentation and/or other materials provided with the distribution.
 *     * Neither the name of the University nor the
 *       names of its contributors may be used to endorse or promote products
 *       derived from this software without specific prior written permission.
 *
 * THIS SOFTWARE IS PROVIDED BY THE COPYRIGHT HOLDERS AND CONTRIBUTORS "AS IS"
 * AND ANY EXPRESS OR IMPLIED WARRANTIES, INCLUDING, BUT NOT LIMITED TO, THE
 * IMPLIED WARRANTIES OF MERCHANTABILITY AND FITNESS FOR A PARTICULAR PURPOSE
 * ARE DISCLAIMED. IN NO EVENT SHALL THE REGENTS BE LIABLE FOR ANY DIRECT,
 * INDIRECT, INCIDENTAL, SPECIAL, EXEMPLARY, OR CONSEQUENTIAL DAMAGES
 * (INCLUDING, BUT NOT LIMITED TO, PROCUREMENT OF SUBSTITUTE GOODS OR SERVICES;
 * LOSS OF USE, DATA, OR PROFITS; OR BUSINESS INTERRUPTION) HOWEVER CAUSED AND
 * ON ANY THEORY OF LIABILITY, WHETHER IN CONTRACT, STRICT LIABILITY, OR TORT
 * (INCLUDING NEGLIGENCE OR OTHERWISE) ARISING IN ANY WAY OUT OF THE USE OF THIS
 * SOFTWARE, EVEN IF ADVISED OF THE POSSIBILITY OF SUCH DAMAGE.
 */

#include "FlexRP.h"

#include "frProfileTask.h"

<<<<<<< HEAD
using namespace fr;
=======
namespace fr {
>>>>>>> 17e2932b

void FlexRP::main()
{
  ProfileTask profile("RP:main");
  init();
  prep();
}

}  // namespace fr<|MERGE_RESOLUTION|>--- conflicted
+++ resolved
@@ -30,11 +30,7 @@
 
 #include "frProfileTask.h"
 
-<<<<<<< HEAD
-using namespace fr;
-=======
 namespace fr {
->>>>>>> 17e2932b
 
 void FlexRP::main()
 {
