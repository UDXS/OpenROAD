/////////////////////////////////////////////////////////////////////////////
//
// BSD 3-Clause License
//
// Copyright (c) 2019, The Regents of the University of California
// All rights reserved.
//
// Redistribution and use in source and binary forms, with or without
// modification, are permitted provided that the following conditions are met:
//
// * Redistributions of source code must retain the above copyright notice, this
//   list of conditions and the following disclaimer.
//
// * Redistributions in binary form must reproduce the above copyright notice,
//   this list of conditions and the following disclaimer in the documentation
//   and/or other materials provided with the distribution.
//
// * Neither the name of the copyright holder nor the names of its
//   contributors may be used to endorse or promote products derived from
//   this software without specific prior written permission.
//
// THIS SOFTWARE IS PROVIDED BY THE COPYRIGHT HOLDERS AND CONTRIBUTORS "AS IS"
// AND ANY EXPRESS OR IMPLIED WARRANTIES, INCLUDING, BUT NOT LIMITED TO, THE
// IMPLIED WARRANTIES OF MERCHANTABILITY AND FITNESS FOR A PARTICULAR PURPOSE
// ARE DISCLAIMED. IN NO EVENT SHALL THE COPYRIGHT HOLDER OR CONTRIBUTORS BE
// LIABLE FOR ANY DIRECT, INDIRECT, INCIDENTAL, SPECIAL, EXEMPLARY, OR
// CONSEQUENTIAL DAMAGES (INCLUDING, BUT NOT LIMITED TO, PROCUREMENT OF
// SUBSTITUTE GOODS OR SERVICES; LOSS OF USE, DATA, OR PROFITS; OR BUSINESS
// INTERRUPTION) HOWEVER CAUSED AND ON ANY THEORY OF LIABILITY, WHETHER IN
// CONTRACT, STRICT LIABILITY, OR TORT (INCLUDING NEGLIGENCE OR OTHERWISE)
// ARISING IN ANY WAY OUT OF THE USE OF THIS SOFTWARE, EVEN IF ADVISED OF THE
// POSSIBILITY OF SUCH DAMAGE.
//
///////////////////////////////////////////////////////////////////////////////

#include "grt/GlobalRouter.h"

#include <algorithm>
#include <boost/icl/interval.hpp>
#include <cmath>
#include <cstring>
#include <fstream>
#include <iostream>
#include <istream>
#include <random>
#include <set>
#include <sstream>
#include <string>
#include <unordered_map>
#include <utility>
#include <vector>

#include "AbstractFastRouteRenderer.h"
#include "AbstractGrouteRenderer.h"
#include "AbstractRoutingCongestionDataSource.h"
#include "FastRoute.h"
#include "Grid.h"
#include "MakeWireParasitics.h"
#include "RepairAntennas.h"
#include "RoutingTracks.h"
#include "db_sta/dbNetwork.hh"
#include "db_sta/dbSta.hh"
#include "grt/GRoute.h"
#include "grt/Rudy.h"
#include "odb/db.h"
#include "odb/dbShape.h"
#include "odb/wOrder.h"
#include "rsz/Resizer.hh"
#include "rsz/SpefWriter.hh"
#include "sta/Clock.hh"
#include "sta/MinMax.hh"
#include "sta/Parasitics.hh"
#include "sta/Set.hh"
#include "stt/SteinerTreeBuilder.h"
#include "utl/Logger.h"
#include "utl/algorithms.h"

namespace grt {

using boost::icl::interval;
using utl::GRT;

GlobalRouter::GlobalRouter()
    : logger_(nullptr),
      stt_builder_(nullptr),
      antenna_checker_(nullptr),
      opendp_(nullptr),
      resizer_(nullptr),
      fastroute_(nullptr),
      grid_origin_(0, 0),
      groute_renderer_(nullptr),
      grid_(new Grid),
      adjustment_(0.0),
      layer_for_guide_dimension_(3),
      overflow_iterations_(50),
      congestion_report_iter_step_(0),
      allow_congestion_(false),
      macro_extension_(0),
      initialized_(false),
      total_diodes_count_(0),
      incremental_(false),
      verbose_(false),
      seed_(0),
      caps_perturbation_percentage_(0),
      perturbation_amount_(1),
      sta_(nullptr),
      db_(nullptr),
      block_(nullptr),
      repair_antennas_(nullptr),
      rudy_(nullptr),
      heatmap_(nullptr),
      heatmap_rudy_(nullptr),
      congestion_file_name_(nullptr),
      grouter_cbk_(nullptr)
{
}

void GlobalRouter::init(utl::Logger* logger,
                        stt::SteinerTreeBuilder* stt_builder,
                        odb::dbDatabase* db,
                        sta::dbSta* sta,
                        rsz::Resizer* resizer,
                        ant::AntennaChecker* antenna_checker,
                        dpl::Opendp* opendp,
                        std::unique_ptr<AbstractRoutingCongestionDataSource>
                            routing_congestion_data_source,
                        std::unique_ptr<AbstractRoutingCongestionDataSource>
                            routing_congestion_data_source_rudy)
{
  logger_ = logger;
  stt_builder_ = stt_builder;
  db_ = db;
  stt_builder_ = stt_builder;
  antenna_checker_ = antenna_checker;
  opendp_ = opendp;
  fastroute_ = new FastRouteCore(db_, logger_, stt_builder_);
  sta_ = sta;
  resizer_ = resizer;

  heatmap_ = std::move(routing_congestion_data_source);
  heatmap_->registerHeatMap();
  heatmap_rudy_ = std::move(routing_congestion_data_source_rudy);
  heatmap_rudy_->registerHeatMap();
}

void GlobalRouter::clear()
{
  routes_.clear();
  for (auto [ignored, net] : db_net_map_) {
    delete net;
  }
  db_net_map_.clear();
  routing_tracks_.clear();
  routing_layers_.clear();
  grid_->clear();
  fastroute_->clear();
  vertical_capacities_.clear();
  horizontal_capacities_.clear();
  initialized_ = false;
}

GlobalRouter::~GlobalRouter()
{
  delete fastroute_;
  delete grid_;
  for (auto [ignored, net] : db_net_map_) {
    delete net;
  }
  delete repair_antennas_;
}

std::vector<Net*> GlobalRouter::initFastRoute(int min_routing_layer,
                                              int max_routing_layer)
{
  fastroute_->clear();
  ensureLayerForGuideDimension(max_routing_layer);

  configFastRoute();

  initRoutingLayers(min_routing_layer, max_routing_layer);
  reportLayerSettings(min_routing_layer, max_routing_layer);
  initRoutingTracks(max_routing_layer);
  initCoreGrid(max_routing_layer);
  setCapacities(min_routing_layer, max_routing_layer);

  std::vector<Net*> nets = findNets();
  checkPinPlacement();
  initNetlist(nets);

  applyAdjustments(min_routing_layer, max_routing_layer);
  perturbCapacities();
  initialized_ = true;
  return nets;
}

void GlobalRouter::applyAdjustments(int min_routing_layer,
                                    int max_routing_layer)
{
  fastroute_->initEdges();
  computeGridAdjustments(min_routing_layer, max_routing_layer);
  computeTrackAdjustments(min_routing_layer, max_routing_layer);
  computeObstructionsAdjustments();
  std::vector<int> track_space = grid_->getTrackPitches();
  fastroute_->initBlockedIntervals(track_space);
  computeUserGlobalAdjustments(min_routing_layer, max_routing_layer);
  computeUserLayerAdjustments(max_routing_layer);

  for (RegionAdjustment region_adjustment : region_adjustments_) {
    computeRegionAdjustments(region_adjustment.getRegion(),
                             region_adjustment.getLayer(),
                             region_adjustment.getAdjustment());
  }
  addResourcesForPinAccess();
  fastroute_->initAuxVar();
}

// If file name is specified, save congestion report file.
// If there are no congestions, the empty file overwrites any
// previous congestion report file.
void GlobalRouter::saveCongestion()
{
  fastroute_->saveCongestion();
}

bool GlobalRouter::haveRoutes()
{
  loadGuidesFromDB();
  if (routes_.empty()) {
    logger_->warn(GRT, 97, "No global routing found for nets.");
  }

  return !routes_.empty();
}

bool GlobalRouter::haveDetailedRoutes()
{
  if (block_ == nullptr) {
    block_ = db_->getChip()->getBlock();
  }
  for (odb::dbNet* db_net : block_->getNets()) {
    if (isDetailedRouted(db_net)) {
      return true;
    }
  }
  return false;
}

bool GlobalRouter::haveDetailedRoutes(const std::vector<odb::dbNet*>& db_nets)
{
  for (odb::dbNet* db_net : db_nets) {
    if (isDetailedRouted(db_net)) {
      return true;
    }
  }
  return false;
}

void GlobalRouter::globalRoute(bool save_guides,
                               bool start_incremental,
                               bool end_incremental)
{
  bool has_routable_nets = false;
  for (auto net : db_->getChip()->getBlock()->getNets()) {
    if (net->getITerms().size() + net->getBTerms().size() > 1) {
      has_routable_nets = true;
      break;
    }
  }
  if (!has_routable_nets) {
    logger_->warn(GRT,
                  7,
                  "Design does not have any routable net "
                  "(with at least 2 terms)");
    return;
  }
  if (start_incremental && end_incremental) {
    logger_->error(GRT,
                   251,
                   "The start_incremental and end_incremental flags cannot be "
                   "defined together");
  } else if (start_incremental) {
    if (!initialized_ || haveDetailedRoutes()) {
      int min_layer, max_layer;
      getMinMaxLayer(min_layer, max_layer);
      initFastRoute(min_layer, max_layer);
    }
    grouter_cbk_ = new GRouteDbCbk(this);
    grouter_cbk_->addOwner(block_);
    incremental_ = true;
  } else {
    try {
      if (end_incremental) {
        updateDirtyRoutes();
        grouter_cbk_->removeOwner();
        delete grouter_cbk_;
        grouter_cbk_ = nullptr;
        incremental_ = false;
      } else {
        clear();
        block_ = db_->getChip()->getBlock();

        int min_layer, max_layer;
        getMinMaxLayer(min_layer, max_layer);

        std::vector<Net*> nets = initFastRoute(min_layer, max_layer);

        if (verbose_) {
          reportResources();
        }

        routes_ = findRouting(nets, min_layer, max_layer);
      }
    } catch (...) {
      updateDbCongestion();
      saveCongestion();
      throw;
    }

    updateDbCongestion();
    saveCongestion();

    if (verbose_) {
      reportCongestion();
    }
    computeWirelength();
    if (verbose_) {
      logger_->info(GRT, 14, "Routed nets: {}", routes_.size());
    }
    if (save_guides) {
      saveGuides();
    }
  }

  if (fastroute_->totalOverflow() > 0) {
    if (allow_congestion_) {
      logger_->warn(GRT,
                    115,
                    "Global routing finished with congestion. Check the "
                    "congestion regions in the DRC Viewer.");
    } else {
      logger_->error(GRT,
                     116,
                     "Global routing finished with congestion. Check the "
                     "congestion regions in the DRC Viewer.");
    }
  }
}

void GlobalRouter::updateDbCongestion()
{
  int min_layer, max_layer;
  getMinMaxLayer(min_layer, max_layer);
  fastroute_->updateDbCongestion(min_layer, max_layer);
  heatmap_->update();
}

int GlobalRouter::repairAntennas(odb::dbMTerm* diode_mterm,
                                 int iterations,
                                 float ratio_margin,
                                 const int num_threads)
{
  if (!initialized_ || haveDetailedRoutes()) {
    int min_layer, max_layer;
    getMinMaxLayer(min_layer, max_layer);
    initFastRoute(min_layer, max_layer);
  }
  if (repair_antennas_ == nullptr) {
    repair_antennas_
        = new RepairAntennas(this, antenna_checker_, opendp_, db_, logger_);
  }

  if (diode_mterm == nullptr) {
    diode_mterm = repair_antennas_->findDiodeMTerm();
    if (diode_mterm == nullptr) {
      logger_->metric("antenna_diodes_count", total_diodes_count_);
      logger_->warn(
          GRT, 246, "No diode with LEF class CORE ANTENNACELL found.");
      return 0;
    }
  }
  if (repair_antennas_->diffArea(diode_mterm) == 0.0) {
    logger_->error(GRT,
                   244,
                   "Diode {}/{} ANTENNADIFFAREA is zero.",
                   diode_mterm->getMaster()->getConstName(),
                   diode_mterm->getConstName());
  }

  bool violations = true;
  int itr = 0;
  std::vector<odb::dbNet*> nets_to_repair;
  for (odb::dbNet* db_net : block_->getNets()) {
    nets_to_repair.push_back(db_net);
  }

  if (haveDetailedRoutes(nets_to_repair) && iterations != 1) {
    logger_->warn(GRT,
                  121,
                  "repair_antennas should perform only one iteration when the "
                  "routing source is detailed routing.");
  }

  while (violations && itr < iterations) {
    if (verbose_) {
      logger_->info(GRT, 6, "Repairing antennas, iteration {}.", itr + 1);
    }
    violations = repair_antennas_->checkAntennaViolations(routes_,
                                                          nets_to_repair,
                                                          getMaxRoutingLayer(),
                                                          diode_mterm,
                                                          ratio_margin,
                                                          num_threads);
    // if run in GRT and it need run jumper insertion
    if (!haveDetailedRoutes(nets_to_repair)
        && repair_antennas_->runJumperInsertion()) {
      // Run jumper insertion and clean
      repair_antennas_->jumperInsertion(
          routes_, grid_->getTileSize(), getMaxRoutingLayer());
      repair_antennas_->clearViolations();

      // run again antenna checker
      violations
          = repair_antennas_->checkAntennaViolations(routes_,
                                                     nets_to_repair,
                                                     getMaxRoutingLayer(),
                                                     diode_mterm,
                                                     ratio_margin,
                                                     num_threads);
    }
    if (violations) {
      IncrementalGRoute incr_groute(this, block_);
      repair_antennas_->repairAntennas(diode_mterm);
      total_diodes_count_ += repair_antennas_->getDiodesCount();
      logger_->info(
          GRT, 15, "Inserted {} diodes.", repair_antennas_->getDiodesCount());
      nets_to_repair.clear();
      for (const Net* net : incr_groute.updateRoutes()) {
        nets_to_repair.push_back(net->getDbNet());
      }
    }
    repair_antennas_->clearViolations();
    itr++;
  }
  logger_->metric("antenna_diodes_count", total_diodes_count_);
  saveGuides();
  return total_diodes_count_;
}

void GlobalRouter::makeNetWires()
{
  std::vector<odb::dbNet*> nets_to_repair;
  for (odb::dbNet* db_net : block_->getNets()) {
    nets_to_repair.push_back(db_net);
  }

  if (repair_antennas_ == nullptr) {
    repair_antennas_
        = new RepairAntennas(this, antenna_checker_, opendp_, db_, logger_);
  }
  repair_antennas_->makeNetWires(routes_, nets_to_repair, getMaxRoutingLayer());
}

void GlobalRouter::destroyNetWires()
{
  std::vector<odb::dbNet*> nets_to_repair;
  for (odb::dbNet* db_net : block_->getNets()) {
    nets_to_repair.push_back(db_net);
  }

  repair_antennas_->destroyNetWires(nets_to_repair);
}

NetRouteMap GlobalRouter::findRouting(std::vector<Net*>& nets,
                                      int min_routing_layer,
                                      int max_routing_layer)
{
  NetRouteMap routes;
  if (!nets.empty()) {
    MakeWireParasitics builder(
        logger_, resizer_, sta_, db_->getTech(), block_, this);
    fastroute_->setMakeWireParasiticsBuilder(&builder);
    routes = fastroute_->run();
    fastroute_->setMakeWireParasiticsBuilder(nullptr);
    addRemainingGuides(routes, nets, min_routing_layer, max_routing_layer);
    connectPadPins(routes);
    for (auto& net_route : routes) {
      std::vector<Pin>& pins = db_net_map_[net_route.first]->getPins();
      GRoute& route = net_route.second;
      mergeSegments(pins, route);
    }
  }

  return routes;
}

void GlobalRouter::estimateRC(rsz::SpefWriter* spef_writer)
{
  // Remove any existing parasitics.
  sta_->deleteParasitics();

  // Make separate parasitics for each corner.
  sta_->setParasiticAnalysisPts(true);

  MakeWireParasitics builder(
      logger_, resizer_, sta_, db_->getTech(), block_, this);

  for (auto& [db_net, route] : routes_) {
    if (!route.empty()) {
      Net* net = getNet(db_net);
      builder.estimateParasitcs(db_net, net->getPins(), route, spef_writer);
    }
  }
}

void GlobalRouter::estimateRC(odb::dbNet* db_net)
{
  MakeWireParasitics builder(
      logger_, resizer_, sta_, db_->getTech(), block_, this);
  auto iter = routes_.find(db_net);
  if (iter == routes_.end()) {
    return;
  }
  GRoute& route = iter->second;
  if (!route.empty()) {
    Net* net = getNet(db_net);
    builder.estimateParasitcs(db_net, net->getPins(), route);
  }
}

std::vector<int> GlobalRouter::routeLayerLengths(odb::dbNet* db_net)
{
  MakeWireParasitics builder(
      logger_, resizer_, sta_, db_->getTech(), block_, this);
  return builder.routeLayerLengths(db_net);
}

////////////////////////////////////////////////////////////////

void GlobalRouter::initCoreGrid(int max_routing_layer)
{
  initGrid(max_routing_layer);

  computeCapacities(max_routing_layer);
  findTrackPitches(max_routing_layer);

  fastroute_->setLowerLeft(grid_->getXMin(), grid_->getYMin());
  fastroute_->setTileSize(grid_->getTileSize());
  fastroute_->setGridsAndLayers(
      grid_->getXGrids(), grid_->getYGrids(), grid_->getNumLayers());
  fastroute_->setGridMax(grid_->getGridArea().xMax(),
                         grid_->getGridArea().yMax());

  odb::dbTech* tech = db_->getTech();
  for (int l = 1; l <= max_routing_layer; l++) {
    odb::dbTechLayer* tech_layer = tech->findRoutingLayer(l);
    fastroute_->addLayerDirection(l - 1, tech_layer->getDirection());
  }
}

void GlobalRouter::initRoutingLayers(int min_routing_layer,
                                     int max_routing_layer)
{
  odb::dbTech* tech = db_->getTech();

  int valid_layers = 1;
  for (int l = 1; l <= tech->getRoutingLayerCount(); l++) {
    odb::dbTechLayer* tech_layer = tech->findRoutingLayer(l);
    if (tech_layer == nullptr) {
      logger_->error(GRT, 85, "Routing layer {} not found.", l);
    }
    if (tech_layer->getRoutingLevel() != 0) {
      if (tech_layer->getDirection() != odb::dbTechLayerDir::HORIZONTAL
          && tech_layer->getDirection() != odb::dbTechLayerDir::VERTICAL) {
        logger_->error(GRT,
                       84,
                       "Layer {} does not have a valid direction.",
                       tech_layer->getName());
      }
      odb::dbTrackGrid* track_grid = block_->findTrackGrid(tech_layer);
      if (track_grid == nullptr
          && tech_layer->getRoutingLevel() >= min_routing_layer
          && tech_layer->getRoutingLevel() <= max_routing_layer) {
        logger_->error(GRT,
                       70,
                       "Layer {} does not have track grid.",
                       tech_layer->getName());
      }
      routing_layers_[valid_layers] = tech_layer;
      valid_layers++;
    }
  }
  checkAdjacentLayersDirection(min_routing_layer, max_routing_layer);
}

void GlobalRouter::checkAdjacentLayersDirection(int min_routing_layer,
                                                int max_routing_layer)
{
  odb::dbTech* tech = db_->getTech();
  for (int l = min_routing_layer; l < max_routing_layer; l++) {
    odb::dbTechLayer* layer_a = tech->findRoutingLayer(l);
    odb::dbTechLayer* layer_b = tech->findRoutingLayer(l + 1);
    if (layer_a->getDirection() == layer_b->getDirection()) {
      logger_->error(
          GRT,
          126,
          "Layers {} and {} have the same preferred routing direction ({}).",
          layer_a->getName(),
          layer_b->getName(),
          layer_a->getDirection().getString());
    }
  }
}

void GlobalRouter::setCapacities(int min_routing_layer, int max_routing_layer)
{
  for (int l = 1; l <= grid_->getNumLayers(); l++) {
    if (l < min_routing_layer || l > max_routing_layer) {
      fastroute_->addHCapacity(0, l);
      fastroute_->addVCapacity(0, l);

      horizontal_capacities_.push_back(0);
      vertical_capacities_.push_back(0);
    } else {
      const int h_cap = grid_->getHorizontalEdgesCapacities()[l - 1];
      const int v_cap = grid_->getVerticalEdgesCapacities()[l - 1];
      fastroute_->addHCapacity(h_cap, l);
      fastroute_->addVCapacity(v_cap, l);

      horizontal_capacities_.push_back(h_cap);
      vertical_capacities_.push_back(v_cap);

      grid_->setHorizontalCapacity(h_cap * 100, l - 1);
      grid_->setVerticalCapacity(v_cap * 100, l - 1);
    }
  }
}

void GlobalRouter::setPerturbationAmount(int perturbation)
{
  perturbation_amount_ = perturbation;
};

void GlobalRouter::updateDirtyNets(std::vector<Net*>& dirty_nets)
{
  int min_layer, max_layer;
  getMinMaxLayer(min_layer, max_layer);
  initRoutingLayers(min_layer, max_layer);
  for (odb::dbNet* db_net : dirty_nets_) {
    Net* net = db_net_map_[db_net];
    net->destroyPins();
    // update pin positions
    makeItermPins(net, db_net, grid_->getGridArea());
    makeBtermPins(net, db_net, grid_->getGridArea());
    findPins(net);
    destroyNetWire(net);
    std::string pins_not_covered;
    // compare new positions with last positions & add on vector
    if (pinPositionsChanged(net)
        && (!net->isMergedNet() || !netIsCovered(db_net, pins_not_covered))) {
      dirty_nets.push_back(db_net_map_[db_net]);
      routes_[db_net].clear();
      db_net->clearGuides();
      fastroute_->clearNetRoute(db_net);
    } else if (net->isMergedNet()) {
      if (!isConnected(db_net)) {
        logger_->error(
            GRT, 267, "Net {} has disconnected segments.", net->getName());
      }
    }
    net->setMergedNet(false);
    net->setDirtyNet(false);
    net->clearLastPinPositions();
  }
  dirty_nets_.clear();
}

// This function is not currently enabled
void GlobalRouter::shrinkNetRoute(odb::dbNet* db_net)
{
  Net* net = db_net_map_[db_net];
  GRoute& segments = routes_[db_net];
  const int total_segments = segments.size();

  if (net->getNumPins() < 2) {
    return;
  }

  std::string dump;
  if (!netIsCovered(db_net, dump)) {
    logger_->error(
        GRT, 266, "Net {} does not cover all its pins.", net->getName());
  }
  int root = -1, alternate_root = -1;
  std::vector<bool> covers_pin(total_segments, false);

  for (int s = 0; s < total_segments; s++) {
    for (Pin& pin : net->getPins()) {
      if (segmentCoversPin(segments[s], pin)) {
        covers_pin[s] = true;
        alternate_root = s;
        if (pin.isDriver()) {
          root = s;
        }
      }
    }
  }

  if (root == -1) {
    root = alternate_root;
    // If driverless nets issue is fixed there should be no alternate_root and
    // this should become an Error
    logger_->error(GRT, 268, "Net {} has no driver pin.", net->getName());
  }
  AdjacencyList graph = buildNetGraph(db_net);

  // Runs a BFS trough the graph
  std::vector<SegmentIndex> parent(total_segments,
                                   std::numeric_limits<SegmentIndex>::max());
  std::vector<SegmentIndex> total_children(total_segments, 0);
  std::queue<int> q, leafs;
  q.push(root);
  parent[root] = root;

  while (!q.empty()) {
    int node = q.front();
    q.pop();
    for (int child : graph[node]) {
      if (parent[child] != std::numeric_limits<uint16_t>::max()) {
        continue;
      }
      parent[child] = node;
      total_children[node]++;
      q.push(child);
    }
    if (!total_children[node]) {
      leafs.push(node);
    }
  }

  net->setSegmentParent(parent);

  // Prunes branches that dont end on leafs
  std::set<int> segments_to_delete;
  while (!leafs.empty()) {
    int leaf = leafs.front();
    leafs.pop();
    if (!covers_pin[leaf]) {
      segments_to_delete.insert(leaf);
      if (!--total_children[parent[leaf]]) {
        leafs.push(parent[leaf]);
      };
    }
  }

  int total_deleted_segments = 0;
  for (int deleted : segments_to_delete) {
    const int adjusted_seg_id = deleted - total_deleted_segments;
    deleteSegment(net, segments, adjusted_seg_id);
    total_deleted_segments++;
  }
}

void GlobalRouter::deleteSegment(Net* net, GRoute& segments, const int seg_id)
{
  GSegment& seg = segments[seg_id];
  if (seg.init_layer == seg.final_layer) {
    bool is_horizontal = (seg.init_x != seg.final_x);
    bool is_vertical = (seg.init_y != seg.final_y);
    const int tile_size = grid_->getTileSize();
    // For some reason I do not understand using [auto min_x, min_y] sometimes
    // break here
    std::pair<int, int> x_bound
        = std::minmax((int) ((seg.init_x - grid_->getXMin()) / tile_size),
                      (int) ((seg.final_x - grid_->getXMin()) / tile_size));
    std::pair<int, int> y_bound
        = std::minmax((int) ((seg.init_y - grid_->getYMin()) / tile_size),
                      (int) ((seg.final_y - grid_->getYMin()) / tile_size));
    int x0 = x_bound.first, y0 = y_bound.first;

    while (x0 <= x_bound.second && y0 <= y_bound.second) {
      const int x1 = x0 + (is_horizontal ? 1 : 0);
      const int y1 = y0 + (is_vertical ? 1 : 0);
      const int edge_cap
          = fastroute_->getEdgeCapacity(x0, y0, x1, y1, seg.init_layer);
      fastroute_->addAdjustment(
          x0, y0, x1, y1, seg.init_layer, edge_cap + 1, false);
      if (is_horizontal) {
        x0++;
      } else if (is_vertical) {
        y0++;
      }
    }
  }
  net->deleteSegment(seg_id, segments);
}

void GlobalRouter::destroyNetWire(Net* net)
{
  odb::dbWire* wire = net->getDbNet()->getWire();
  if (wire != nullptr) {
    removeWireUsage(wire);
    odb::dbWire::destroy(wire);
  }
  net->setHasWires(false);
}

void GlobalRouter::removeWireUsage(odb::dbWire* wire)
{
  std::vector<odb::dbShape> via_boxes;

  odb::dbWirePath path;
  odb::dbWirePathShape pshape;
  odb::dbWirePathItr pitr;
  for (pitr.begin(wire); pitr.getNextPath(path);) {
    while (pitr.getNextShape(pshape)) {
      const odb::dbShape& shape = pshape.shape;
      if (shape.isVia()) {
        odb::dbShape::getViaBoxes(shape, via_boxes);
        for (const odb::dbShape& box : via_boxes) {
          odb::dbTechLayer* tech_layer = box.getTechLayer();
          if (tech_layer->getRoutingLevel() == 0) {
            continue;
          }
          odb::Rect via_rect = box.getBox();
          removeRectUsage(via_rect, tech_layer);
        }
      } else {
        odb::Rect wire_rect = shape.getBox();
        odb::dbTechLayer* tech_layer = shape.getTechLayer();
        removeRectUsage(wire_rect, tech_layer);
      }
    }
  }
}

void GlobalRouter::removeRectUsage(const odb::Rect& rect,
                                   odb::dbTechLayer* tech_layer)
{
  bool vertical = tech_layer->getDirection() == odb::dbTechLayerDir::VERTICAL;
  int layer_idx = tech_layer->getRoutingLevel();
  odb::Rect first_tile_box, last_tile_box;
  odb::Point first_tile, last_tile;

  grid_->getBlockedTiles(
      rect, first_tile_box, last_tile_box, first_tile, last_tile);

  if (vertical) {
    for (int x = first_tile.getX(); x <= last_tile.getX(); x++) {
      for (int y = first_tile.getY(); y < last_tile.getY(); y++) {
        int cap = fastroute_->getEdgeCapacity(x, y, x, y + 1, layer_idx);
        fastroute_->addAdjustment(x, y, x, y + 1, layer_idx, cap + 1, false);
      }
    }
  } else {
    for (int x = first_tile.getX(); x < last_tile.getX(); x++) {
      for (int y = first_tile.getY(); y <= last_tile.getY(); y++) {
        int cap = fastroute_->getEdgeCapacity(x, y, x, y + 1, layer_idx);
        fastroute_->addAdjustment(x, y, x + 1, y, layer_idx, cap + 1, false);
      }
    }
  }
}

bool GlobalRouter::isDetailedRouted(odb::dbNet* db_net)
{
  return (!db_net->isSpecial()
          && db_net->getWireType() == odb::dbWireType::ROUTED
          && db_net->getWire());
}

Rudy* GlobalRouter::getRudy()
{
  if (rudy_ == nullptr) {
    rudy_ = new Rudy(db_->getChip()->getBlock(), this);
  }

  return rudy_;
}

bool GlobalRouter::findPinAccessPointPositions(
    const Pin& pin,
    std::vector<std::pair<odb::Point, odb::Point>>& ap_positions)
{
  std::vector<odb::dbAccessPoint*> access_points;
  // get APs from odb
  if (pin.isPort()) {
    for (const odb::dbBPin* bpin : pin.getBTerm()->getBPins()) {
      const std::vector<odb::dbAccessPoint*>& bpin_pas
          = bpin->getAccessPoints();
      access_points.insert(
          access_points.begin(), bpin_pas.begin(), bpin_pas.end());
    }
  } else {
    access_points = pin.getITerm()->getPrefAccessPoints();
    if (access_points.empty()) {
      // get all APs if there are no preferred access points
      for (const auto& [mpin, aps] : pin.getITerm()->getAccessPoints()) {
        access_points.insert(access_points.end(), aps.begin(), aps.end());
      }
    }
  }

  if (access_points.empty()) {
    return false;
  }

  for (const odb::dbAccessPoint* ap : access_points) {
    odb::Point ap_position = ap->getPoint();
    if (!pin.isPort()) {
      odb::dbTransform xform;
      int x, y;
      pin.getITerm()->getInst()->getLocation(x, y);
      xform.setOffset({x, y});
      xform.setOrient(odb::dbOrientType(odb::dbOrientType::R0));
      xform.apply(ap_position);
    }

    ap_positions.push_back(
        {ap_position, grid_->getPositionOnGrid(ap_position)});
  }

  return true;
}

std::vector<odb::Point> GlobalRouter::findOnGridPositions(
    const Pin& pin,
    bool& has_access_points,
    odb::Point& pos_on_grid)
{
  std::vector<std::pair<odb::Point, odb::Point>> ap_positions;

  // temporarily ignore odb access points when incremental changes
  // are made, in order to avoid getting invalid APs
  // TODO: remove the !incremental_ flag and update APs incrementally in odb
  has_access_points
      = findPinAccessPointPositions(pin, ap_positions) && !incremental_;

  std::vector<odb::Point> positions_on_grid;

  if (has_access_points) {
    for (const auto& ap_position : ap_positions) {
      pos_on_grid = ap_position.second;
      positions_on_grid.push_back(pos_on_grid);
    }
  } else {
    // if odb doesn't have any APs, run the grt version considering the
    // center of the pin shapes
    const int conn_layer = pin.getConnectionLayer();
    const std::vector<odb::Rect>& pin_boxes = pin.getBoxes().at(conn_layer);
    for (const odb::Rect& pin_box : pin_boxes) {
      pos_on_grid = grid_->getPositionOnGrid(getRectMiddle(pin_box));
      positions_on_grid.push_back(pos_on_grid);
    }
  }

  return positions_on_grid;
}

void GlobalRouter::findPins(Net* net)
{
  for (Pin& pin : net->getPins()) {
    bool has_access_points;
    odb::Point pos_on_grid;
    std::vector<odb::Point> pin_positions_on_grid
        = findOnGridPositions(pin, has_access_points, pos_on_grid);

    int votes = -1;

    odb::Point pin_position;
    for (odb::Point pos : pin_positions_on_grid) {
      int equals = std::count(
          pin_positions_on_grid.begin(), pin_positions_on_grid.end(), pos);
      if (equals > votes) {
        pin_position = pos;
        votes = equals;
      }
    }

    // check if the pin has access points to avoid changing the position on grid
    // when the pin overlaps with a single track.
    // this way, the result based on drt APs is maintained
    if (!has_access_points && pinOverlapsWithSingleTrack(pin, pos_on_grid)) {
      const int conn_layer = pin.getConnectionLayer();
      odb::dbTechLayer* layer = routing_layers_[conn_layer];
      pos_on_grid = grid_->getPositionOnGrid(pos_on_grid);
      if (!(pos_on_grid == pin_position)
          && ((layer->getDirection() == odb::dbTechLayerDir::HORIZONTAL
               && pos_on_grid.y() != pin_position.y())
              || (layer->getDirection() == odb::dbTechLayerDir::VERTICAL
                  && pos_on_grid.x() != pin_position.x()))) {
        pin_position = pos_on_grid;
      }
    }

    pin.setOnGridPosition(pin_position);
  }
}

int GlobalRouter::getNetMaxRoutingLayer(const Net* net)
{
  return net->getSignalType() == odb::dbSigType::CLOCK
                 && getMaxLayerForClock() > 0
             ? getMaxLayerForClock()
             : getMaxRoutingLayer();
}

void GlobalRouter::findFastRoutePins(Net* net,
                                     std::vector<RoutePt>& pins_on_grid,
                                     int& root_idx)
{
  root_idx = 0;
  const int max_routing_layer = getNetMaxRoutingLayer(net);

  for (Pin& pin : net->getPins()) {
    odb::Point pin_position = pin.getOnGridPosition();
    int conn_layer = pin.getConnectionLayer();
    conn_layer = std::min(conn_layer, max_routing_layer);

    int pinX
        = (int) ((pin_position.x() - grid_->getXMin()) / grid_->getTileSize());
    int pinY
        = (int) ((pin_position.y() - grid_->getYMin()) / grid_->getTileSize());

    if (!(pinX < 0 || pinX >= grid_->getXGrids() || pinY < -1
          || pinY >= grid_->getYGrids() || conn_layer > grid_->getNumLayers()
          || conn_layer <= 0)) {
      bool duplicated = false;
      for (RoutePt& pin_pos : pins_on_grid) {
        if (pinX == pin_pos.x() && pinY == pin_pos.y()
            && conn_layer == pin_pos.layer()) {
          duplicated = true;
          break;
        }
      }

      if (!duplicated) {
        pins_on_grid.push_back(RoutePt(pinX, pinY, conn_layer));
        if (pin.isDriver()) {
          root_idx = pins_on_grid.size() - 1;
        }
      }
    }
  }
}

float GlobalRouter::getNetSlack(Net* net)
{
  sta::dbNetwork* network = sta_->getDbNetwork();
  sta::Net* sta_net = network->dbToSta(net->getDbNet());
  sta::Slack slack = sta_->netSlack(sta_net, sta::MinMax::max());
  return slack;
}

void GlobalRouter::initNetlist(std::vector<Net*>& nets)
{
  pad_pins_connections_.clear();

  int min_degree = std::numeric_limits<int>::max();
  // Do NOT use numeric_limits<int>::min() to init
  // this because if there are no FR nets the max
  // degree will be big negative and cannot be used
  // to init the vectors in FR.
  int max_degree = 1;

  if (nets.size() > 1 && seed_ != 0) {
    std::mt19937 g;
    g.seed(seed_);

    utl::shuffle(nets.begin(), nets.end(), g);
  }
  for (Net* net : nets) {
    int pin_count = net->getNumPins();
    int min_layer, max_layer;
    getNetLayerRange(net->getDbNet(), min_layer, max_layer);
    odb::dbTechLayer* max_routing_layer
        = db_->getTech()->findRoutingLayer(max_layer);
    if (pin_count > 1 && !net->isLocal()
        && (!net->hasWires() || net->hasStackedVias(max_routing_layer))) {
      if (pin_count < min_degree) {
        min_degree = pin_count;
      }

      if (pin_count > max_degree) {
        max_degree = pin_count;
      }
      makeFastrouteNet(net);
    }
  }
  fastroute_->setMaxNetDegree(max_degree);

  if (verbose_) {
    min_degree = nets.empty() ? 0 : min_degree;
    max_degree = nets.empty() ? 0 : max_degree;
    logger_->info(GRT, 1, "Minimum degree: {}", min_degree);
    logger_->info(GRT, 2, "Maximum degree: {}", max_degree);
  }
}

bool GlobalRouter::pinPositionsChanged(Net* net)
{
  bool is_diferent = false;
  std::map<RoutePt, int> cnt_pos;
  const std::multiset<RoutePt>& last_pos = net->getLastPinPositions();
  for (const Pin& pin : net->getPins()) {
    cnt_pos[RoutePt(pin.getOnGridPosition().getX(),
                    pin.getOnGridPosition().getY(),
                    pin.getConnectionLayer())]++;
  }
  for (const RoutePt& last : last_pos) {
    cnt_pos[last]--;
  }
  for (const auto& it : cnt_pos) {
    if (it.second != 0) {
      is_diferent = true;
      break;
    }
  }
  return is_diferent;
}

bool GlobalRouter::newPinOnGrid(Net* net, std::multiset<RoutePt>& last_pos)
{
  for (const Pin& pin : net->getPins()) {
    if (last_pos.find(RoutePt(pin.getOnGridPosition().getX(),
                              pin.getOnGridPosition().getY(),
                              pin.getConnectionLayer()))
        == last_pos.end()) {
      return true;
    }
  }

  return false;
}

bool GlobalRouter::makeFastrouteNet(Net* net)
{
  std::vector<RoutePt> pins_on_grid;
  int root_idx;
  findFastRoutePins(net, pins_on_grid, root_idx);

  if (pins_on_grid.size() <= 1) {
    return false;
  }

  // check if net is local in the global routing grid position
  // the (x,y) pin positions here may be different from the original
  // (x,y) pin positions because of findFakePinPosition function
  bool on_grid_local = true;
  RoutePt position = pins_on_grid[0];
  for (RoutePt& pin_pos : pins_on_grid) {
    if (pin_pos.x() != position.x() || pin_pos.y() != position.y()) {
      on_grid_local = false;
      break;
    }
  }

  if (!on_grid_local) {
    bool is_clock = (net->getSignalType() == odb::dbSigType::CLOCK);
    std::vector<int>* edge_cost_per_layer;
    int edge_cost_for_net;
    computeTrackConsumption(net, edge_cost_for_net, edge_cost_per_layer);

    // set layer restriction only to clock nets that are not connected to
    // leaf iterms
    int min_layer, max_layer;
    getNetLayerRange(net->getDbNet(), min_layer, max_layer);

    FrNet* fr_net = fastroute_->addNet(net->getDbNet(),
                                       is_clock,
                                       root_idx,
                                       edge_cost_for_net,
                                       min_layer - 1,
                                       max_layer - 1,
                                       net->getSlack(),
                                       edge_cost_per_layer);
    // TODO: improve net layer range with more dynamic layer restrictions
    // when there's no room in the specified range
    // See https://github.com/The-OpenROAD-Project/OpenROAD/pull/2893 and
    // https://github.com/The-OpenROAD-Project/OpenROAD/discussions/2870
    // for a detailed discussion

    for (RoutePt& pin_pos : pins_on_grid) {
      fr_net->addPin(pin_pos.x(), pin_pos.y(), pin_pos.layer() - 1);
    }

    // Save stt input on debug file
    if (fastroute_->hasSaveSttInput()
        && net->getDbNet() == fastroute_->getDebugNet()) {
      saveSttInputFile(net);
    }
    return true;
  }
  return false;
}

void GlobalRouter::saveSttInputFile(Net* net)
{
  std::string file_name = fastroute_->getSttInputFileName();
  const float net_alpha = stt_builder_->getAlpha(net->getDbNet());
  std::ofstream out(file_name.c_str());
  out << "Net " << net->getName() << " " << net_alpha << "\n";
  for (Pin& pin : net->getPins()) {
    odb::Point position = pin.getOnGridPosition();  // Pin position on grid
    out << pin.getName() << " " << position.getX() << " " << position.getY()
        << "\n";
  }
  out.close();
}

void GlobalRouter::getNetLayerRange(odb::dbNet* db_net,
                                    int& min_layer,
                                    int& max_layer)
{
  Net* net = db_net_map_[db_net];
  int pin_min_layer = std::numeric_limits<int>::max();
  for (const Pin& pin : net->getPins()) {
    pin_min_layer = std::min(pin_min_layer, pin.getConnectionLayer());
  }

  bool is_non_leaf_clock = isNonLeafClock(db_net);
  min_layer = (is_non_leaf_clock && getMinLayerForClock() > 0)
                  ? getMinLayerForClock()
                  : getMinRoutingLayer();
  min_layer = std::max(min_layer, pin_min_layer);
  max_layer = (is_non_leaf_clock && getMaxLayerForClock() > 0)
                  ? getMaxLayerForClock()
                  : getMaxRoutingLayer();
}

void GlobalRouter::getGridSize(int& x_grids, int& y_grids)
{
  x_grids = grid_->getXGrids();
  y_grids = grid_->getYGrids();
}

int GlobalRouter::getGridTileSize()
{
  return grid_->getTileSize();
}

void GlobalRouter::getCapacityReductionData(CapacityReductionData& cap_red_data)
{
  fastroute_->getCapacityReductionData(cap_red_data);
}

void GlobalRouter::computeTrackConsumption(
    const Net* net,
    int& track_consumption,
    std::vector<int>*& edge_costs_per_layer)
{
  edge_costs_per_layer = nullptr;
  track_consumption = 1;
  odb::dbNet* db_net = net->getDbNet();
  int net_min_layer;
  int net_max_layer;
  getNetLayerRange(db_net, net_min_layer, net_max_layer);

  odb::dbTechNonDefaultRule* ndr = db_net->getNonDefaultRule();
  if (ndr) {
    int num_layers = grid_->getNumLayers();
    edge_costs_per_layer = new std::vector<int>(num_layers + 1, 1);
    std::vector<odb::dbTechLayerRule*> layer_rules;
    ndr->getLayerRules(layer_rules);

    for (odb::dbTechLayerRule* layer_rule : layer_rules) {
      int layerIdx = layer_rule->getLayer()->getRoutingLevel();
      if (layerIdx > net_max_layer) {
        continue;
      }
      RoutingTracks routing_tracks = getRoutingTracksByIndex(layerIdx);
      int default_width = layer_rule->getLayer()->getWidth();
      int default_pitch = routing_tracks.getTrackPitch();

      int ndr_spacing = layer_rule->getSpacing();
      int ndr_width = layer_rule->getWidth();
      int ndr_pitch = ndr_width / 2 + ndr_spacing + default_width / 2;

      int consumption = std::ceil((float) ndr_pitch / default_pitch);
      (*edge_costs_per_layer)[layerIdx - 1] = consumption;

      track_consumption = std::max(track_consumption, consumption);
    }
  }
}

std::vector<LayerId> GlobalRouter::findTransitionLayers()
{
  odb::dbTech* tech = db_->getTech();
  const int max_layer = std::max(getMaxRoutingLayer(), getMaxLayerForClock());
  std::map<int, odb::dbTechVia*> default_vias = getDefaultVias(max_layer);
  std::vector<LayerId> transition_layers;
  for (const auto [layer, via] : default_vias) {
    odb::dbTechLayer* tech_layer = tech->findRoutingLayer(layer);
    const bool vertical
        = tech_layer->getDirection() == odb::dbTechLayerDir::VERTICAL;
    int via_width = 0;
    for (const auto box : default_vias[layer]->getBoxes()) {
      if (box->getTechLayer()->getRoutingLevel() == layer) {
        via_width = vertical ? box->getWidth() : box->getLength();
        break;
      }
    }

    const double track_pitch = grid_->getTrackPitches()[layer - 1];
    // threshold to define what is a transition layer based on the width of the
    // fat via. using 0.8 to consider transition layers for wide vias
    const float fat_via_threshold = 0.8;
    if (via_width / track_pitch > fat_via_threshold) {
      transition_layers.push_back(layer);
    }
  }

  return transition_layers;
}

// reduce the capacity of transition layers in 50% to have less wires in
// regions where a fat via is necessary.
// this way, the detailed router will have more room to fix violations near
// the fat vias.
void GlobalRouter::adjustTransitionLayers(
    const std::vector<LayerId>& transition_layers,
    std::map<int, std::vector<odb::Rect>>& layer_obs_map)
{
  odb::dbTech* tech = db_->getTech();
  for (LayerId layer : transition_layers) {
    odb::dbTechLayer* tech_layer = tech->findRoutingLayer(layer);
    TileSet tiles_to_reduce;
    for (const auto& obs : layer_obs_map[layer - 1]) {
      odb::Rect first_tile_bds, last_tile_bds;
      odb::Point first_tile, last_tile;
      grid_->getBlockedTiles(
          obs, first_tile_bds, last_tile_bds, first_tile, last_tile);
      if (first_tile.x() == last_tile.x() && first_tile.y() == last_tile.y()) {
        continue;
      }
      for (int y = first_tile.y(); y < last_tile.y(); y++) {
        for (int x = first_tile.x(); x < last_tile.x(); x++) {
          tiles_to_reduce.emplace(std::make_pair(x, y));
        }
      }
    }
    adjustTileSet(tiles_to_reduce, tech_layer);
  }
}

void GlobalRouter::adjustTileSet(const TileSet& tiles_to_reduce,
                                 odb::dbTechLayer* tech_layer)
{
  const int layer = tech_layer->getRoutingLevel();
  for (const auto& [x, y] : tiles_to_reduce) {
    int end_x = x;
    int end_y = y;
    if (tech_layer->getDirection() == odb::dbTechLayerDir::HORIZONTAL) {
      end_x = x + 1;
    } else {
      end_y = y + 1;
    }
    const float edge_cap
        = fastroute_->getEdgeCapacity(x, y, end_x, end_y, layer);
    int new_cap = std::floor(edge_cap * 0.5);
    new_cap = edge_cap > 0 ? std::max(new_cap, 1) : new_cap;
    fastroute_->addAdjustment(x, y, end_x, end_y, layer, new_cap, true);
  }
}

void GlobalRouter::computeGridAdjustments(int min_routing_layer,
                                          int max_routing_layer)
{
  const odb::Rect& die_area = grid_->getGridArea();
  odb::Point upper_die_bounds(die_area.dx(), die_area.dy());
  int h_space;
  int v_space;

  int x_grids = grid_->getXGrids();
  int y_grids = grid_->getYGrids();

  odb::Point upper_grid_bounds(x_grids * grid_->getTileSize(),
                               y_grids * grid_->getTileSize());
  int x_extra = upper_die_bounds.x() - upper_grid_bounds.x();
  int y_extra = upper_die_bounds.y() - upper_grid_bounds.y();

  for (auto const& [level, routing_layer] : routing_layers_) {
    h_space = 0;
    v_space = 0;

    if (level < min_routing_layer
        || (level > max_routing_layer && max_routing_layer > 0))
      continue;

    int new_v_capacity = 0;
    int new_h_capacity = 0;

    if (routing_layer->getDirection() == odb::dbTechLayerDir::HORIZONTAL) {
      h_space = grid_->getTrackPitches()[level - 1];
      new_h_capacity = std::floor((grid_->getTileSize() + y_extra) / h_space);
    } else if (routing_layer->getDirection() == odb::dbTechLayerDir::VERTICAL) {
      v_space = grid_->getTrackPitches()[level - 1];
      new_v_capacity = std::floor((grid_->getTileSize() + x_extra) / v_space);
    } else {
      logger_->error(GRT, 71, "Layer spacing not found.");
    }

    int num_adjustments = y_grids - 1 + x_grids - 1;
    fastroute_->setNumAdjustments(num_adjustments);

    if (!grid_->isPerfectRegularX()) {
      fastroute_->setLastColVCapacity(new_v_capacity, level - 1);
      for (int i = 1; i < y_grids + 1; i++) {
        fastroute_->addAdjustment(
            x_grids - 1, i - 1, x_grids - 1, i, level, new_v_capacity, false);
      }
    }
    if (!grid_->isPerfectRegularY()) {
      fastroute_->setLastRowHCapacity(new_h_capacity, level - 1);
      for (int i = 1; i < x_grids + 1; i++) {
        fastroute_->addAdjustment(
            i - 1, y_grids - 1, i, y_grids - 1, level, new_h_capacity, false);
      }
    }
  }
}

/*
 * Remove any routing capacity between the die boundary and the first and last
 * routing tracks on each layer.
 */
void GlobalRouter::computeTrackAdjustments(int min_routing_layer,
                                           int max_routing_layer)
{
  for (auto const& [level, layer] : routing_layers_) {
    if (level < min_routing_layer
        || (level > max_routing_layer && max_routing_layer > 0))
      continue;

    const RoutingTracks routing_tracks = getRoutingTracksByIndex(level);
    const int track_location = routing_tracks.getLocation();
    const int track_space = routing_tracks.getUsePitch();
    const int num_tracks = routing_tracks.getNumTracks();
    const int final_track_location
        = track_location + (track_space * (num_tracks - 1));

    if (num_tracks == 0) {
      continue;
    }

    if (layer->getDirection() == odb::dbTechLayerDir::HORIZONTAL) {
      /* bottom most obstruction */
      const int yh = track_location - track_space;
      if (yh > grid_->getYMin()) {
        odb::Rect init_track_obs(
            grid_->getXMin(), grid_->getYMin(), grid_->getXMax(), yh);
        applyObstructionAdjustment(init_track_obs, layer);
      }

      /* top most obstruction */
      const int yl = final_track_location + track_space;
      if (yl < grid_->getYMax()) {
        odb::Rect final_track_obs(
            grid_->getXMin(), yl, grid_->getXMax(), grid_->getYMax());
        applyObstructionAdjustment(final_track_obs, layer);
      }
    } else {
      /* left most obstruction */
      const int xh = track_location - track_space;
      if (xh > grid_->getXMin()) {
        const odb::Rect init_track_obs(
            grid_->getXMin(), grid_->getYMin(), xh, grid_->getYMax());
        applyObstructionAdjustment(init_track_obs, layer);
      }

      /* right most obstruction */
      const int xl = final_track_location + track_space;
      if (xl < grid_->getXMax()) {
        const odb::Rect final_track_obs(
            xl, grid_->getYMin(), grid_->getXMax(), grid_->getYMax());
        applyObstructionAdjustment(final_track_obs, layer);
      }
    }
  }
}

void GlobalRouter::computeUserGlobalAdjustments(int min_routing_layer,
                                                int max_routing_layer)
{
  if (adjustment_ == 0.0)
    return;

  for (int l = min_routing_layer; l <= max_routing_layer; l++) {
    odb::dbTechLayer* tech_layer = db_->getTech()->findRoutingLayer(l);
    if (tech_layer->getLayerAdjustment() == 0.0) {
      tech_layer->setLayerAdjustment(adjustment_);
    }
  }
}

void GlobalRouter::computeUserLayerAdjustments(int max_routing_layer)
{
  int x_grids = grid_->getXGrids();
  int y_grids = grid_->getYGrids();

  const std::vector<int>& hor_capacities
      = grid_->getHorizontalEdgesCapacities();
  const std::vector<int>& ver_capacities = grid_->getVerticalEdgesCapacities();

  for (int layer = 1; layer <= max_routing_layer; layer++) {
    odb::dbTechLayer* tech_layer = db_->getTech()->findRoutingLayer(layer);
    float adjustment = tech_layer->getLayerAdjustment();
    if (adjustment != 0) {
      if (horizontal_capacities_[layer - 1] != 0) {
        int new_cap = hor_capacities[layer - 1] * (1 - adjustment);
        grid_->setHorizontalCapacity(new_cap, layer - 1);

        for (int y = 1; y <= y_grids; y++) {
          for (int x = 1; x < x_grids; x++) {
            int edge_cap
                = fastroute_->getEdgeCapacity(x - 1, y - 1, x, y - 1, layer);
            int new_h_capacity
                = std::floor((float) edge_cap * (1 - adjustment));
            new_h_capacity = edge_cap > 0 && adjustment != 1
                                 ? std::max(new_h_capacity, 1)
                                 : new_h_capacity;
            fastroute_->addAdjustment(
                x - 1, y - 1, x, y - 1, layer, new_h_capacity, true);
          }
        }
      }

      if (vertical_capacities_[layer - 1] != 0) {
        int new_cap = ver_capacities[layer - 1] * (1 - adjustment);
        grid_->setVerticalCapacity(new_cap, layer - 1);

        for (int x = 1; x <= x_grids; x++) {
          for (int y = 1; y < y_grids; y++) {
            int edge_cap
                = fastroute_->getEdgeCapacity(x - 1, y - 1, x - 1, y, layer);
            int new_v_capacity
                = std::floor((float) edge_cap * (1 - adjustment));
            new_v_capacity = edge_cap > 0 && adjustment != 1
                                 ? std::max(new_v_capacity, 1)
                                 : new_v_capacity;
            fastroute_->addAdjustment(
                x - 1, y - 1, x - 1, y, layer, new_v_capacity, true);
          }
        }
      }
    }
  }
}

void GlobalRouter::computeRegionAdjustments(const odb::Rect& region,
                                            int layer,
                                            float reduction_percentage)
{
  odb::Rect die_box = grid_->getGridArea();

  if ((die_box.xMin() > region.ll().x() && die_box.yMin() > region.ll().y())
      || (die_box.xMax() < region.ur().x()
          && die_box.yMax() < region.ur().y())) {
    logger_->error(GRT, 72, "Informed region is outside die area.");
  }

  odb::dbTechLayer* routing_layer = routing_layers_[layer];
  bool vertical
      = routing_layer->getDirection() == odb::dbTechLayerDir::VERTICAL;

  odb::Rect first_tile_box, last_tile_box;
  odb::Point first_tile, last_tile;
  grid_->getBlockedTiles(
      region, first_tile_box, last_tile_box, first_tile, last_tile);

  RoutingTracks routing_tracks = getRoutingTracksByIndex(layer);
  int track_space = routing_tracks.getUsePitch();

  int first_tile_reduce = grid_->computeTileReduce(
      region, first_tile_box, track_space, true, routing_layer->getDirection());

  int last_tile_reduce = grid_->computeTileReduce(
      region, last_tile_box, track_space, false, routing_layer->getDirection());

  for (int x = first_tile.getX(); x <= last_tile.getX(); x++) {
    for (int y = first_tile.getY(); y <= last_tile.getY(); y++) {
      double edge_cap
          = vertical ? fastroute_->getEdgeCapacity(x, y, x, y + 1, layer)
                     : fastroute_->getEdgeCapacity(x, y, x + 1, y, layer);
      int new_cap = std::floor(edge_cap * (1 - reduction_percentage));

      if (x == first_tile.getX() || y == first_tile.getY()) {
        new_cap = edge_cap - (first_tile_reduce * (1 - reduction_percentage));
      } else if (x == last_tile.getX() || y == last_tile.getY()) {
        new_cap = edge_cap - (last_tile_reduce * (1 - reduction_percentage));
      }

      new_cap = edge_cap > 0 && reduction_percentage != 1 ? std::max(new_cap, 1)
                                                          : new_cap;
      if (vertical) {
        fastroute_->addAdjustment(x, y, x, y + 1, layer, new_cap, true);
      } else {
        fastroute_->addAdjustment(x, y, x + 1, y, layer, new_cap, true);
      }
    }
  }
}

bool GlobalRouter::hasAvailableResources(bool is_horizontal,
                                         const int& pos_x,
                                         const int& pos_y,
                                         const int& layer_level)
{
  // transform from real position to grid pos of fastroute
  int grid_x = (int) ((pos_x - grid_->getXMin()) / grid_->getTileSize());
  int grid_y = (int) ((pos_y - grid_->getYMin()) / grid_->getTileSize());
  int cap = 0;
  if (is_horizontal) {
    cap = fastroute_->getAvailableResources(
        grid_x, grid_y, grid_x + 1, grid_y, layer_level);
  } else {
    cap = fastroute_->getAvailableResources(
        grid_x, grid_y, grid_x, grid_y + 1, layer_level);
  }
  return cap > 0;
}

void GlobalRouter::updateResources(const int& init_x,
                                   const int& init_y,
                                   const int& final_x,
                                   const int& final_y,
                                   const int& layer_level,
                                   int used)
{
  // transform from real position to grid pos of fastrouter
  int grid_init_x = (int) ((init_x - grid_->getXMin()) / grid_->getTileSize());
  int grid_init_y = (int) ((init_y - grid_->getYMin()) / grid_->getTileSize());
  int grid_final_x
      = (int) ((final_x - grid_->getXMin()) / grid_->getTileSize());
  int grid_final_y
      = (int) ((final_y - grid_->getYMin()) / grid_->getTileSize());
  fastroute_->updateEdge2DAnd3DUsage(
      grid_init_x, grid_init_y, grid_final_x, grid_final_y, layer_level, used);
}

void GlobalRouter::applyObstructionAdjustment(const odb::Rect& obstruction,
                                              odb::dbTechLayer* tech_layer,
                                              bool is_macro)
{
  // compute the intersection between obstruction and the die area
  // only when they are overlapping to avoid assert error during
  // intersect() function
  const odb::Rect& die_area = grid_->getGridArea();
  odb::Rect obstruction_rect;
  if (die_area.overlaps(obstruction)) {
    obstruction_rect = die_area.intersect(obstruction);
    // ignores obstructions completely outside the die area
    if (obstruction_rect.isInverted()) {
      return;
    }
  }

  odb::Rect first_tile_box, last_tile_box;
  odb::Point first_tile, last_tile;
  grid_->getBlockedTiles(
      obstruction_rect, first_tile_box, last_tile_box, first_tile, last_tile);

  bool vertical = tech_layer->getDirection() == odb::dbTechLayerDir::VERTICAL;

  int layer = tech_layer->getRoutingLevel();

  int track_space = grid_->getTrackPitches()[layer - 1];

  const int layer_capacity = vertical ? vertical_capacities_[layer - 1]
                                      : horizontal_capacities_[layer - 1];

  interval<int>::type first_tile_reduce_interval
      = grid_->computeTileReduceInterval(obstruction_rect,
                                         first_tile_box,
                                         track_space,
                                         true,
                                         tech_layer->getDirection(),
                                         layer_capacity,
                                         is_macro);
  interval<int>::type last_tile_reduce_interval
      = grid_->computeTileReduceInterval(obstruction_rect,
                                         last_tile_box,
                                         track_space,
                                         false,
                                         tech_layer->getDirection(),
                                         layer_capacity,
                                         is_macro);

  if (!vertical) {
    fastroute_->addHorizontalAdjustments(first_tile,
                                         last_tile,
                                         layer,
                                         first_tile_reduce_interval,
                                         last_tile_reduce_interval);
  } else {
    fastroute_->addVerticalAdjustments(first_tile,
                                       last_tile,
                                       layer,
                                       first_tile_reduce_interval,
                                       last_tile_reduce_interval);
  }
}

// For macro pins in the east and north edges of the macros, the access for
// them can be blocked by the macro obstructions. This function adds the
// resources necessary to route these pins.
// Only pins in the east and north edges are affected because FastRoute
// routes from left to right, and bottom to top.
void GlobalRouter::addResourcesForPinAccess()
{
  odb::dbTech* tech = db_->getTech();
  for (const auto& [db_net, net] : db_net_map_) {
    for (const Pin& pin : net->getPins()) {
      if (pin.isConnectedToPadOrMacro()
          && (pin.getEdge() == PinEdge::east
              || pin.getEdge() == PinEdge::north)) {
        const odb::Point& pos = pin.getOnGridPosition();
        int pin_x = (int) ((pos.x() - grid_->getXMin()) / grid_->getTileSize());
        int pin_y = (int) ((pos.y() - grid_->getYMin()) / grid_->getTileSize());
        const int layer = pin.getConnectionLayer();
        odb::dbTechLayer* tech_layer = tech->findRoutingLayer(layer);
        if (tech_layer->getDirection() == odb::dbTechLayerDir::VERTICAL) {
          const int edge_cap = fastroute_->getEdgeCapacity(
              pin_x, pin_y, pin_x, pin_y + 1, layer);
          fastroute_->addAdjustment(
              pin_x, pin_y, pin_x, pin_y + 1, layer, edge_cap + 1, false);
        } else {
          const int edge_cap = fastroute_->getEdgeCapacity(
              pin_x, pin_y, pin_x + 1, pin_y, layer);
          fastroute_->addAdjustment(
              pin_x, pin_y, pin_x + 1, pin_y, layer, edge_cap + 1, false);
        }
      }
    }
  }
}

void GlobalRouter::setAdjustment(const float adjustment)
{
  adjustment_ = adjustment;
}

int GlobalRouter::getMinRoutingLayer()
{
  if (block_ == nullptr) {
    block_ = db_->getChip()->getBlock();
  }
  return block_->getMinRoutingLayer();
}

int GlobalRouter::getMaxRoutingLayer()
{
  if (block_ == nullptr) {
    block_ = db_->getChip()->getBlock();
  }
  return block_->getMaxRoutingLayer();
}

int GlobalRouter::getMinLayerForClock()
{
  if (block_ == nullptr) {
    block_ = db_->getChip()->getBlock();
  }
  return block_->getMinLayerForClock();
}

int GlobalRouter::getMaxLayerForClock()
{
  if (block_ == nullptr) {
    block_ = db_->getChip()->getBlock();
  }
  return block_->getMaxLayerForClock();
}

void GlobalRouter::setMinRoutingLayer(const int min_layer)
{
  if (block_ == nullptr) {
    block_ = db_->getChip()->getBlock();
  }
  block_->setMinRoutingLayer(min_layer);
}

void GlobalRouter::setMaxRoutingLayer(const int max_layer)
{
  if (block_ == nullptr) {
    block_ = db_->getChip()->getBlock();
  }
  block_->setMaxRoutingLayer(max_layer);
}

void GlobalRouter::setMinLayerForClock(const int min_layer)
{
  if (block_ == nullptr) {
    block_ = db_->getChip()->getBlock();
  }
  block_->setMinLayerForClock(min_layer);
}

void GlobalRouter::setMaxLayerForClock(const int max_layer)
{
  if (block_ == nullptr) {
    block_ = db_->getChip()->getBlock();
  }
  block_->setMaxLayerForClock(max_layer);
}

void GlobalRouter::setCriticalNetsPercentage(float critical_nets_percentage)
{
  if (sta_->getDbNetwork()->defaultLibertyLibrary() == nullptr) {
    critical_nets_percentage = 0;
    logger_->warn(
        GRT,
        301,
        "Timing is not available, setting critical nets percentage to 0.");
  }
  fastroute_->setCriticalNetsPercentage(critical_nets_percentage);
}

void GlobalRouter::addLayerAdjustment(int layer, float reduction_percentage)
{
  odb::dbTech* tech = db_->getTech();
  odb::dbTechLayer* tech_layer = tech->findRoutingLayer(layer);
  if (layer > getMaxRoutingLayer() && getMaxRoutingLayer() > 0) {
    if (verbose_) {
      odb::dbTechLayer* max_tech_layer
          = tech->findRoutingLayer(getMaxRoutingLayer());
      logger_->warn(GRT,
                    30,
                    "Specified layer {} for adjustment is greater than max "
                    "routing layer {} and will be ignored.",
                    tech_layer->getName(),
                    max_tech_layer->getName());
    }
  } else {
    tech_layer->setLayerAdjustment(reduction_percentage);
  }
}

void GlobalRouter::addRegionAdjustment(int min_x,
                                       int min_y,
                                       int max_x,
                                       int max_y,
                                       int layer,
                                       float reduction_percentage)
{
  region_adjustments_.push_back(RegionAdjustment(
      min_x, min_y, max_x, max_y, layer, reduction_percentage));
}

void GlobalRouter::setVerbose(const bool v)
{
  verbose_ = v;
}

void GlobalRouter::setOverflowIterations(int iterations)
{
  overflow_iterations_ = iterations;
}

void GlobalRouter::setCongestionReportIterStep(int congestion_report_iter_step)
{
  congestion_report_iter_step_ = congestion_report_iter_step;
}

void GlobalRouter::setCongestionReportFile(const char* file_name)
{
  congestion_file_name_ = file_name;
}

void GlobalRouter::setGridOrigin(int x, int y)
{
  grid_origin_ = odb::Point(x, y);
}

void GlobalRouter::setAllowCongestion(bool allow_congestion)
{
  allow_congestion_ = allow_congestion;
}

void GlobalRouter::setMacroExtension(int macro_extension)
{
  macro_extension_ = macro_extension;
}

void GlobalRouter::setCapacitiesPerturbationPercentage(float percentage)
{
  caps_perturbation_percentage_ = percentage;
}

void GlobalRouter::perturbCapacities()
{
  int x_grids = grid_->getXGrids();
  int y_grids = grid_->getYGrids();

  int num_2d_grids = x_grids * y_grids;
  int num_perturbations = (caps_perturbation_percentage_ / 100) * num_2d_grids;

  std::mt19937 g;
  g.seed(seed_);

  for (int layer = 1; layer <= getMaxRoutingLayer(); layer++) {
    std::uniform_int_distribution<int> uni_x(1, std::max(x_grids - 1, 1));
    std::uniform_int_distribution<int> uni_y(1, std::max(y_grids - 1, 1));
    std::bernoulli_distribution add_or_subtract;

    for (int i = 0; i < num_perturbations; i++) {
      int x = uni_x(g);
      int y = uni_y(g);
      bool subtract = add_or_subtract(g);
      int perturbation
          = subtract ? -perturbation_amount_ : perturbation_amount_;
      if (horizontal_capacities_[layer - 1] != 0) {
        int new_cap
            = grid_->getHorizontalEdgesCapacities()[layer - 1] + perturbation;
        new_cap = new_cap < 0 ? 0 : new_cap;
        grid_->setHorizontalCapacity(new_cap, layer - 1);
        int edge_cap
            = fastroute_->getEdgeCapacity(x - 1, y - 1, x, y - 1, layer);
        int new_h_capacity = (edge_cap + perturbation);
        new_h_capacity = new_h_capacity < 0 ? 0 : new_h_capacity;
        fastroute_->addAdjustment(
            x - 1, y - 1, x, y - 1, layer, new_h_capacity, subtract);
      } else if (vertical_capacities_[layer - 1] != 0) {
        int new_cap
            = grid_->getVerticalEdgesCapacities()[layer - 1] + perturbation;
        new_cap = new_cap < 0 ? 0 : new_cap;
        grid_->setVerticalCapacity(new_cap, layer - 1);
        int edge_cap
            = fastroute_->getEdgeCapacity(x - 1, y - 1, x - 1, y, layer);
        int new_v_capacity = (edge_cap + perturbation);
        new_v_capacity = new_v_capacity < 0 ? 0 : new_v_capacity;
        fastroute_->addAdjustment(
            x - 1, y - 1, x - 1, y, layer, new_v_capacity, subtract);
      }
    }
  }
}

void GlobalRouter::initGridAndNets()
{
  if (db_->getChip() == nullptr) {
    logger_->error(
        GRT, 170, "Load a design before running the global router commands.");
  }
  block_ = db_->getChip()->getBlock();
  routes_.clear();
  if (getMaxRoutingLayer() == -1) {
    setMaxRoutingLayer(computeMaxRoutingLayer());
  }
  if (routing_layers_.empty()) {
    int min_layer, max_layer;
    getMinMaxLayer(min_layer, max_layer);

    initRoutingLayers(min_layer, max_layer);
    initRoutingTracks(max_layer);
    initCoreGrid(max_layer);
    setCapacities(min_layer, max_layer);
    applyAdjustments(min_layer, max_layer);
    updateDbCongestion();
  }
  std::vector<Net*> nets = findNets();
  initNetlist(nets);
}

void GlobalRouter::ensureLayerForGuideDimension(int max_routing_layer)
{
  if (max_routing_layer < layer_for_guide_dimension_) {
    layer_for_guide_dimension_ = max_routing_layer;
  }
}

void GlobalRouter::configFastRoute()
{
  fastroute_->setVerbose(verbose_);
  fastroute_->setOverflowIterations(overflow_iterations_);
  fastroute_->setCongestionReportIterStep(congestion_report_iter_step_);

  if (congestion_file_name_ != nullptr) {
    fastroute_->setCongestionReportFile(congestion_file_name_);
  }

  if (sta_->getDbNetwork()->defaultLibertyLibrary() == nullptr) {
    logger_->warn(
        GRT,
        300,
        "Timing is not available, setting critical nets percentage to 0.");
    fastroute_->setCriticalNetsPercentage(0);
  }
}

void GlobalRouter::getMinMaxLayer(int& min_layer, int& max_layer)
{
  if (getMaxRoutingLayer() == -1) {
    setMaxRoutingLayer(computeMaxRoutingLayer());
  }
  min_layer = getMinLayerForClock() > 0
                  ? std::min(getMinRoutingLayer(), getMinLayerForClock())
                  : getMinRoutingLayer();
  max_layer = std::max(getMaxRoutingLayer(), getMaxLayerForClock());
}

void GlobalRouter::readGuides(const char* file_name)
{
  logger_->warn(GRT,
                8,
                "The read_guides command does not allow parasitics estimation "
                "from the guides file.");
  if (db_->getChip() == nullptr || db_->getChip()->getBlock() == nullptr
      || db_->getTech() == nullptr) {
    logger_->error(GRT, 249, "Load design before reading guides");
  }

  initGridAndNets();

  odb::dbTech* tech = db_->getTech();

  std::ifstream fin(file_name);
  std::string line;
  odb::dbNet* net = nullptr;
  std::unordered_map<odb::dbNet*, Guides> guides;

  if (!fin.is_open()) {
    logger_->error(GRT, 233, "Failed to open guide file {}.", file_name);
  }

  bool skip = false;
  std::string net_name;
  while (fin.good()) {
    getline(fin, line);
    if (line == "(" || line.empty() || line == ")") {
      continue;
    }

    std::stringstream ss(line);
    std::string word;
    std::vector<std::string> tokens;
    while (!ss.eof()) {
      ss >> word;
      tokens.push_back(word);
    }

    if (tokens.size() == 1) {
      net = block_->findNet(tokens[0].c_str());
      net_name = tokens[0];
      if (!net) {
        logger_->error(GRT, 234, "Cannot find net {}.", tokens[0]);
      }
      skip = false;
    } else if (tokens.size() == 5) {
      if (skip) {
        continue;
      }

      if (db_net_map_.find(net) == db_net_map_.end()) {
        logger_->warn(GRT,
                      250,
                      "Net {} has guides but is not routed by the global "
                      "router and will be skipped.",
                      net_name);
        skip = true;
        continue;
      }

      auto layer = tech->findLayer(tokens[4].c_str());
      if (!layer) {
        logger_->error(GRT, 235, "Cannot find layer {}.", tokens[4]);
      }

      odb::Rect rect(
          stoi(tokens[0]), stoi(tokens[1]), stoi(tokens[2]), stoi(tokens[3]));
      guides[net].push_back(std::make_pair(layer->getRoutingLevel(), rect));
      int layer_idx = layer->getRoutingLevel();
      boxToGlobalRouting(rect, layer_idx, layer_idx, routes_[net]);
    } else {
      logger_->error(GRT, 236, "Error reading guide file {}.", file_name);
    }
  }

  updateVias();

  for (auto& net_route : routes_) {
    std::vector<Pin>& pins = db_net_map_[net_route.first]->getPins();
    GRoute& route = net_route.second;
    mergeSegments(pins, route);
  }

  updateEdgesUsage();
  computeGCellGridPatternFromGuides(guides);
  updateDbCongestionFromGuides();
  heatmap_->update();
  saveGuidesFromFile(guides);
}

void GlobalRouter::loadGuidesFromDB()
{
  if (!routes_.empty()) {
    return;
  }
  initGridAndNets();
  for (odb::dbNet* net : block_->getNets()) {
    for (odb::dbGuide* guide : net->getGuides()) {
      int layer_idx = guide->getLayer()->getRoutingLevel();
      int via_layer_idx = guide->getViaLayer()->getRoutingLevel();
      boxToGlobalRouting(
          guide->getBox(), layer_idx, via_layer_idx, routes_[net]);
    }
  }

  for (auto& net_route : routes_) {
    std::vector<Pin>& pins = db_net_map_[net_route.first]->getPins();
    GRoute& route = net_route.second;
    mergeSegments(pins, route);
  }

  updateEdgesUsage();
  heatmap_->update();
}

void GlobalRouter::updateVias()
{
  for (auto& net_route : routes_) {
    GRoute& route = net_route.second;
    if (route.empty())
      continue;
    for (int i = 0; i < route.size() - 1; i++) {
      GSegment& seg1 = route[i];
      GSegment& seg2 = route[i + 1];

      odb::Point seg1_init(seg1.init_x, seg1.init_y);
      odb::Point seg1_final(seg1.final_x, seg1.final_y);
      odb::Point seg2_init(seg2.init_x, seg2.init_y);
      odb::Point seg2_final(seg2.final_x, seg2.final_y);

      // if a via segment is adjacent to the next wire segment, ensure
      // the via will connect to the segment
      if (seg1.isVia() && seg1.init_layer == seg2.init_layer - 1
          && (seg1_init == seg2_init || seg1_init == seg2_final)) {
        seg1.final_layer = seg2.init_layer;
      } else if (seg2.isVia() && seg2.init_layer == seg1.init_layer - 1
                 && (seg2_init == seg1_init || seg2_init == seg1_final)) {
        seg2.init_layer = seg1.final_layer;
      }
    }
  }
}

void GlobalRouter::updateEdgesUsage()
{
  for (const auto& [db_net, groute] : routes_) {
    if (isDetailedRouted(db_net)) {
      continue;
    }

    for (const GSegment& seg : groute) {
      int x0 = (seg.init_x - grid_->getXMin()) / grid_->getTileSize();
      int y0 = (seg.init_y - grid_->getYMin()) / grid_->getTileSize();
      int l0 = seg.init_layer;

      int x1 = (seg.final_x - grid_->getXMin()) / grid_->getTileSize();
      int y1 = (seg.final_y - grid_->getYMin()) / grid_->getTileSize();

      // The last gcell is oversized and includes space that the above
      // calculation doesn't represent so correct it:
      x1 = std::min(x1, grid_->getXGrids() - 1);
      y1 = std::min(y1, grid_->getYGrids() - 1);

      fastroute_->incrementEdge3DUsage(x0, y0, x1, y1, l0);
    }
  }
}

void GlobalRouter::updateDbCongestionFromGuides()
{
  auto block = db_->getChip()->getBlock();
  auto db_gcell = block->getGCellGrid();

  auto db_tech = db_->getTech();
  for (int k = 0; k < grid_->getNumLayers(); k++) {
    auto layer = db_tech->findRoutingLayer(k + 1);
    if (layer == nullptr) {
      continue;
    }

    const auto& h_edges_3D = fastroute_->getHorizontalEdges3D();
    const auto& v_edges_3D = fastroute_->getVerticalEdges3D();
    const uint16_t capH = fastroute_->getHorizontalCapacities()[k];
    const uint16_t capV = fastroute_->getVerticalCapacities()[k];
    const uint16_t last_row_capH
        = fastroute_->getLastRowHorizontalCapacities()[k];
    const uint16_t last_col_capV
        = fastroute_->getLastColumnVerticalCapacities()[k];
    for (int y = 0; y < grid_->getYGrids(); y++) {
      for (int x = 0; x < grid_->getXGrids(); x++) {
        const uint16_t thisCapH
            = (y == grid_->getYGrids() - 1 ? last_row_capH : capH);
        const uint16_t thisCapV
            = (x == grid_->getXGrids() - 1 ? last_col_capV : capV);
        const uint16_t blockageH = thisCapH - h_edges_3D[k][y][x].cap;
        const uint16_t blockageV = thisCapV - v_edges_3D[k][y][x].cap;
        const uint16_t usageH = h_edges_3D[k][y][x].usage + blockageH;
        const uint16_t usageV = v_edges_3D[k][y][x].usage + blockageV;
        db_gcell->setCapacity(layer, x, y, thisCapH + thisCapV);
        db_gcell->setUsage(layer, x, y, usageH + usageV);
      }
    }
  }
}

void GlobalRouter::computeGCellGridPatternFromGuides(
    std::unordered_map<odb::dbNet*, Guides>& net_guides)
{
  int width = grid_->getXMax() - grid_->getXMin();
  int height = grid_->getYMax() - grid_->getYMin();

  // use the maps to detect the most used tile size. some designs may have
  // guides larger than others, but also smaller than others.
  std::map<int, int> tile_size_x_map;
  std::map<int, int> tile_size_y_map;
  int min_loc_x = std::numeric_limits<int>::max();
  int min_loc_y = std::numeric_limits<int>::max();
  fillTileSizeMaps(
      net_guides, tile_size_x_map, tile_size_y_map, min_loc_x, min_loc_y);

  int tile_size_x = 0;
  int tile_size_y = 0;
  findTileSize(tile_size_x_map, tile_size_y_map, tile_size_x, tile_size_y);

  if (tile_size_x == 0 || tile_size_y == 0) {
    logger_->error(utl::GRT,
                   253,
                   "Detected invalid guide dimensions: ({}, {}).",
                   tile_size_x,
                   tile_size_y);
  }

  int x_grids = width / tile_size_x;
  int guide_x_idx = std::floor((min_loc_x - grid_->getXMin()) / tile_size_x);
  int origin_x = min_loc_x - guide_x_idx * tile_size_x;

  int y_grids = height / tile_size_y;
  int guide_y_idx = std::floor((min_loc_y - grid_->getYMin()) / tile_size_y);
  int origin_y = min_loc_y - guide_y_idx * tile_size_y;

  auto db_gcell = block_->getGCellGrid();
  if (db_gcell) {
    db_gcell->resetGrid();
  } else {
    db_gcell = odb::dbGCellGrid::create(block_);
  }
  db_gcell->addGridPatternX(origin_x, x_grids, tile_size_x);
  db_gcell->addGridPatternY(origin_y, y_grids, tile_size_y);

  grid_->setXGrids(x_grids);
  grid_->setYGrids(y_grids);
}

void GlobalRouter::fillTileSizeMaps(
    std::unordered_map<odb::dbNet*, Guides>& net_guides,
    std::map<int, int>& tile_size_x_map,
    std::map<int, int>& tile_size_y_map,
    int& min_loc_x,
    int& min_loc_y)
{
  for (const auto& [net, guides] : net_guides) {
    for (const auto& guide : guides) {
      if (tile_size_x_map.find(guide.second.dx()) == tile_size_x_map.end()) {
        tile_size_x_map[guide.second.dx()] = 1;
      } else {
        tile_size_x_map[guide.second.dx()]++;
      }
      if (tile_size_y_map.find(guide.second.dy()) == tile_size_y_map.end()) {
        tile_size_y_map[guide.second.dy()] = 1;
      } else {
        tile_size_y_map[guide.second.dy()]++;
      }

      min_loc_x = std::min(guide.second.xMin(), min_loc_x);
      min_loc_y = std::min(guide.second.yMin(), min_loc_y);
    }
  }
}

void GlobalRouter::findTileSize(const std::map<int, int>& tile_size_x_map,
                                const std::map<int, int>& tile_size_y_map,
                                int& tile_size_x,
                                int& tile_size_y)
{
  int cnt_x = 0;
  for (const auto& [size_x, count] : tile_size_x_map) {
    if (count > cnt_x) {
      tile_size_x = size_x;
      cnt_x = count;
    }
  }

  int cnt_y = 0;
  for (const auto& [size_y, count] : tile_size_y_map) {
    if (count > cnt_y) {
      tile_size_y = size_y;
      cnt_y = count;
    }
  }
}

void GlobalRouter::saveGuidesFromFile(
    std::unordered_map<odb::dbNet*, Guides>& guides)
{
  odb::dbTechLayer* ph_layer_final = nullptr;

  for (odb::dbNet* db_net : block_->getNets()) {
    db_net->clearGuides();
    const Guides& guide_boxes = guides[db_net];

    if (!guide_boxes.empty()) {
      for (const auto& guide : guide_boxes) {
        ph_layer_final = routing_layers_[guide.first];
        odb::dbGuide::create(
            db_net, ph_layer_final, ph_layer_final, guide.second, false);
      }
    }
  }
}

void GlobalRouter::saveGuides()
{
  int offset_x = grid_origin_.x();
  int offset_y = grid_origin_.y();

<<<<<<< HEAD
  int jumper_count = 0;
=======
  bool is_congested = fastroute_->has2Doverflow() && !allow_congestion_;

>>>>>>> e5418b33
  for (odb::dbNet* db_net : block_->getNets()) {
    auto iter = routes_.find(db_net);
    if (iter == routes_.end()) {
      continue;
    }
    Net* net = db_net_map_[db_net];
    GRoute& route = iter->second;

    if (!route.empty()) {
      db_net->clearGuides();
      for (GSegment& segment : route) {
        odb::Rect box = globalRoutingToBox(segment);
        box.moveDelta(offset_x, offset_y);
        if (segment.isVia()) {
          if (abs(segment.final_layer - segment.init_layer) > 1) {
            logger_->error(GRT,
                           75,
                           "Connection between non-adjacent layers in net {}.",
                           db_net->getConstName());
          }

          if (net->isLocal() || (isCoveringPin(net, segment))) {
            int layer_idx1 = segment.init_layer;
            int layer_idx2 = segment.final_layer;
            odb::dbTechLayer* layer1 = routing_layers_[layer_idx1];
            odb::dbTechLayer* layer2 = routing_layers_[layer_idx2];
            odb::dbGuide::create(db_net, layer1, layer2, box, is_congested);
            odb::dbGuide::create(db_net, layer2, layer1, box, is_congested);
          } else {
            int layer_idx = std::min(segment.init_layer, segment.final_layer);
            int via_layer_idx
                = std::max(segment.init_layer, segment.final_layer);
            odb::dbTechLayer* layer = routing_layers_[layer_idx];
            odb::dbTechLayer* via_layer = routing_layers_[via_layer_idx];
            odb::dbGuide::create(db_net, layer, via_layer, box, is_congested);
          }
        } else if (segment.init_layer == segment.final_layer) {
          if (segment.init_layer < getMinRoutingLayer()
              && segment.init_x != segment.final_x
              && segment.init_y != segment.final_y) {
            logger_->error(GRT,
                           74,
                           "Routing with guides in blocked metal for net {}.",
                           db_net->getConstName());
          }

          odb::dbTechLayer* layer = routing_layers_[segment.init_layer];
<<<<<<< HEAD
          bool is_jumper = segment.isJumper();
          auto guide = odb::dbGuide::create(db_net, layer, layer, box);
          if (is_jumper) {
            guide->setIsJumper(true);
          }
          jumper_count += guide->isJumper();
=======
          odb::dbGuide::create(db_net, layer, layer, box, is_congested);
>>>>>>> e5418b33
        }
      }
    }
    auto dbGuides = db_net->getGuides();
    if (dbGuides.orderReversed() && dbGuides.reversible())
      dbGuides.reverse();
  }
  printf("%d jumpers marked!!\n", jumper_count);
}

void GlobalRouter::writeSegments(const char* file_name)
{
  std::ofstream segs_file;
  segs_file.open(file_name);
  if (!segs_file) {
    logger_->error(GRT, 255, "Global route segments file could not be opened.");
  }

  odb::dbTech* tech = db_->getTech();

  for (const auto [db_net, net] : db_net_map_) {
    auto iter = routes_.find(db_net);
    if (iter == routes_.end()) {
      continue;
    }
    const GRoute& route = iter->second;

    if (!route.empty()) {
      segs_file << net->getName() << "\n";
      segs_file << "(\n";
      for (const GSegment& segment : route) {
        odb::dbTechLayer* init_layer
            = tech->findRoutingLayer(segment.init_layer);
        odb::dbTechLayer* final_layer
            = tech->findRoutingLayer(segment.final_layer);
        segs_file << segment.init_x << " " << segment.init_y << " "
                  << init_layer->getName() << " " << segment.final_x << " "
                  << segment.final_y << " " << final_layer->getName() << "\n";
      }
      segs_file << ")\n";
    }
  }
  segs_file.close();
}

void GlobalRouter::readSegments(const char* file_name)
{
  if (db_->getChip() == nullptr || db_->getChip()->getBlock() == nullptr
      || db_->getTech() == nullptr) {
    logger_->error(GRT, 256, "Load design before reading guides");
  }

  initGridAndNets();

  odb::dbTech* tech = db_->getTech();

  std::ifstream fin(file_name);
  std::string line;
  odb::dbNet* db_net = nullptr;
  std::unordered_map<odb::dbNet*, Guides> guides;

  if (!fin.is_open()) {
    logger_->error(
        GRT, 257, "Failed to open global route segments file {}.", file_name);
  }

  while (fin.good()) {
    getline(fin, line);
    if (line == "(" || line.empty() || line == ")") {
      continue;
    }

    std::stringstream ss(line);
    std::string word;
    std::vector<std::string> tokens;
    while (!ss.eof()) {
      ss >> word;
      tokens.push_back(word);
    }

    if (tokens.size() == 1) {
      db_net = block_->findNet(tokens[0].c_str());
      if (!db_net) {
        logger_->error(GRT, 258, "Cannot find net {}.", tokens[0]);
      }
    } else if (tokens.size() == 6) {
      auto layer1 = tech->findLayer(tokens[2].c_str());
      auto layer2 = tech->findLayer(tokens[5].c_str());
      if (!layer1) {
        logger_->error(GRT, 259, "Cannot find layer {}.", tokens[2]);
      }
      if (!layer2) {
        logger_->error(GRT, 260, "Cannot find layer {}.", tokens[5]);
      }
      GSegment segment(stoi(tokens[0]),
                       stoi(tokens[1]),
                       layer1->getRoutingLevel(),
                       stoi(tokens[3]),
                       stoi(tokens[4]),
                       layer2->getRoutingLevel());
      routes_[db_net].push_back(segment);
    } else {
      logger_->error(
          GRT, 261, "Error reading global route segments file {}.", file_name);
    }
  }
  for (auto& [db_net, segments] : routes_) {
    if (!isConnected(db_net)) {
      logger_->error(
          GRT, 262, "Net {} has disconnected segments.", db_net->getName());
    }
    std::string pins_not_covered;
    if (!netIsCovered(db_net, pins_not_covered)) {
      logger_->error(GRT,
                     263,
                     "Pin(s) {}not covered in net {}.",
                     pins_not_covered,
                     db_net->getName());
    }
  }
}

bool GlobalRouter::netIsCovered(odb::dbNet* db_net,
                                std::string& pins_not_covered)
{
  bool net_is_covered = true;
  Net* net = db_net_map_[db_net];
  const GRoute& segments = routes_[db_net];
  for (const Pin& pin : net->getPins()) {
    bool pin_is_covered = false;
    for (const GSegment& seg : segments) {
      if (segmentCoversPin(seg, pin)) {
        pin_is_covered = true;
        break;
      }
    }
    if (!pin_is_covered) {
      pins_not_covered += pin.getName() + " ";
      net_is_covered = false;
    }
  }

  return net_is_covered;
}

// Checks if segment is a line, i.e. only varies in one dimension
// (vias are lines)
bool GlobalRouter::segmentIsLine(const GSegment& segment)
{
  int dimensionality = (segment.init_x != segment.final_x)
                       + (segment.init_y != segment.final_y)
                       + (segment.init_layer != segment.final_layer);
  return (dimensionality == 1);
}

bool GlobalRouter::segmentCoversPin(const GSegment& segment, const Pin& pin)
{
  auto [min_x, max_x] = std::minmax(segment.init_x, segment.final_x);
  auto [min_y, max_y] = std::minmax(segment.init_y, segment.final_y);
  auto [min_layer, max_layer]
      = std::minmax(segment.init_layer, segment.final_layer);
  return (pin.getOnGridPosition().getX() >= min_x
          && pin.getOnGridPosition().getX() <= max_x
          // Pin is vertically covered by the segment
          && pin.getOnGridPosition().getY() >= min_y
          && pin.getOnGridPosition().getY() <= max_y
          // Pin and segment share a layer
          && pin.getConnectionLayer() >= min_layer
          && pin.getConnectionLayer() <= max_layer);
}

// Builds the Net Graph in O(N²)
AdjacencyList GlobalRouter::buildNetGraph(odb::dbNet* net)
{
  const GRoute& segments = routes_[net];
  const int total_segments = segments.size();
  AdjacencyList graph(total_segments, std::vector<int>());
  for (int i = 0; i < total_segments; i++) {
    for (int j = i - 1; j >= 0; j--) {
      if (!segmentsConnect(segments[i], segments[j])) {
        continue;
      }
      graph[i].push_back(j);
      graph[j].push_back(i);
    }
  }
  return graph;
}

// Implements Union-Find algorithm to determine connectivity
bool GlobalRouter::isConnected(odb::dbNet* net)
{
  int total_segments = routes_[net].size();
  std::vector<int> parent(total_segments), rank(total_segments, 0);
  for (int i = 0; i < total_segments; i++) {
    parent[i] = i;
  }
  int initialized_groups = 1;

  if (!segmentIsLine(routes_[net][0])) {
    logger_->error(
        GRT,
        264,
        "Segment {} of net {} is not a horizontal/vertical line or via.",
        1,
        net->getName());
  }

  std::function<int(int)> find = [&](int x) -> int {
    if (parent[x] != x) {
      parent[x] = find(parent[x]);
    }
    return parent[x];
  };

  std::function<void(int, int)> uniteGroups = [&](int u, int v) {
    int root_u = find(u), root_v = find(v);
    if (rank[root_u] > rank[root_v]) {
      parent[root_v] = root_u;
    } else if (rank[root_u] < rank[root_v]) {
      parent[root_u] = root_v;
    } else {
      parent[root_v] = root_u;
      rank[root_u]++;
    }
  };

  for (int i = 1; i < total_segments; i++) {
    if (!segmentIsLine(routes_[net][i])) {
      logger_->error(
          GRT,
          265,
          "Segment {} of net {} is not a horizontal/vertical line or via.",
          i + 1,
          net->getName());
    }

    initialized_groups++;

    for (int j = i - 1; j >= 0 && initialized_groups > 1; --j) {
      if (find(parent[i]) == find(parent[j])) {
        continue;
      }
      if (segmentsConnect(routes_[net][i], routes_[net][j])) {
        uniteGroups(i, j);
        initialized_groups--;
      }
    }
  }
  return (initialized_groups == 1);
}

bool GlobalRouter::segmentsConnect(const GSegment& segment1,
                                   const GSegment& segment2)
{
  auto [s1_min_x, s1_max_x] = std::minmax(segment1.init_x, segment1.final_x);
  auto [s1_min_y, s1_max_y] = std::minmax(segment1.init_y, segment1.final_y);
  auto [s1_min_z, s1_max_z]
      = std::minmax(segment1.init_layer, segment1.final_layer);
  auto [s2_min_x, s2_max_x] = std::minmax(segment2.init_x, segment2.final_x);
  auto [s2_min_y, s2_max_y] = std::minmax(segment2.init_y, segment2.final_y);
  auto [s2_min_z, s2_max_z]
      = std::minmax(segment2.init_layer, segment2.final_layer);
  return (s1_max_x >= s2_min_x && s1_min_x <= s2_max_x)
         && (s1_max_y >= s2_min_y && s1_min_y <= s2_max_y)
         && (s1_max_z >= s2_min_z && s1_min_z <= s2_max_z);
}

bool GlobalRouter::isCoveringPin(Net* net, GSegment& segment)
{
  for (const auto& pin : net->getPins()) {
    int seg_top_layer = std::max(segment.final_layer, segment.init_layer);
    int seg_x = segment.final_x;
    int seg_y = segment.final_y;
    if (pin.getConnectionLayer() == seg_top_layer
        && pin.getOnGridPosition() == odb::Point(seg_x, seg_y)
        && (pin.isPort() || pin.isConnectedToPadOrMacro())) {
      return true;
    }
  }

  return false;
}

RoutingTracks GlobalRouter::getRoutingTracksByIndex(int layer)
{
  for (RoutingTracks routing_tracks : routing_tracks_) {
    if (routing_tracks.getLayerIndex() == layer) {
      return routing_tracks;
    }
  }
  return RoutingTracks();
}

void GlobalRouter::addGuidesForLocalNets(odb::dbNet* db_net,
                                         GRoute& route,
                                         int min_routing_layer,
                                         int max_routing_layer)
{
  std::vector<Pin>& pins = db_net_map_[db_net]->getPins();
  int last_layer = -1;
  for (size_t p = 0; p < pins.size(); p++) {
    if (p > 0) {
      odb::Point pin_pos0 = pins[p - 1].getOnGridPosition();
      odb::Point pin_pos1 = pins[p].getOnGridPosition();
      // If the net is not local, FR core result is invalid
      if (pin_pos1.x() != pin_pos0.x() || pin_pos1.y() != pin_pos0.y()) {
        logger_->error(GRT,
                       76,
                       "Net {} does not have route guides.",
                       db_net->getConstName());
      }
    }

    if (pins[p].getConnectionLayer() > last_layer)
      last_layer = pins[p].getConnectionLayer();
  }

  // last_layer can be greater than max routing layer for nets with bumps
  // at top routing layer
  if (last_layer >= max_routing_layer) {
    last_layer--;
  }

  for (int l = 1; l <= last_layer; l++) {
    odb::Point pin_pos = pins[0].getOnGridPosition();
    GSegment segment = GSegment(
        pin_pos.x(), pin_pos.y(), l, pin_pos.x(), pin_pos.y(), l + 1);
    route.push_back(segment);
  }
}

void GlobalRouter::connectTopLevelPins(odb::dbNet* db_net, GRoute& route)
{
  std::vector<Pin>& pins = db_net_map_[db_net]->getPins();
  for (Pin& pin : pins) {
    if (pin.getConnectionLayer() > getMaxRoutingLayer()) {
      odb::Point pin_pos = pin.getOnGridPosition();
      for (int l = getMaxRoutingLayer(); l < pin.getConnectionLayer(); l++) {
        GSegment segment = GSegment(
            pin_pos.x(), pin_pos.y(), l, pin_pos.x(), pin_pos.y(), l + 1);
        route.push_back(segment);
      }
    }
  }
}

void GlobalRouter::addRemainingGuides(NetRouteMap& routes,
                                      std::vector<Net*>& nets,
                                      int min_routing_layer,
                                      int max_routing_layer)
{
  for (Net* net : nets) {
    int min_layer, max_layer;
    getNetLayerRange(net->getDbNet(), min_layer, max_layer);
    odb::dbTechLayer* max_tech_layer
        = db_->getTech()->findRoutingLayer(max_layer);
    if (net->getNumPins() > 1
        && (!net->hasWires() || net->hasStackedVias(max_tech_layer))) {
      odb::dbNet* db_net = net->getDbNet();
      GRoute& route = routes[db_net];
      if (route.empty()) {
        addGuidesForLocalNets(
            db_net, route, min_routing_layer, max_routing_layer);
      } else {
        connectTopLevelPins(db_net, route);
      }
    }
  }
}

void GlobalRouter::connectPadPins(NetRouteMap& routes)
{
  for (auto& net_route : routes) {
    odb::dbNet* db_net = net_route.first;
    GRoute& route = net_route.second;
    Net* net = getNet(db_net);
    if (pad_pins_connections_.find(db_net) != pad_pins_connections_.end()
        && net->getNumPins() > 1) {
      for (GSegment& segment : pad_pins_connections_[db_net]) {
        route.push_back(segment);
      }
    }
  }
}

odb::Rect GlobalRouter::globalRoutingToBox(const GSegment& route)
{
  odb::Rect die_bounds = grid_->getGridArea();

  const auto [init_x, final_x] = std::minmax(route.init_x, route.final_x);
  const auto [init_y, final_y] = std::minmax(route.init_y, route.final_y);

  int llX = init_x - (grid_->getTileSize() / 2);
  int llY = init_y - (grid_->getTileSize() / 2);
  int urX = final_x + (grid_->getTileSize() / 2);
  int urY = final_y + (grid_->getTileSize() / 2);

  if ((die_bounds.xMax() - urX) / grid_->getTileSize() < 1) {
    urX = die_bounds.xMax();
  }
  if ((die_bounds.yMax() - urY) / grid_->getTileSize() < 1) {
    urY = die_bounds.yMax();
  }

  odb::Point lower_left = odb::Point(llX, llY);
  odb::Point upper_right = odb::Point(urX, urY);

  odb::Rect route_bds = odb::Rect(lower_left, upper_right);
  return route_bds;
}

void GlobalRouter::boxToGlobalRouting(const odb::Rect& route_bds,
                                      int layer,
                                      int via_layer,
                                      GRoute& route)
{
  const int tile_size = grid_->getTileSize();
  int x0 = (tile_size * (route_bds.xMin() / tile_size)) + (tile_size / 2);
  int y0 = (tile_size * (route_bds.yMin() / tile_size)) + (tile_size / 2);

  const int x1 = (tile_size * (route_bds.xMax() / tile_size)) - (tile_size / 2);
  const int y1 = (tile_size * (route_bds.yMax() / tile_size)) - (tile_size / 2);

  if (x0 == x1 && y0 == y1) {
    route.push_back(GSegment(x0, y0, layer, x1, y1, via_layer));
  }

  while (y0 == y1 && (x0 + tile_size) <= x1) {
    route.push_back(GSegment(x0, y0, layer, x0 + tile_size, y0, layer));
    x0 += tile_size;
  }

  while (x0 == x1 && (y0 + tile_size) <= y1) {
    route.push_back(GSegment(x0, y0, layer, x0, y0 + tile_size, layer));
    y0 += tile_size;
  }
}

void GlobalRouter::checkPinPlacement()
{
  bool invalid = false;
  std::map<int, std::vector<odb::Point>> layer_positions_map;

  odb::dbTechLayer* tech_layer;
  for (Pin* port : getAllPorts()) {
    if (port->getNumLayers() == 0) {
      logger_->error(GRT,
                     79,
                     "Pin {} does not have layer assignment.",
                     port->getName().c_str());
    }
    int layer = port->getConnectionLayer();  // port have only one layer

    tech_layer = routing_layers_[layer];
    if (layer_positions_map[layer].empty()) {
      layer_positions_map[layer].push_back(port->getPosition());
    } else {
      for (odb::Point& pos : layer_positions_map[layer]) {
        if (pos == port->getPosition()) {
          logger_->warn(
              GRT,
              31,
              "At least 2 pins in position ({}, {}), layer {}, port {}.",
              pos.x(),
              pos.y(),
              tech_layer->getName(),
              port->getName().c_str());
          invalid = true;
        }
      }
      layer_positions_map[layer].push_back(port->getPosition());
    }
  }

  if (invalid) {
    logger_->error(GRT, 80, "Invalid pin placement.");
  }
}

int GlobalRouter::computeNetWirelength(odb::dbNet* db_net)
{
  auto iter = routes_.find(db_net);
  if (iter == routes_.end()) {
    return 0;
  }
  const GRoute& route = iter->second;
  int net_wl = 0;
  for (const GSegment& segment : route) {
    const int segment_wl = std::abs(segment.final_x - segment.init_x)
                           + std::abs(segment.final_y - segment.init_y);
    if (segment_wl > 0) {
      net_wl += segment_wl + grid_->getTileSize();
    }
  }

  return net_wl;
}

void GlobalRouter::computeWirelength()
{
  long total_wirelength = 0;
  for (auto& net_route : routes_) {
    total_wirelength += computeNetWirelength(net_route.first);
  }
  if (verbose_)
    logger_->info(GRT,
                  18,
                  "Total wirelength: {} um",
                  total_wirelength / block_->getDefUnits());
}

void GlobalRouter::mergeSegments(const std::vector<Pin>& pins, GRoute& route)
{
  if (route.empty()) {
    return;
  }
  GRoute& segments = route;
  std::map<RoutePt, int> segs_at_point;
  for (const GSegment& seg : segments) {
    RoutePt pt0 = RoutePt(seg.init_x, seg.init_y, seg.init_layer);
    RoutePt pt1 = RoutePt(seg.final_x, seg.final_y, seg.final_layer);
    segs_at_point[pt0] += 1;
    segs_at_point[pt1] += 1;
  }

  for (const Pin& pin : pins) {
    RoutePt pinPt = RoutePt(pin.getOnGridPosition().x(),
                            pin.getOnGridPosition().y(),
                            pin.getConnectionLayer());
    segs_at_point[pinPt] += 1;
  }

  size_t read = 0;
  size_t write = 0;

  while (read < segments.size() - 1) {
    GSegment& segment0 = segments[read];
    GSegment& segment1 = segments[read + 1];

    // both segments are not vias
    if (segment0.init_layer == segment0.final_layer
        && segment1.init_layer == segment1.final_layer &&
        // segments are on the same layer
        segment0.init_layer == segment1.init_layer) {
      // if segment 0 connects to the end of segment 1
      if (!segmentsConnect(segment0, segment1, segment1, segs_at_point)) {
        segments[write++] = segment0;
      }
    } else {
      segments[write++] = segment0;
    }
    read++;
  }

  segments[write] = segments[read];

  segments.resize(write + 1);
}

bool GlobalRouter::segmentsConnect(const GSegment& seg0,
                                   const GSegment& seg1,
                                   GSegment& new_seg,
                                   const std::map<RoutePt, int>& segs_at_point)
{
  int init_x0 = std::min(seg0.init_x, seg0.final_x);
  int init_y0 = std::min(seg0.init_y, seg0.final_y);
  int final_x0 = std::max(seg0.final_x, seg0.init_x);
  int final_y0 = std::max(seg0.final_y, seg0.init_y);

  int init_x1 = std::min(seg1.init_x, seg1.final_x);
  int init_y1 = std::min(seg1.init_y, seg1.final_y);
  int final_x1 = std::max(seg1.final_x, seg1.init_x);
  int final_y1 = std::max(seg1.final_y, seg1.init_y);

  // vertical segments aligned
  if (init_x0 == final_x0 && init_x1 == final_x1 && init_x0 == init_x1) {
    bool merge = false;
    if (init_y0 == final_y1) {
      RoutePt pt = RoutePt(init_x0, init_y0, seg0.init_layer);
      merge = segs_at_point.at(pt) == 2;
    } else if (final_y0 == init_y1) {
      RoutePt pt = RoutePt(init_x1, init_y1, seg1.init_layer);
      merge = segs_at_point.at(pt) == 2;
    }
    if (merge) {
      new_seg.init_x = std::min(init_x0, init_x1);
      new_seg.init_y = std::min(init_y0, init_y1);
      new_seg.final_x = std::max(final_x0, final_x1);
      new_seg.final_y = std::max(final_y0, final_y1);
      return true;
    }
    // horizontal segments aligned
  } else if (init_y0 == final_y0 && init_y1 == final_y1 && init_y0 == init_y1) {
    bool merge = false;
    if (init_x0 == final_x1) {
      RoutePt pt = RoutePt(init_x0, init_y0, seg0.init_layer);
      merge = segs_at_point.at(pt) == 2;
    } else if (final_x0 == init_x1) {
      RoutePt pt = RoutePt(init_x1, init_y1, seg1.init_layer);
      merge = segs_at_point.at(pt) == 2;
    }
    if (merge) {
      new_seg.init_x = std::min(init_x0, init_x1);
      new_seg.init_y = std::min(init_y0, init_y1);
      new_seg.final_x = std::max(final_x0, final_x1);
      new_seg.final_y = std::max(final_y0, final_y1);
      return true;
    }
  }

  return false;
}

void GlobalRouter::mergeResults(NetRouteMap& routes)
{
  for (auto& net_route : routes) {
    odb::dbNet* db_net = net_route.first;
    GRoute& route = net_route.second;
    routes_[db_net] = route;
  }
}

bool GlobalRouter::pinOverlapsWithSingleTrack(const Pin& pin,
                                              odb::Point& track_position)
{
  int min, max;

  int conn_layer = pin.getConnectionLayer();
  std::vector<odb::Rect> pin_boxes = pin.getBoxes().at(conn_layer);

  odb::dbTechLayer* layer = routing_layers_[conn_layer];
  RoutingTracks tracks = getRoutingTracksByIndex(conn_layer);

  odb::Rect pin_rect;
  pin_rect.mergeInit();
  for (odb::Rect pin_box : pin_boxes) {
    pin_rect.merge(pin_box);
  }

  bool horizontal = layer->getDirection() == odb::dbTechLayerDir::HORIZONTAL;
  min = horizontal ? pin_rect.yMin() : pin_rect.xMin();
  max = horizontal ? pin_rect.yMax() : pin_rect.xMax();

  if ((float) (max - min) / tracks.getTrackPitch() <= 3) {
    int nearest_track = std::floor((float) (max - tracks.getLocation())
                                   / tracks.getTrackPitch())
                            * tracks.getTrackPitch()
                        + tracks.getLocation();
    int nearest_track2
        = std::floor(
              (float) (max - tracks.getLocation()) / tracks.getTrackPitch() - 1)
              * tracks.getTrackPitch()
          + tracks.getLocation();

    if ((nearest_track >= min && nearest_track <= max)
        && (nearest_track2 >= min && nearest_track2 <= max)) {
      return false;
    }

    if (nearest_track > min && nearest_track < max) {
      track_position = horizontal
                           ? odb::Point(track_position.x(), nearest_track)
                           : odb::Point(nearest_track, track_position.y());
      return true;
    } else if (nearest_track2 > min && nearest_track2 < max) {
      track_position = horizontal
                           ? odb::Point(track_position.x(), nearest_track2)
                           : odb::Point(nearest_track2, track_position.y());
      return true;
    } else {
      return false;
    }
  }

  return false;
}

std::vector<Pin*> GlobalRouter::getAllPorts()
{
  std::vector<Pin*> ports;
  for (auto [ignored, net] : db_net_map_) {
    for (Pin& pin : net->getPins()) {
      if (pin.isPort()) {
        ports.push_back(&pin);
      }
    }
  }
  return ports;
}

odb::Point GlobalRouter::getRectMiddle(const odb::Rect& rect)
{
  return odb::Point((rect.xMin() + (rect.xMax() - rect.xMin()) / 2.0),
                    (rect.yMin() + (rect.yMax() - rect.yMin()) / 2.0));
}

void GlobalRouter::initGrid(int max_layer)
{
  odb::dbTechLayer* tech_layer = routing_layers_[layer_for_guide_dimension_];
  odb::dbTrackGrid* track_grid = block_->findTrackGrid(tech_layer);
  int track_spacing, track_init, num_tracks;
  track_grid->getAverageTrackSpacing(track_spacing, track_init, num_tracks);

  odb::Rect rect = block_->getDieArea();

  int dx = rect.dx();
  int dy = rect.dy();

  int tile_size = grid_->getPitchesInTile() * track_spacing;

  int x_grids = std::max(1, dx / tile_size);
  int y_grids = std::max(1, dy / tile_size);

  bool perfect_regular_x = (x_grids * tile_size) == dx;
  bool perfect_regular_y = (y_grids * tile_size) == dy;

  fastroute_->setRegularX(perfect_regular_x);
  fastroute_->setRegularY(perfect_regular_y);

  int num_layers = routing_layers_.size();
  if (max_layer > -1) {
    num_layers = max_layer;
  }

  grid_->init(rect,
              tile_size,
              x_grids,
              y_grids,
              perfect_regular_x,
              perfect_regular_y,
              num_layers);
}

void getViaDims(std::map<int, odb::dbTechVia*> default_vias,
                int level,
                int& width_up,
                int& prl_up,
                int& width_down,
                int& prl_down)
{
  width_up = -1;
  prl_up = -1;
  width_down = -1;
  prl_down = -1;
  if (default_vias.find(level) != default_vias.end()) {
    for (auto box : default_vias[level]->getBoxes()) {
      if (box->getTechLayer()->getRoutingLevel() == level) {
        width_up = std::min(box->getWidth(), box->getLength());
        prl_up = std::max(box->getWidth(), box->getLength());
        break;
      }
    }
  }
  if (default_vias.find(level - 1) != default_vias.end()) {
    for (auto box : default_vias[level - 1]->getBoxes()) {
      if (box->getTechLayer()->getRoutingLevel() == level) {
        width_down = std::min(box->getWidth(), box->getLength());
        prl_down = std::max(box->getWidth(), box->getLength());
        break;
      }
    }
  }
}

std::vector<std::pair<int, int>> GlobalRouter::calcLayerPitches(int max_layer)
{
  std::map<int, odb::dbTechVia*> default_vias = getDefaultVias(max_layer);
  std::vector<std::pair<int, int>> pitches(
      db_->getTech()->getRoutingLayerCount() + 1);
  for (auto const& [level, layer] : routing_layers_) {
    if (layer->getType() != odb::dbTechLayerType::ROUTING)
      continue;
    if (level > max_layer && max_layer > -1)
      break;
    pitches.push_back({-1, -1});

    int width_up, prl_up, width_down, prl_down;
    getViaDims(default_vias, level, width_up, prl_up, width_down, prl_down);
    bool up_via_valid = width_up != -1;
    bool down_via_valid = width_down != -1;
    if (!up_via_valid && !down_via_valid)
      continue;  // no default vias found
    int layer_width = layer->getWidth();
    int L2V_up = -1;
    int L2V_down = -1;
    // Priority for minSpc rule is SPACINGTABLE TWOWIDTHS > SPACINGTABLE PRL >
    // SPACING
    bool min_spc_valid = false;
    int min_spc_up = -1;
    int min_spc_down = -1;
    if (layer->hasTwoWidthsSpacingRules()) {
      min_spc_valid = true;
      if (up_via_valid)
        min_spc_up = layer->findTwSpacing(layer_width, width_up, prl_up);
      if (down_via_valid)
        min_spc_down = layer->findTwSpacing(layer_width, width_down, prl_down);
    } else if (layer->hasV55SpacingRules()) {
      min_spc_valid = true;
      if (up_via_valid)
        min_spc_up
            = layer->findV55Spacing(std::max(layer_width, width_up), prl_up);
      if (down_via_valid)
        min_spc_down = layer->findV55Spacing(std::max(layer_width, width_down),
                                             prl_down);
    } else {
      if (!layer->getV54SpacingRules().empty()) {
        min_spc_valid = true;
        int minSpc = 0;
        for (auto rule : layer->getV54SpacingRules()) {
          if (rule->hasRange()) {
            uint rmin;
            uint rmax;
            rule->getRange(rmin, rmax);
            if (layer_width < rmin || layer_width > rmax) {
              continue;
            }
          }
          minSpc = std::max<int>(minSpc, rule->getSpacing());
        }
        if (up_via_valid)
          min_spc_up = minSpc;
        if (down_via_valid)
          min_spc_down = minSpc;
      }
    }
    if (min_spc_valid) {
      if (up_via_valid)
        L2V_up = (level != getMaxRoutingLayer())
                     ? (layer_width / 2) + (width_up / 2) + min_spc_up
                     : -1;
      if (down_via_valid)
        L2V_down = (level != getMinRoutingLayer())
                       ? (layer_width / 2) + (width_down / 2) + min_spc_down
                       : -1;
      debugPrint(logger_,
                 utl::GRT,
                 "l2v_pitch",
                 1,
                 "routing level {} : layer_width = {:.4f}",
                 layer->getName(),
                 block_->dbuToMicrons(layer_width));
      debugPrint(logger_,
                 utl::GRT,
                 "l2v_pitch",
                 1,
                 "L2V_up : viaWidth = {:.4f} , prl = {:.4f} , minSpc = {:.4f} "
                 ", L2V = {:.4f} ",
                 block_->dbuToMicrons(width_up),
                 block_->dbuToMicrons(prl_up),
                 block_->dbuToMicrons(min_spc_up),
                 block_->dbuToMicrons(L2V_up));
      debugPrint(logger_,
                 utl::GRT,
                 "l2v_pitch",
                 1,
                 "L2V_down : viaWidth = {:.4f} , prl = {:.4f} , minSpc = "
                 "{:.4f} , L2V = {:.4f} ",
                 block_->dbuToMicrons(width_down),
                 block_->dbuToMicrons(prl_down),
                 block_->dbuToMicrons(min_spc_down),
                 block_->dbuToMicrons(L2V_down));
    }
    pitches[level] = {L2V_up, L2V_down};
  }
  return pitches;
}

void GlobalRouter::initRoutingTracks(int max_routing_layer)
{
  auto l2vPitches = calcLayerPitches(max_routing_layer);
  for (auto const& [level, tech_layer] : routing_layers_) {
    if (level > max_routing_layer && max_routing_layer > -1) {
      break;
    }

    odb::dbTrackGrid* track_grid = block_->findTrackGrid(tech_layer);
    if (track_grid == nullptr) {
      logger_->error(
          GRT, 86, "Track for layer {} not found.", tech_layer->getName());
    }

    int track_step, track_init, num_tracks;
    track_grid->getAverageTrackSpacing(track_step, track_init, num_tracks);

    RoutingTracks layer_tracks = RoutingTracks(level,
                                               track_step,
                                               l2vPitches[level].first,
                                               l2vPitches[level].second,
                                               track_init,
                                               num_tracks);
    routing_tracks_.push_back(layer_tracks);
    if (verbose_)
      logger_->info(
          GRT,
          88,
          "Layer {:7s} Track-Pitch = {:.4f}  line-2-Via Pitch: {:.4f}",
          tech_layer->getName(),
          block_->dbuToMicrons(layer_tracks.getTrackPitch()),
          block_->dbuToMicrons(layer_tracks.getLineToViaPitch()));
  }
}

void GlobalRouter::computeCapacities(int max_layer)
{
  int h_capacity, v_capacity;

  for (auto const& [level, tech_layer] : routing_layers_) {
    if (level > max_layer && max_layer > -1) {
      break;
    }

    RoutingTracks routing_tracks = getRoutingTracksByIndex(level);
    int track_spacing = routing_tracks.getUsePitch();

    if (tech_layer->getDirection() == odb::dbTechLayerDir::HORIZONTAL) {
      h_capacity = std::floor((float) grid_->getTileSize() / track_spacing);

      grid_->setHorizontalCapacity(h_capacity, level - 1);
      grid_->setVerticalCapacity(0, level - 1);
      debugPrint(logger_,
                 GRT,
                 "graph",
                 1,
                 "Layer {} has {} h-capacity",
                 tech_layer->getConstName(),
                 h_capacity);
    } else if (tech_layer->getDirection() == odb::dbTechLayerDir::VERTICAL) {
      v_capacity = std::floor((float) grid_->getTileSize() / track_spacing);

      grid_->setHorizontalCapacity(0, level - 1);
      grid_->setVerticalCapacity(v_capacity, level - 1);
      debugPrint(logger_,
                 GRT,
                 "graph",
                 1,
                 "Layer {} has {} v-capacity",
                 tech_layer->getConstName(),
                 v_capacity);
    }
  }
}

void GlobalRouter::findTrackPitches(int max_layer)
{
  for (auto const& [level, tech_layer] : routing_layers_) {
    if (level > max_layer && max_layer > -1) {
      break;
    }

    odb::dbTrackGrid* track = block_->findTrackGrid(tech_layer);

    if (track == nullptr) {
      logger_->error(
          GRT, 90, "Track for layer {} not found.", tech_layer->getName());
    }

    int track_step, track_init, num_tracks;
    track->getAverageTrackSpacing(track_step, track_init, num_tracks);

    grid_->addTrackPitch(track_step, level - 1);
  }
}

static bool nameLess(const Net* a, const Net* b)
{
  return a->getName() < b->getName();
}

std::vector<Net*> GlobalRouter::findNets()
{
  initClockNets();

  std::vector<odb::dbNet*> db_nets;
  if (nets_to_route_.empty()) {
    db_nets.insert(
        db_nets.end(), block_->getNets().begin(), block_->getNets().end());
  } else {
    db_nets = nets_to_route_;
  }
  std::vector<Net*> clk_nets;
  for (odb::dbNet* db_net : db_nets) {
    Net* net = addNet(db_net);
    // add clock nets not connected to a leaf first
    if (net) {
      bool is_non_leaf_clock = isNonLeafClock(net->getDbNet());
      if (is_non_leaf_clock)
        clk_nets.push_back(net);
    }
  }

  std::vector<Net*> non_clk_nets;
  for (auto [ignored, net] : db_net_map_) {
    bool is_non_leaf_clock = isNonLeafClock(net->getDbNet());
    if (!is_non_leaf_clock) {
      non_clk_nets.push_back(net);
    }
  }

  // Sort the nets to ensure stable results, but keep clk nets
  // at the front.
  std::sort(clk_nets.begin(), clk_nets.end(), nameLess);
  std::sort(non_clk_nets.begin(), non_clk_nets.end(), nameLess);

  std::vector<Net*> nets = std::move(clk_nets);
  nets.insert(nets.end(), non_clk_nets.begin(), non_clk_nets.end());

  return nets;
}

Net* GlobalRouter::addNet(odb::dbNet* db_net)
{
  if (!db_net->getSigType().isSupply() && !db_net->isSpecial()
      && db_net->getSWires().empty() && !db_net->isConnectedByAbutment()) {
    Net* net = new Net(db_net, db_net->getWire() != nullptr);
    db_net_map_[db_net] = net;
    makeItermPins(net, db_net, grid_->getGridArea());
    makeBtermPins(net, db_net, grid_->getGridArea());
    findPins(net);
    return net;
  }
  return nullptr;
}

void GlobalRouter::removeNet(odb::dbNet* db_net)
{
  Net* net = db_net_map_[db_net];
  if (net != nullptr && net->isMergedNet()) {
    fastroute_->mergeNet(db_net);
    delete net;
  } else {
    fastroute_->removeNet(db_net);
  }
  db_net_map_.erase(db_net);
  dirty_nets_.erase(db_net);
  routes_.erase(db_net);
}

Net* GlobalRouter::getNet(odb::dbNet* db_net)
{
  return db_net_map_[db_net];
}

int GlobalRouter::getTileSize() const
{
  return grid_->getTileSize();
}

void GlobalRouter::initClockNets()
{
  std::set<odb::dbNet*> clock_nets = sta_->findClkNets();

  if (verbose_)
    logger_->info(GRT, 19, "Found {} clock nets.", clock_nets.size());

  for (odb::dbNet* net : clock_nets) {
    net->setSigType(odb::dbSigType::CLOCK);
  }
}

bool GlobalRouter::isClkTerm(odb::dbITerm* iterm, sta::dbNetwork* network)
{
  const sta::Pin* pin = network->dbToSta(iterm);
  sta::LibertyPort* lib_port = network->libertyPort(pin);
  bool connected_to_pad = false;
  if (lib_port != nullptr) {
    sta::LibertyCell* lib_cell = lib_port->libertyCell();
    connected_to_pad = lib_cell != nullptr && lib_cell->isPad();
  }

  return lib_port && (lib_port->isRegClk() || connected_to_pad);
}

bool GlobalRouter::isNonLeafClock(odb::dbNet* db_net)
{
  sta::dbNetwork* network = sta_->getDbNetwork();
  if (db_net->getSigType() != odb::dbSigType::CLOCK) {
    return false;
  }

  for (odb::dbITerm* iterm : db_net->getITerms()) {
    if (isClkTerm(iterm, network)) {
      return false;
    }
  }
  return true;
}

void GlobalRouter::makeItermPins(Net* net,
                                 odb::dbNet* db_net,
                                 const odb::Rect& die_area)
{
  bool is_clock = (net->getSignalType() == odb::dbSigType::CLOCK);
  int max_routing_layer = (is_clock && getMaxLayerForClock() > 0)
                              ? getMaxLayerForClock()
                              : getMaxRoutingLayer();
  for (odb::dbITerm* iterm : db_net->getITerms()) {
    odb::dbMTerm* mterm = iterm->getMTerm();
    odb::dbMaster* master = mterm->getMaster();
    const odb::dbMasterType type = master->getType();

    if (type.isCover() && verbose_) {
      logger_->warn(
          GRT,
          34,
          "Net connected to instance of class COVER added for routing.");
    }

    const bool connected_to_pad = type.isPad();
    const bool connected_to_macro = master->isBlock();

    odb::dbInst* inst = iterm->getInst();
    if (!inst->isPlaced()) {
      logger_->error(GRT, 10, "Instance {} is not placed.", inst->getName());
    }
    const odb::dbTransform transform = inst->getTransform();

    odb::Point pin_pos;
    std::vector<odb::dbTechLayer*> pin_layers;
    std::map<odb::dbTechLayer*, std::vector<odb::Rect>> pin_boxes;

    for (odb::dbMPin* mterm : mterm->getMPins()) {
      int last_layer = -1;

      for (odb::dbBox* box : mterm->getGeometry()) {
        odb::dbTechLayer* tech_layer = box->getTechLayer();
        if (tech_layer->getType() != odb::dbTechLayerType::ROUTING) {
          continue;
        }

        odb::Rect rect = box->getBox();
        transform.apply(rect);

        if (!die_area.contains(rect) && verbose_) {
          logger_->warn(
              GRT, 35, "Pin {} is outside die area.", getITermName(iterm));
        }
        pin_boxes[tech_layer].push_back(rect);
        if (tech_layer->getRoutingLevel() > last_layer) {
          pin_pos = rect.ll();
        }
      }
    }

    for (auto& layer_boxes : pin_boxes) {
      if (layer_boxes.first->getRoutingLevel() <= max_routing_layer) {
        pin_layers.push_back(layer_boxes.first);
      }
    }

    if (pin_layers.empty()) {
      logger_->error(
          GRT,
          29,
          "Pin {} does not have geometries below the max routing layer ({}).",
          getITermName(iterm),
          getLayerName(max_routing_layer, db_));
    }

    Pin pin(iterm,
            pin_pos,
            pin_layers,
            pin_boxes,
            (connected_to_pad || connected_to_macro));

    net->addPin(pin);
  }
}

void GlobalRouter::makeBtermPins(Net* net,
                                 odb::dbNet* db_net,
                                 const odb::Rect& die_area)
{
  for (odb::dbBTerm* bterm : db_net->getBTerms()) {
    int posX, posY;
    bterm->getFirstPinLocation(posX, posY);

    std::vector<odb::dbTechLayer*> pin_layers;
    std::map<odb::dbTechLayer*, std::vector<odb::Rect>> pin_boxes;

    const std::string pin_name = bterm->getConstName();
    odb::Point pin_pos;

    for (odb::dbBPin* bterm_pin : bterm->getBPins()) {
      int last_layer = -1;
      if (!bterm_pin->getPlacementStatus().isPlaced()) {
        logger_->error(GRT, 11, "Pin {} is not placed.", pin_name);
      }

      for (odb::dbBox* bpin_box : bterm_pin->getBoxes()) {
        odb::dbTechLayer* tech_layer = bpin_box->getTechLayer();
        if (tech_layer->getType() != odb::dbTechLayerType::ROUTING) {
          continue;
        }

        odb::Rect rect = bpin_box->getBox();
        if (!die_area.contains(rect) && verbose_) {
          logger_->warn(GRT, 36, "Pin {} is outside die area.", pin_name);
          odb::Rect intersection;
          rect.intersection(die_area, intersection);
          rect = intersection;
          if (rect.area() == 0) {
            logger_->error(GRT,
                           209,
                           "Pin {} is completely outside the die area and "
                           "cannot bet routed.",
                           pin_name);
          }
        }
        pin_boxes[tech_layer].push_back(rect);

        if (tech_layer->getRoutingLevel() > last_layer) {
          pin_pos = rect.ll();
        }
      }
    }

    for (auto& layer_boxes : pin_boxes) {
      pin_layers.push_back(layer_boxes.first);
    }

    if (pin_layers.empty()) {
      logger_->error(
          GRT,
          42,
          "Pin {} does not have geometries in a valid routing layer.",
          pin_name);
    }

    Pin pin(bterm, pin_pos, pin_layers, pin_boxes, getRectMiddle(die_area));
    net->addPin(pin);
  }
}

std::string getITermName(odb::dbITerm* iterm)
{
  odb::dbMTerm* mterm = iterm->getMTerm();
  std::string pin_name = iterm->getInst()->getConstName();
  pin_name += "/";
  pin_name += mterm->getConstName();
  return pin_name;
}

std::string getLayerName(int layer_idx, odb::dbDatabase* db)
{
  odb::dbTech* tech = db->getTech();
  odb::dbTechLayer* tech_layer = tech->findRoutingLayer(layer_idx);
  return tech_layer->getName();
}

void GlobalRouter::computeObstructionsAdjustments()
{
  odb::Rect die_area = grid_->getGridArea();
  std::vector<int> layer_extensions;
  std::map<int, std::vector<odb::Rect>> layer_obs_map;

  findLayerExtensions(layer_extensions);
  int obstructions_cnt = findObstructions(die_area);
  obstructions_cnt
      += findInstancesObstructions(die_area, layer_extensions, layer_obs_map);
  findNetsObstructions(die_area);

  std::vector<LayerId> transition_layers = findTransitionLayers();
  adjustTransitionLayers(transition_layers, layer_obs_map);

  if (verbose_)
    logger_->info(GRT, 4, "Blockages: {}", obstructions_cnt);
}

void GlobalRouter::findLayerExtensions(std::vector<int>& layer_extensions)
{
  layer_extensions.resize(routing_layers_.size() + 1, 0);

  int min_layer, max_layer;
  getMinMaxLayer(min_layer, max_layer);

  for (auto const& [level, obstruct_layer] : routing_layers_) {
    if (level >= min_layer && level <= max_layer) {
      int max_int = std::numeric_limits<int>::max();

      // Gets the smallest possible minimum spacing that won't cause violations
      // for ANY configuration of PARALLELRUNLENGTH (the biggest value in the
      // table)

      int spacing_extension = obstruct_layer->getSpacing(max_int, max_int);

      // Check for EOL spacing values and, if the spacing is higher than the one
      // found, use them as the macro extension instead of PARALLELRUNLENGTH

      for (auto rule : obstruct_layer->getV54SpacingRules()) {
        int spacing = rule->getSpacing();
        if (spacing > spacing_extension) {
          spacing_extension = spacing;
        }
      }

      // Check for TWOWIDTHS table values and, if the spacing is higher than the
      // one found, use them as the macro extension instead of PARALLELRUNLENGTH

      if (obstruct_layer->hasTwoWidthsSpacingRules()) {
        std::vector<std::vector<odb::uint>> spacing_table;
        obstruct_layer->getTwoWidthsSpacingTable(spacing_table);
        if (!spacing_table.empty()) {
          std::vector<odb::uint> last_row = spacing_table.back();
          odb::uint last_value = last_row.back();
          if (last_value > spacing_extension) {
            spacing_extension = last_value;
          }
        }
      }

      // Save the extension to use when defining Macros

      layer_extensions[level] = spacing_extension;
    }
  }
}

int GlobalRouter::findObstructions(odb::Rect& die_area)
{
  int obstructions_cnt = 0;
  for (odb::dbObstruction* obstruction : block_->getObstructions()) {
    odb::dbBox* obstruction_box = obstruction->getBBox();

    int layer = obstruction_box->getTechLayer()->getRoutingLevel();
    if (getMinRoutingLayer() <= layer && layer <= getMaxRoutingLayer()) {
      odb::Point lower_bound
          = odb::Point(obstruction_box->xMin(), obstruction_box->yMin());
      odb::Point upper_bound
          = odb::Point(obstruction_box->xMax(), obstruction_box->yMax());
      odb::Rect obstruction_rect = odb::Rect(lower_bound, upper_bound);
      if (!die_area.contains(obstruction_rect)) {
        if (verbose_)
          logger_->warn(GRT, 37, "Found blockage outside die area.");
      }
      odb::dbTechLayer* tech_layer = obstruction_box->getTechLayer();
      applyObstructionAdjustment(obstruction_rect, tech_layer);
      obstructions_cnt++;
    }
  }

  return obstructions_cnt;
}

bool GlobalRouter::layerIsBlocked(
    int layer,
    const std::unordered_map<int, std::vector<odb::Rect>>& macro_obs_per_layer,
    std::vector<odb::Rect>& extended_obs)
{
  // if layer is max or min, then all obs the nearest layer are added
  if (layer == getMaxRoutingLayer()
      && macro_obs_per_layer.find(layer - 1) != macro_obs_per_layer.end()) {
    extended_obs = macro_obs_per_layer.at(layer - 1);
  }
  if (layer == getMinRoutingLayer()
      && macro_obs_per_layer.find(layer + 1) != macro_obs_per_layer.end()) {
    extended_obs = macro_obs_per_layer.at(layer + 1);
  }

  std::vector<odb::Rect> upper_obs;
  std::vector<odb::Rect> lower_obs;

  // Get Rect vector to layer + 1 and layer - 1
  if (macro_obs_per_layer.find(layer + 1) != macro_obs_per_layer.end()) {
    upper_obs = macro_obs_per_layer.at(layer + 1);
  }
  if (macro_obs_per_layer.find(layer - 1) != macro_obs_per_layer.end()) {
    lower_obs = macro_obs_per_layer.at(layer - 1);
  }

  // sort vector by min Rect's xlo (increasing order)
  sort(upper_obs.begin(), upper_obs.end());
  sort(lower_obs.begin(), lower_obs.end());

  // Compare both vectors, find intersection between their rects
  for (const odb::Rect& cur_obs : upper_obs) {
    // start on first element to lower vector
    int pos = 0;
    while (pos < lower_obs.size() && lower_obs[pos].xMin() < cur_obs.xMax()) {
      // check if they have comun region (intersection)
      if (cur_obs.intersects(lower_obs[pos])) {
        // Get intersection rect
        odb::Rect inter_obs = cur_obs.intersect(lower_obs[pos]);
        // add rect in extended vector
        extended_obs.push_back(inter_obs);
      }
      pos++;
    }
  }

  return !extended_obs.empty();
}

// Add obstructions if they appear on upper and lower layer
void GlobalRouter::extendObstructions(
    std::unordered_map<int, std::vector<odb::Rect>>& macro_obs_per_layer,
    int bottom_layer,
    int top_layer)
{
  // if it has obs on min_layer + 1, then the min_layer needs to be block
  if (bottom_layer - 1 == getMinRoutingLayer()) {
    bottom_layer--;
  }
  // if it has obs on max_layer - 1, then the max_layer needs to be block
  if (top_layer + 1 == getMaxRoutingLayer()) {
    top_layer++;
  }

  for (int layer = bottom_layer; layer <= top_layer; layer++) {
    std::vector<odb::Rect>& obs = macro_obs_per_layer[layer];
    std::vector<odb::Rect> extended_obs;
    // check if layer+1 and layer-1 have obstructions
    // if they have then add to layer Rect vector
    if (layerIsBlocked(layer, macro_obs_per_layer, extended_obs)) {
      obs.insert(obs.end(), extended_obs.begin(), extended_obs.end());
    }
  }
}

int GlobalRouter::findInstancesObstructions(
    odb::Rect& die_area,
    const std::vector<int>& layer_extensions,
    std::map<int, std::vector<odb::Rect>>& layer_obs_map)
{
  int macros_cnt = 0;
  int obstructions_cnt = 0;
  int pin_out_of_die_count = 0;
  odb::dbTech* tech = db_->getTech();
  for (odb::dbInst* inst : block_->getInsts()) {
    odb::dbMaster* master = inst->getMaster();

    const odb::dbTransform transform = inst->getTransform();

    bool is_macro = false;
    if (master->isBlock()) {
      macros_cnt++;
      is_macro = true;
    }

    if (is_macro) {
      std::unordered_map<int, std::vector<odb::Rect>> macro_obs_per_layer;
      int bottom_layer = std::numeric_limits<int>::max();
      int top_layer = std::numeric_limits<int>::min();

      for (odb::dbBox* box : master->getObstructions()) {
        int layer = box->getTechLayer()->getRoutingLevel();
        if (getMinRoutingLayer() <= layer && layer <= getMaxRoutingLayer()) {
          odb::Rect rect = box->getBox();
          transform.apply(rect);

          macro_obs_per_layer[layer].push_back(rect);
          obstructions_cnt++;

          bottom_layer = std::min(bottom_layer, layer);
          top_layer = std::max(top_layer, layer);
        }
      }

      extendObstructions(macro_obs_per_layer, bottom_layer, top_layer);

      // iterate all Rects for each layer and apply adjustment in FastRoute
      for (auto& [layer, obs] : macro_obs_per_layer) {
        odb::dbTechLayer* tech_layer = tech->findRoutingLayer(layer);
        int layer_extension = layer_extensions[layer];
        layer_extension += macro_extension_ * grid_->getTileSize();
        for (odb::Rect& cur_obs : obs) {
          if (tech_layer->getDirection() == odb::dbTechLayerDir::HORIZONTAL) {
            cur_obs.set_ylo(cur_obs.yMin() - layer_extension);
            cur_obs.set_yhi(cur_obs.yMax() + layer_extension);
          } else if (tech_layer->getDirection()
                     == odb::dbTechLayerDir::VERTICAL) {
            cur_obs.set_xlo(cur_obs.xMin() - layer_extension);
            cur_obs.set_xhi(cur_obs.xMax() + layer_extension);
          }
          layer_obs_map[layer].push_back(cur_obs);
          applyObstructionAdjustment(
              cur_obs, tech->findRoutingLayer(layer), is_macro);
        }
      }
    } else {
      for (odb::dbBox* box : master->getObstructions()) {
        int layer = box->getTechLayer()->getRoutingLevel();
        if (getMinRoutingLayer() <= layer && layer <= getMaxRoutingLayer()) {
          odb::Rect rect = box->getBox();
          transform.apply(rect);

          odb::Point lower_bound = odb::Point(rect.xMin(), rect.yMin());
          odb::Point upper_bound = odb::Point(rect.xMax(), rect.yMax());
          odb::Rect obstruction_rect = odb::Rect(lower_bound, upper_bound);
          if (!die_area.contains(obstruction_rect)) {
            if (verbose_)
              logger_->warn(GRT,
                            38,
                            "Found blockage outside die area in instance {}.",
                            inst->getConstName());
          }
          odb::dbTechLayer* tech_layer = box->getTechLayer();
          applyObstructionAdjustment(obstruction_rect, tech_layer);
          obstructions_cnt++;
        }
      }
    }

    for (odb::dbMTerm* mterm : master->getMTerms()) {
      for (odb::dbMPin* mpin : mterm->getMPins()) {
        odb::Point lower_bound;
        odb::Point upper_bound;
        odb::Rect pin_box;
        int pin_layer;

        for (odb::dbBox* box : mpin->getGeometry()) {
          odb::Rect rect = box->getBox();
          transform.apply(rect);

          odb::dbTechLayer* tech_layer = box->getTechLayer();
          if (!tech_layer
              || tech_layer->getType() != odb::dbTechLayerType::ROUTING) {
            continue;
          }

          pin_layer = tech_layer->getRoutingLevel();
          if (getMinRoutingLayer() <= pin_layer
              && pin_layer <= getMaxRoutingLayer()) {
            lower_bound = odb::Point(rect.xMin(), rect.yMin());
            upper_bound = odb::Point(rect.xMax(), rect.yMax());
            pin_box = odb::Rect(lower_bound, upper_bound);
            if (!die_area.contains(pin_box)
                && !mterm->getSigType().isSupply()) {
              logger_->warn(GRT,
                            39,
                            "Found pin {} outside die area in instance {}.",
                            mterm->getConstName(),
                            inst->getConstName());
              pin_out_of_die_count++;
            }
            odb::dbTechLayer* tech_layer = box->getTechLayer();
            applyObstructionAdjustment(pin_box, tech_layer);
          }
        }
      }
    }
  }

  if (pin_out_of_die_count > 0) {
    if (verbose_)
      logger_->error(
          GRT, 28, "Found {} pins outside die area.", pin_out_of_die_count);
  }

  if (verbose_)
    logger_->info(GRT, 3, "Macros: {}", macros_cnt);
  return obstructions_cnt;
}

void GlobalRouter::findNetsObstructions(odb::Rect& die_area)
{
  odb::dbSet<odb::dbNet> nets = block_->getNets();

  if (nets.empty()) {
    logger_->error(GRT, 94, "Design with no nets.");
  }

  for (odb::dbNet* db_net : nets) {
    odb::uint wire_cnt = 0, via_cnt = 0;
    db_net->getWireCount(wire_cnt, via_cnt);
    if (wire_cnt == 0)
      continue;

    std::vector<odb::dbShape> via_boxes;
    if (db_net->getSigType().isSupply()) {
      for (odb::dbSWire* swire : db_net->getSWires()) {
        for (odb::dbSBox* s : swire->getWires()) {
          if (s->isVia()) {
            s->getViaBoxes(via_boxes);
            for (const odb::dbShape& box : via_boxes) {
              odb::dbTechLayer* tech_layer = box.getTechLayer();
              if (tech_layer->getRoutingLevel() == 0) {
                continue;
              }
              odb::Rect via_rect = box.getBox();
              applyNetObstruction(via_rect, tech_layer, die_area, db_net);
            }
          } else {
            odb::Rect wire_rect = s->getBox();
            odb::dbTechLayer* tech_layer = s->getTechLayer();
            applyNetObstruction(wire_rect, tech_layer, die_area, db_net);
          }
        }
      }
    } else {
      odb::dbWirePath path;
      odb::dbWirePathShape pshape;
      odb::dbWire* wire = db_net->getWire();

      odb::dbWirePathItr pitr;
      for (pitr.begin(wire); pitr.getNextPath(path);) {
        while (pitr.getNextShape(pshape)) {
          const odb::dbShape& shape = pshape.shape;
          if (shape.isVia()) {
            odb::dbShape::getViaBoxes(shape, via_boxes);
            for (const odb::dbShape& box : via_boxes) {
              odb::dbTechLayer* tech_layer = box.getTechLayer();
              if (tech_layer->getRoutingLevel() == 0) {
                continue;
              }
              odb::Rect via_rect = box.getBox();
              applyNetObstruction(via_rect, tech_layer, die_area, db_net);
            }
          } else {
            odb::Rect wire_rect = shape.getBox();
            odb::dbTechLayer* tech_layer = shape.getTechLayer();

            applyNetObstruction(wire_rect, tech_layer, die_area, db_net);
          }
        }
      }
    }
  }
}

void GlobalRouter::applyNetObstruction(const odb::Rect& rect,
                                       odb::dbTechLayer* tech_layer,
                                       const odb::Rect& die_area,
                                       odb::dbNet* db_net)
{
  int l = tech_layer->getRoutingLevel();

  if (getMinRoutingLayer() <= l && l <= getMaxRoutingLayer()) {
    odb::Point lower_bound = odb::Point(rect.xMin(), rect.yMin());
    odb::Point upper_bound = odb::Point(rect.xMax(), rect.yMax());
    odb::Rect obstruction_rect = odb::Rect(lower_bound, upper_bound);
    if (!die_area.contains(obstruction_rect)) {
      if (verbose_) {
        logger_->warn(GRT,
                      41,
                      "Net {} has wires/vias outside die area.",
                      db_net->getConstName());
      }
    }
    applyObstructionAdjustment(obstruction_rect, tech_layer);
  }
}

int GlobalRouter::computeMaxRoutingLayer()
{
  int max_routing_layer = -1;

  odb::dbTech* tech = db_->getTech();

  for (int layer = 1; layer <= tech->getRoutingLayerCount(); layer++) {
    odb::dbTechLayer* tech_layer = tech->findRoutingLayer(layer);
    odb::dbTrackGrid* track_grid = block_->findTrackGrid(tech_layer);
    if (track_grid == nullptr) {
      break;
    }
    max_routing_layer = layer;
  }

  if (max_routing_layer == -1) {
    logger_->error(GRT, 701, "Missing track structure for routing layers.");
  }
  return max_routing_layer;
}

void GlobalRouter::addNetToRoute(odb::dbNet* db_net)
{
  nets_to_route_.push_back(db_net);
}

std::vector<odb::dbNet*> GlobalRouter::getNetsToRoute()
{
  return nets_to_route_;
}

void GlobalRouter::mergeNetsRouting(odb::dbNet* db_net1, odb::dbNet* db_net2)
{
  Net* net1 = db_net_map_[db_net1];
  Net* net2 = db_net_map_[db_net2];
  // Do not merge the routing if the survivor net is already dirty
  if (!net1->isDirtyNet()) {
    connectRouting(db_net1, db_net2);
    net1->setMergedNet(true);
    net2->setMergedNet(true);
  }
}

void GlobalRouter::connectRouting(odb::dbNet* db_net1, odb::dbNet* db_net2)
{
  Net* net1 = db_net_map_[db_net1];
  Net* net2 = db_net_map_[db_net2];

  // find the pin positions in the buffer that connects the two nets
  odb::Point pin_pos1;
  odb::Point pin_pos2;
  findBufferPinPostions(net1, net2, pin_pos1, pin_pos2);

  GRoute& net1_route = routes_[db_net1];
  GRoute& net2_route = routes_[db_net2];
  if (pin_pos1 != pin_pos2) {
    const int layer1 = findTopLayerOverPosition(pin_pos1, net1_route);
    const int layer2 = findTopLayerOverPosition(pin_pos2, net2_route);
    std::vector<GSegment> connection
        = createConnectionForPositions(pin_pos1, pin_pos2, layer1, layer2);
    net1_route.insert(net1_route.end(), net2_route.begin(), net2_route.end());
    net1_route.insert(net1_route.end(), connection.begin(), connection.end());
  } else {
    net1_route.insert(net1_route.end(), net2_route.begin(), net2_route.end());
  }
}

void GlobalRouter::findBufferPinPostions(Net* net1,
                                         Net* net2,
                                         odb::Point& pin_pos1,
                                         odb::Point& pin_pos2)
{
  for (const Pin& pin1 : net1->getPins()) {
    if (!pin1.isPort()) {
      for (const Pin& pin2 : net2->getPins()) {
        if (!pin2.isPort()) {
          if (pin1.getITerm()->getInst() == pin2.getITerm()->getInst()) {
            pin_pos1 = pin1.getOnGridPosition();
            pin_pos2 = pin2.getOnGridPosition();
            break;
          }
        }
      }
    }
  }
}

int GlobalRouter::findTopLayerOverPosition(const odb::Point& pin_pos,
                                           const GRoute& route)
{
  int top_layer = -1;
  for (const GSegment& seg : route) {
    odb::Point pt1(seg.init_x, seg.init_y);
    odb::Point pt2(seg.final_x, seg.final_y);
    int layer = std::max(seg.init_layer, seg.final_layer);
    if (pt1 == pin_pos && layer > top_layer) {
      top_layer = layer;
    }
  }

  return top_layer;
}

std::vector<GSegment> GlobalRouter::createConnectionForPositions(
    const odb::Point& pin_pos1,
    const odb::Point& pin_pos2,
    const int layer1,
    const int layer2)
{
  std::vector<GSegment> connection;

  odb::dbTech* tech = db_->getTech();
  int conn_layer = std::max(layer1, layer2);
  odb::dbTechLayer* tech_conn_layer = tech->findRoutingLayer(conn_layer);

  bool vertical = pin_pos1.getX() == pin_pos2.getX();
  bool horizontal = pin_pos1.getY() == pin_pos2.getY();
  const auto dir = tech_conn_layer->getDirection();
  if (vertical || horizontal) {
    auto [x1, x2] = std::minmax({pin_pos1.getX(), pin_pos2.getX()});
    auto [y1, y2] = std::minmax({pin_pos1.getY(), pin_pos2.getY()});
    if ((vertical && dir != odb::dbTechLayerDir::VERTICAL)
        || (horizontal && dir != odb::dbTechLayerDir::HORIZONTAL)) {
      conn_layer--;
    }
    connection.emplace_back(x1, y1, conn_layer, x2, y2, conn_layer);
  } else {
    int layer_hor
        = dir == odb::dbTechLayerDir::HORIZONTAL ? conn_layer : conn_layer - 1;
    int layer_ver
        = dir == odb::dbTechLayerDir::VERTICAL ? conn_layer : conn_layer - 1;
    int x1 = pin_pos1.getX();
    int y1 = pin_pos1.getY();
    int x2 = pin_pos2.getX();
    int y2 = pin_pos2.getY();
    connection.emplace_back(x1, y1, layer_hor, x2, y1, layer_hor);
    connection.emplace_back(x2, y1, conn_layer - 1, x2, y1, conn_layer);
    connection.emplace_back(x2, y1, layer_ver, x2, y2, layer_ver);
  }

  odb::Point via_pos1 = pin_pos1;
  odb::Point via_pos2 = pin_pos2;
  insertViasForConnection(connection, via_pos1, layer1, conn_layer);
  insertViasForConnection(connection, via_pos2, layer2, conn_layer);

  return connection;
}

void GlobalRouter::insertViasForConnection(std::vector<GSegment>& connection,
                                           const odb::Point& via_pos,
                                           const int layer,
                                           const int conn_layer)
{
  auto [min_l, max_l] = std::minmax(layer, conn_layer);
  for (int l = min_l; l < max_l; l++) {
    connection.emplace_back(via_pos.getX(),
                            via_pos.getY(),
                            l,
                            via_pos.getX(),
                            via_pos.getY(),
                            l + 1);
  }
}

void GlobalRouter::getBlockage(odb::dbTechLayer* layer,
                               int x,
                               int y,
                               uint8_t& blockage_h,
                               uint8_t& blockage_v)
{
  int max_layer = std::max(getMaxRoutingLayer(), getMaxLayerForClock());
  if (layer->getRoutingLevel() <= max_layer) {
    fastroute_->getBlockage(layer, x, y, blockage_h, blockage_v);
  }
}

std::map<int, odb::dbTechVia*> GlobalRouter::getDefaultVias(
    int max_routing_layer)
{
  odb::dbTech* tech = db_->getTech();
  odb::dbSet<odb::dbTechVia> vias = tech->getVias();
  std::map<int, odb::dbTechVia*> default_vias;

  for (odb::dbTechVia* via : vias) {
    odb::dbStringProperty* prop
        = odb::dbStringProperty::find(via, "OR_DEFAULT");

    if (prop == nullptr) {
      continue;
    } else {
      debugPrint(logger_,
                 utl::GRT,
                 "l2v_pitch",
                 1,
                 "Default via: {}.",
                 via->getConstName());
      default_vias[via->getBottomLayer()->getRoutingLevel()] = via;
    }
  }

  if (default_vias.empty()) {
    if (verbose_)
      logger_->info(GRT, 43, "No OR_DEFAULT vias defined.");
    for (int i = 1; i <= max_routing_layer; i++) {
      for (odb::dbTechVia* via : vias) {
        if (via->getBottomLayer()->getRoutingLevel() == i) {
          debugPrint(logger_,
                     utl::GRT,
                     "l2v_pitch",
                     1,
                     "Via for layers {} and {}: {}",
                     via->getBottomLayer()->getName(),
                     via->getTopLayer()->getName(),
                     via->getName());
          default_vias[i] = via;
          debugPrint(logger_,
                     utl::GRT,
                     "l2v_pitch",
                     1,
                     "Using via {} as default.",
                     via->getConstName());
          break;
        }
      }
    }
  }

  return default_vias;
}

RegionAdjustment::RegionAdjustment(int min_x,
                                   int min_y,
                                   int max_x,
                                   int max_y,
                                   int l,
                                   float adjst)
{
  region = odb::Rect(min_x, min_y, max_x, max_y);
  layer = l;
  adjustment = adjst;
}

// Called from src/fastroute/FastRoute.cpp to so DB headers
// do not have to be included in the core code.
const char* getNetName(odb::dbNet* db_net)
{
  return db_net->getConstName();
}

// Useful for debugging.
void GlobalRouter::print(GRoute& route)
{
  for (GSegment& segment : route) {
    printSegment(segment);
  }
}

void GlobalRouter::printSegment(const GSegment& segment)
{
  logger_->report("{:6d} {:6d} {:2d} -> {:6d} {:6d} {:2d}",
                  segment.init_x,
                  segment.init_y,
                  segment.init_layer,
                  segment.final_x,
                  segment.final_y,
                  segment.final_layer);
}

void GlobalRouter::reportLayerSettings(int min_routing_layer,
                                       int max_routing_layer)
{
  odb::dbTechLayer* min_layer = routing_layers_[min_routing_layer];
  odb::dbTechLayer* max_layer = routing_layers_[max_routing_layer];
  if (verbose_) {
    logger_->info(GRT, 20, "Min routing layer: {}", min_layer->getName());
    logger_->info(GRT, 21, "Max routing layer: {}", max_layer->getName());
    logger_->info(GRT, 22, "Global adjustment: {}%", int(adjustment_ * 100));
    logger_->info(
        GRT, 23, "Grid origin: ({}, {})", grid_origin_.x(), grid_origin_.y());
  }
}

void GlobalRouter::reportResources()
{
  fastroute_->computeCongestionInformation();
  std::vector<int> original_resources = fastroute_->getOriginalResources();
  std::vector<int> derated_resources = fastroute_->getTotalCapacityPerLayer();

  logger_->report("");
  logger_->info(GRT, 53, "Routing resources analysis:");
  logger_->report("          Routing      Original      Derated      Resource");
  logger_->report(
      "Layer     Direction    Resources     Resources    Reduction (%)");
  logger_->report(
      "---------------------------------------------------------------");

  for (size_t l = 0; l < original_resources.size(); l++) {
    odb::dbTechLayer* layer = routing_layers_[l + 1];
    std::string routing_direction
        = (layer->getDirection() == odb::dbTechLayerDir::HORIZONTAL)
              ? "Horizontal"
              : "Vertical";

    float reduciton_percent = 0;
    if (original_resources[l] > 0) {
      reduciton_percent
          = (1.0
             - ((float) derated_resources[l] / (float) original_resources[l]))
            * 100;
    }

    logger_->report("{:7s}    {:10}   {:8}      {:8}          {:3.2f}%",
                    layer->getName(),
                    routing_direction,
                    original_resources[l],
                    derated_resources[l],
                    reduciton_percent);
  }
  logger_->report(
      "---------------------------------------------------------------");
  logger_->report("");
}

void GlobalRouter::reportCongestion()
{
  fastroute_->computeCongestionInformation();
  const std::vector<int>& resources = fastroute_->getTotalCapacityPerLayer();
  const std::vector<int>& demands = fastroute_->getTotalUsagePerLayer();
  const std::vector<int>& overflows = fastroute_->getTotalOverflowPerLayer();
  const std::vector<int>& max_h_overflows
      = fastroute_->getMaxHorizontalOverflows();
  const std::vector<int>& max_v_overflows
      = fastroute_->getMaxVerticalOverflows();

  int total_resource = 0;
  int total_demand = 0;
  int total_overflow = 0;
  int total_h_overflow = 0;
  int total_v_overflow = 0;

  logger_->report("");
  logger_->info(GRT, 96, "Final congestion report:");
  logger_->report(
      "Layer         Resource        Demand        Usage (%)    Max H / Max "
      "V "
      "/ Total Overflow");
  logger_->report(
      "----------------------------------------------------------------------"
      "-----------------");

  for (size_t l = 0; l < resources.size(); l++) {
    float usage_percentage;
    if (resources[l] == 0) {
      usage_percentage = 0.0;
    } else {
      usage_percentage = (float) demands[l] / (float) resources[l];
      usage_percentage *= 100;
    }

    total_resource += resources[l];
    total_demand += demands[l];
    total_overflow += overflows[l];
    total_h_overflow += max_h_overflows[l];
    total_v_overflow += max_v_overflows[l];

    odb::dbTechLayer* layer = routing_layers_[l + 1];
    logger_->report(
        "{:7s}      {:9}       {:7}        {:8.2f}%            {:2} / {:2} / "
        "{:2}",
        layer->getName(),
        resources[l],
        demands[l],
        usage_percentage,
        max_h_overflows[l],
        max_v_overflows[l],
        overflows[l]);
  }
  float total_usage = (total_resource == 0)
                          ? 0
                          : (float) total_demand / (float) total_resource * 100;
  logger_->report(
      "----------------------------------------------------------------------"
      "-----------------");
  logger_->report(
      "Total        {:9}       {:7}        {:8.2f}%            {:2} / {:2} / "
      "{:2}",
      total_resource,
      total_demand,
      total_usage,
      total_h_overflow,
      total_v_overflow,
      total_overflow);
  logger_->report("");
}

void GlobalRouter::reportNetLayerWirelengths(odb::dbNet* db_net,
                                             std::ofstream& out)
{
  std::vector<int64_t> lengths;
  lengths.resize(db_->getTech()->getRoutingLayerCount() + 1);
  GRoute& route = routes_[db_net];
  int via_count = 0;
  for (GSegment& seg : route) {
    int layer1 = seg.init_layer;
    int layer2 = seg.final_layer;
    if (layer1 == layer2) {
      const int seg_length
          = abs(seg.init_x - seg.final_x) + abs(seg.init_y - seg.final_y);
      if (seg_length > 0) {
        lengths[layer1] += seg_length + grid_->getTileSize();
      }
    } else {
      via_count++;
    }
  }
  for (size_t i = 0; i < lengths.size(); i++) {
    int64_t length = lengths[i];
    odb::dbTechLayer* layer = db_->getTech()->findRoutingLayer(i);
    if (i > 0 && out.is_open()) {
      out << " " << via_count << " " << block_->dbuToMicrons(length);
    }
    if (length > 0) {
      logger_->report("\tLayer {:5s}: {:5.2f}um",
                      layer->getName(),
                      block_->dbuToMicrons(length));
    }
  }
}

void GlobalRouter::reportLayerWireLengths()
{
  std::vector<int64_t> lengths(db_->getTech()->getRoutingLayerCount() + 1);
  int64_t total_length = 0;
  for (auto& net_route : routes_) {
    GRoute& route = net_route.second;
    for (GSegment& seg : route) {
      int layer1 = seg.init_layer;
      int layer2 = seg.final_layer;
      if (layer1 == layer2) {
        int seg_length = seg.length();
        lengths[layer1] += seg_length;
        total_length += seg_length;
      }
    }
  }
  if (total_length > 0) {
    for (size_t i = 0; i < lengths.size(); i++) {
      int64_t length = lengths[i];
      if (length > 0) {
        odb::dbTechLayer* layer = routing_layers_[i];
        logger_->report("{:5s} {:8d}um {:3d}%",
                        layer->getName(),
                        block_->dbuToMicrons(length),
                        static_cast<int>((100.0 * length) / total_length));
      }
    }
  }
}

void GlobalRouter::reportNetWireLength(odb::dbNet* net,
                                       bool global_route,
                                       bool detailed_route,
                                       bool verbose,
                                       const char* file_name)
{
  std::string file(file_name);
  std::ofstream out;
  if (!file.empty()) {
    out.open(file, std::ios::app);
  }

  int pin_count = net->getITermCount() + net->getBTermCount();

  block_ = db_->getChip()->getBlock();
  if (global_route) {
    if (routes_.find(net) == routes_.end()) {
      logger_->warn(
          GRT, 241, "Net {} does not have global route.", net->getName());
      return;
    }
    int wl = computeNetWirelength(net);
    logger_->info(GRT,
                  237,
                  "Net {} global route wire length: {:.2f}um",
                  net->getName(),
                  block_->dbuToMicrons(wl));

    if (out.is_open()) {
      out << "grt: " << net->getName() << " " << block_->dbuToMicrons(wl) << " "
          << pin_count;
    }

    if (verbose) {
      reportNetLayerWirelengths(net, out);
    }

    if (out.is_open()) {
      out << "\n";
    }
  }

  if (detailed_route) {
    odb::dbWire* wire = net->getWire();

    if (wire == nullptr) {
      logger_->warn(
          GRT, 239, "Net {} does not have detailed route.", net->getName());
      return;
    }

    int64_t wl = wire->getLength();
    logger_->info(GRT,
                  240,
                  "Net {} detailed route wire length: {:.2f}um",
                  net->getName(),
                  block_->dbuToMicrons(wl));

    if (out.is_open()) {
      out << "drt: " << net->getName() << " " << block_->dbuToMicrons(wl) << " "
          << pin_count;
    }

    if (verbose) {
      reportNetDetailedRouteWL(wire, out);
    }

    if (out.is_open()) {
      out << "\n";
    }
  }
}

void GlobalRouter::reportNetDetailedRouteWL(odb::dbWire* wire,
                                            std::ofstream& out)
{
  std::vector<int64_t> lengths;
  lengths.resize(db_->getTech()->getRoutingLayerCount() + 1);
  odb::dbWireShapeItr shapes;
  odb::dbShape s;
  int via_count = 0;
  for (shapes.begin(wire); shapes.next(s);) {
    if (!s.isVia()) {
      lengths[s.getTechLayer()->getRoutingLevel()] += s.getLength();
    } else {
      via_count++;
    }
  }

  for (size_t i = 1; i < lengths.size(); i++) {
    int64_t length = lengths[i];
    odb::dbTechLayer* layer = db_->getTech()->findRoutingLayer(i);
    if (i > 0 && out.is_open()) {
      out << " " << via_count << " " << block_->dbuToMicrons(length);
    }
    if (length > 0) {
      logger_->report("\tLayer {:5s}: {:5.2f}um",
                      layer->getName(),
                      block_->dbuToMicrons(length));
    }
  }
}

void GlobalRouter::createWLReportFile(const char* file_name, bool verbose)
{
  std::ofstream out(file_name);
  out << "tool "
      << "net "
      << "total_wl "
      << "#pins ";

  if (verbose) {
    out << "#vias ";
    for (int i = 1; i <= db_->getTech()->getRoutingLayerCount(); i++) {
      odb::dbTechLayer* layer = db_->getTech()->findRoutingLayer(i);
      out << layer->getName() << "_wl ";
    }
  }
  out << "\n";
}

void GlobalRouter::initDebugFastRoute(
    std::unique_ptr<AbstractFastRouteRenderer> renderer)
{
  fastroute_->setDebugOn(std::move(renderer));
}
AbstractFastRouteRenderer* GlobalRouter::getDebugFastRoute() const
{
  return fastroute_->fastrouteRender();
}
void GlobalRouter::setDebugSteinerTree(bool steinerTree)
{
  fastroute_->setDebugSteinerTree(steinerTree);
}
void GlobalRouter::setDebugNet(const odb::dbNet* net)
{
  fastroute_->setDebugNet(net);
}
void GlobalRouter::setDebugRectilinearSTree(bool rectilinearSTree)
{
  fastroute_->setDebugRectilinearSTree(rectilinearSTree);
}
void GlobalRouter::setDebugTree2D(bool tree2D)
{
  fastroute_->setDebugTree2D(tree2D);
}
void GlobalRouter::setDebugTree3D(bool tree3D)
{
  fastroute_->setDebugTree3D(tree3D);
}
void GlobalRouter::setSttInputFilename(const char* file_name)
{
  fastroute_->setSttInputFilename(file_name);
}

// For rsz::makeBufferedNetGlobalRoute so Pin/Net classes do not have to be
// exported.
std::vector<PinGridLocation> GlobalRouter::getPinGridPositions(
    odb::dbNet* db_net)
{
  Net* net = getNet(db_net);
  std::vector<PinGridLocation> pin_locs;
  for (Pin& pin : net->getPins())
    pin_locs.push_back(PinGridLocation(
        pin.getITerm(), pin.getBTerm(), pin.getOnGridPosition()));
  return pin_locs;
}

PinGridLocation::PinGridLocation(odb::dbITerm* iterm,
                                 odb::dbBTerm* bterm,
                                 odb::Point pt)
    : iterm_(iterm), bterm_(bterm), pt_(pt)
{
}

////////////////////////////////////////////////////////////////

RoutePt::RoutePt(int x, int y, int layer) : x_(x), y_(y), layer_(layer)
{
}

bool operator<(const RoutePt& p1, const RoutePt& p2)
{
  return (p1.x_ < p2.x_) || (p1.x_ == p2.x_ && p1.y_ < p2.y_)
         || (p1.x_ == p2.x_ && p1.y_ == p2.y_ && p1.layer_ < p2.layer_);
}

bool operator==(const RoutePt& p1, const RoutePt& p2)
{
  return (p1.x_ == p2.x_ && p1.y_ == p2.y_ && p1.layer_ == p2.layer_);
}

////////////////////////////////////////////////////////////////

IncrementalGRoute::IncrementalGRoute(GlobalRouter* groute, odb::dbBlock* block)
    : groute_(groute), db_cbk_(groute)
{
  db_cbk_.addOwner(block);
}

std::vector<Net*> IncrementalGRoute::updateRoutes(bool save_guides)
{
  return groute_->updateDirtyRoutes(save_guides);
}

IncrementalGRoute::~IncrementalGRoute()
{
  db_cbk_.removeOwner();
}

void GlobalRouter::setRenderer(
    std::unique_ptr<AbstractGrouteRenderer> groute_renderer)
{
  groute_renderer_ = std::move(groute_renderer);
}
AbstractGrouteRenderer* GlobalRouter::getRenderer()
{
  return groute_renderer_.get();
}

void GlobalRouter::addDirtyNet(odb::dbNet* net)
{
  db_net_map_[net]->setDirtyNet(true);
  db_net_map_[net]->saveLastPinPositions();
  dirty_nets_.insert(net);
}

std::vector<Net*> GlobalRouter::updateDirtyRoutes(bool save_guides)
{
  std::vector<Net*> dirty_nets;
  if (!dirty_nets_.empty()) {
    fastroute_->setVerbose(false);
    fastroute_->clearNetsToRoute();

    updateDirtyNets(dirty_nets);
    if (verbose_) {
      logger_->info(GRT, 9, "rerouting {} nets.", dirty_nets.size());
    }
    if (logger_->debugCheck(GRT, "incr", 2)) {
      debugPrint(logger_, GRT, "incr", 2, "Dirty nets:");
      for (auto net : dirty_nets) {
        debugPrint(logger_, GRT, "incr", 2, " {}", net->getConstName());
      }
    }

    if (dirty_nets.empty()) {
      return dirty_nets;
    }

    const float old_critical_nets_percentage
        = fastroute_->getCriticalNetsPercentage();
    fastroute_->setCriticalNetsPercentage(0);
    fastroute_->setCongestionReportIterStep(0);

    initFastRouteIncr(dirty_nets);

    NetRouteMap new_route
        = findRouting(dirty_nets, getMinRoutingLayer(), getMaxRoutingLayer());
    mergeResults(new_route);

    bool reroutingOverflow = true;
    if (fastroute_->has2Doverflow() && !allow_congestion_) {
      // The maximum number of times that the nets traversing the congestion
      // area will be added
      int add_max = 30;
      // The set will contain the nets for routing
      std::set<odb::dbNet*> congestion_nets;
      // The dirty nets that could not be routed are added
      for (auto& it : dirty_nets) {
        congestion_nets.insert(it->getDbNet());
      }
      while (fastroute_->has2Doverflow() && reroutingOverflow && add_max >= 0) {
        // The nets that cross the congestion area are obtained and added to
        // the set
        fastroute_->getCongestionNets(congestion_nets);
        // When every attempt to increase the congestion region failed, try
        // legalizing the buffers inserted
        if (add_max == 0) {
          opendp_->detailedPlacement(0, 0, "");
          updateDirtyNets(dirty_nets);
          for (auto& it : dirty_nets) {
            congestion_nets.insert(it->getDbNet());
          }
        }
        // Copy the nets from the set to the vector of dirty nets
        dirty_nets.clear();
        for (odb::dbNet* db_net : congestion_nets) {
          dirty_nets.push_back(db_net_map_[db_net]);
        }
        // The dirty nets are initialized and then routed
        initFastRouteIncr(dirty_nets);
        NetRouteMap new_route = findRouting(
            dirty_nets, getMinRoutingLayer(), getMaxRoutingLayer());
        mergeResults(new_route);
        add_max--;
      }
      if (fastroute_->has2Doverflow()) {
        saveCongestion();
        logger_->error(GRT,
                       232,
                       "Routing congestion too high. Check the congestion "
                       "heatmap in the GUI.");
      }
    }
    fastroute_->setCriticalNetsPercentage(old_critical_nets_percentage);
    fastroute_->setCongestionReportIterStep(congestion_report_iter_step_);
    if (save_guides) {
      saveGuides();
    }
  }

  return dirty_nets;
}

void GlobalRouter::initFastRouteIncr(std::vector<Net*>& nets)
{
  initNetlist(nets);
  fastroute_->initAuxVar();
}

GRouteDbCbk::GRouteDbCbk(GlobalRouter* grouter) : grouter_(grouter)
{
}

void GRouteDbCbk::inDbPostMoveInst(odb::dbInst* inst)
{
  instItermsDirty(inst);
}

void GRouteDbCbk::inDbInstSwapMasterAfter(odb::dbInst* inst)
{
  instItermsDirty(inst);
}

void GRouteDbCbk::instItermsDirty(odb::dbInst* inst)
{
  for (odb::dbITerm* iterm : inst->getITerms()) {
    odb::dbNet* db_net = iterm->getNet();
    if (db_net != nullptr && !db_net->isSpecial()) {
      grouter_->addDirtyNet(db_net);
    }
  }
}

void GRouteDbCbk::inDbNetCreate(odb::dbNet* net)
{
  if (net != nullptr && !net->isSpecial()) {
    grouter_->addNet(net);
  }
}

void GRouteDbCbk::inDbNetDestroy(odb::dbNet* net)
{
  grouter_->removeNet(net);
}

void GRouteDbCbk::inDbNetPreMerge(odb::dbNet* preserved_net,
                                  odb::dbNet* removed_net)
{
  grouter_->mergeNetsRouting(preserved_net, removed_net);
}

void GRouteDbCbk::inDbITermPreDisconnect(odb::dbITerm* iterm)
{
  odb::dbNet* db_net = iterm->getNet();
  if (db_net != nullptr && !db_net->isSpecial()) {
    Net* net = grouter_->getNet(db_net);
    grouter_->addDirtyNet(iterm->getNet());
    net->destroyITermPin(iterm);
  }
}

void GRouteDbCbk::inDbITermPostConnect(odb::dbITerm* iterm)
{
  // missing net pin update
  odb::dbNet* net = iterm->getNet();
  if (net != nullptr && !net->isSpecial()) {
    grouter_->addDirtyNet(iterm->getNet());
  }
}

void GRouteDbCbk::inDbBTermPostConnect(odb::dbBTerm* bterm)
{
  // missing net pin update
  odb::dbNet* net = bterm->getNet();
  if (net != nullptr && !net->isSpecial()) {
    grouter_->addDirtyNet(bterm->getNet());
  }
}

void GRouteDbCbk::inDbBTermPreDisconnect(odb::dbBTerm* bterm)
{
  odb::dbNet* db_net = bterm->getNet();
  if (db_net != nullptr && !db_net->isSpecial()) {
    Net* net = grouter_->getNet(db_net);
    grouter_->addDirtyNet(bterm->getNet());
    net->destroyBTermPin(bterm);
  }
}

////////////////////////////////////////////////////////////////

GSegment::GSegment(int x0, int y0, int l0, int x1, int y1, int l1, bool jumper)
{
  init_x = std::min(x0, x1);
  init_y = std::min(y0, y1);
  init_layer = l0;
  final_x = std::max(x0, x1);
  final_y = std::max(y0, y1);
  final_layer = l1;
  is_jumper = jumper;
}

bool GSegment::operator==(const GSegment& segment) const
{
  return init_layer == segment.init_layer && final_layer == segment.final_layer
         && init_x == segment.init_x && init_y == segment.init_y
         && final_x == segment.final_x && final_y == segment.final_y;
}

std::size_t GSegmentHash::operator()(const GSegment& seg) const
{
  return boost::hash<std::tuple<int, int, int, int, int, int>>()(
      {seg.init_x,
       seg.init_y,
       seg.init_layer,
       seg.final_x,
       seg.final_y,
       seg.final_layer});
}

}  // namespace grt<|MERGE_RESOLUTION|>--- conflicted
+++ resolved
@@ -2326,12 +2326,9 @@
   int offset_x = grid_origin_.x();
   int offset_y = grid_origin_.y();
 
-<<<<<<< HEAD
   int jumper_count = 0;
-=======
   bool is_congested = fastroute_->has2Doverflow() && !allow_congestion_;
 
->>>>>>> e5418b33
   for (odb::dbNet* db_net : block_->getNets()) {
     auto iter = routes_.find(db_net);
     if (iter == routes_.end()) {
@@ -2379,16 +2376,12 @@
           }
 
           odb::dbTechLayer* layer = routing_layers_[segment.init_layer];
-<<<<<<< HEAD
           bool is_jumper = segment.isJumper();
-          auto guide = odb::dbGuide::create(db_net, layer, layer, box);
+          auto guide = odb::dbGuide::create(db_net, layer, layer, box, is_congested);
           if (is_jumper) {
             guide->setIsJumper(true);
           }
           jumper_count += guide->isJumper();
-=======
-          odb::dbGuide::create(db_net, layer, layer, box, is_congested);
->>>>>>> e5418b33
         }
       }
     }
