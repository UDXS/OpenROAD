--- conflicted
+++ resolved
@@ -56,25 +56,15 @@
 metal10    Vertical         2256          2209          2.08%
 ---------------------------------------------------------------
 
-<<<<<<< HEAD
-[INFO GRT-0111] Final number of vias: 2607
-[INFO GRT-0112] Final usage 3D: 11219
-=======
-[INFO GRT-0111] Final number of vias: 2598
-[INFO GRT-0112] Final usage 3D: 11148
->>>>>>> 3a06dd5e
+[INFO GRT-0111] Final number of vias: 2596
+[INFO GRT-0112] Final usage 3D: 11143
 
 [INFO GRT-0096] Final congestion report:
 Layer         Resource        Demand        Usage (%)    Max H / Max V / Total Overflow
 ---------------------------------------------------------------------------------------
 metal1               0             0            0.00%             0 /  0 /  0
-<<<<<<< HEAD
-metal2           24581          1712            6.96%             0 /  0 /  0
-metal3           33028          1686            5.10%             0 /  0 /  0
-=======
-metal2           24581          1681            6.84%             0 /  0 /  0
-metal3           33028          1673            5.07%             0 /  0 /  0
->>>>>>> 3a06dd5e
+metal2           24581          1683            6.85%             0 /  0 /  0
+metal3           33028          1672            5.06%             0 /  0 /  0
 metal4           15698             0            0.00%             0 /  0 /  0
 metal5           15410             0            0.00%             0 /  0 /  0
 metal6           15698             0            0.00%             0 /  0 /  0
@@ -83,23 +73,13 @@
 metal9            2162             0            0.00%             0 /  0 /  0
 metal10           2209             0            0.00%             0 /  0 /  0
 ---------------------------------------------------------------------------------------
-<<<<<<< HEAD
-Total           117668          3398            2.89%             0 /  0 /  0
+Total           117668          3355            2.85%             0 /  0 /  0
 
-[INFO GRT-0018] Total wirelength: 10493 um
-Net clk
- Pin capacitance: 29.975-33.238
- Wire capacitance: 18.291-18.291
- Total capacitance: 48.266-51.528
-=======
-Total           117668          3354            2.85%             0 /  0 /  0
-
-[INFO GRT-0018] Total wirelength: 10365 um
+[INFO GRT-0018] Total wirelength: 10363 um
 Net clk
  Pin capacitance: 29.975-33.238
  Wire capacitance: 18.179-18.179
  Total capacitance: 48.154-51.417
->>>>>>> 3a06dd5e
  Number of drivers: 1
  Number of loads: 35
  Number of pins: 36
