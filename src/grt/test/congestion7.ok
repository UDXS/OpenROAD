--- conflicted
+++ resolved
@@ -47,19 +47,11 @@
 
 [INFO GRT-0101] Running extra iterations to remove overflow.
 [INFO GRT-0103] Extra Run for hard benchmark.
-<<<<<<< HEAD
-[INFO GRT-0197] Via related to pin nodes: 1965
-[INFO GRT-0198] Via related Steiner nodes: 164
-[INFO GRT-0199] Via filling finished.
-[INFO GRT-0111] Final number of vias: 3211
-[INFO GRT-0112] Final usage 3D: 14461
-=======
 [INFO GRT-0197] Via related to pin nodes: 2096
 [INFO GRT-0198] Via related Steiner nodes: 67
 [INFO GRT-0199] Via filling finished.
 [INFO GRT-0111] Final number of vias: 3237
 [INFO GRT-0112] Final usage 3D: 14165
->>>>>>> 51b02b47
 [WARNING GRT-0115] Global routing finished with overflow.
 
 [INFO GRT-0096] Final congestion report:
