#BSD 3-Clause License
#
#Copyright (c) 2022, The Regents of the University of California
#All rights reserved.
#
#Redistribution and use in source and binary forms, with or without
#modification, are permitted provided that the following conditions are met:
#
#1. Redistributions of source code must retain the above copyright notice, this
#   list of conditions and the following disclaimer.
#
#2. Redistributions in binary form must reproduce the above copyright notice,
#   this list of conditions and the following disclaimer in the documentation
#   and/or other materials provided with the distribution.
#
#3. Neither the name of the copyright holder nor the names of its
#   contributors may be used to endorse or promote products derived from
#   this software without specific prior written permission.
#
#THIS SOFTWARE IS PROVIDED BY THE COPYRIGHT HOLDERS AND CONTRIBUTORS "AS IS"
#AND ANY EXPRESS OR IMPLIED WARRANTIES, INCLUDING, BUT NOT LIMITED TO, THE
#IMPLIED WARRANTIES OF MERCHANTABILITY AND FITNESS FOR A PARTICULAR PURPOSE ARE
#DISCLAIMED. IN NO EVENT SHALL THE COPYRIGHT HOLDER OR CONTRIBUTORS BE LIABLE
#FOR ANY DIRECT, INDIRECT, INCIDENTAL, SPECIAL, EXEMPLARY, OR CONSEQUENTIAL
#DAMAGES (INCLUDING, BUT NOT LIMITED TO, PROCUREMENT OF SUBSTITUTE GOODS OR
#SERVICES; LOSS OF USE, DATA, OR PROFITS; OR BUSINESS INTERRUPTION) HOWEVER
#CAUSED AND ON ANY THEORY OF LIABILITY, WHETHER IN CONTRACT, STRICT LIABILITY,
#OR TORT (INCLUDING NEGLIGENCE OR OTHERWISE) ARISING IN ANY WAY OUT OF THE USE
#OF THIS SOFTWARE, EVEN IF ADVISED OF THE POSSIBILITY OF SUCH DAMAGE.

<<<<<<< HEAD
sta::define_cmd_args "pdngen" {[-verbose] [config_file]}

proc pdngen { args } {
  sta::parse_key_args "pdngen" args \
    keys {} flags {-verbose}

  if {[info exists flags(-verbose)]} {
    pdngen::set_verbose
  }

  if {[llength $args] > 0} {
    set config_file [file nativename [lindex $args 0]]
    pdngen::apply $config_file
  } else {
    pdngen::apply
  }
}

sta::define_cmd_args "add_global_connection" {-net <net_name> \
                                              -inst_pattern <inst_name_pattern> \
                                              -pin_pattern <pin_name_pattern> \
                                              [(-power|-ground)]}

proc add_global_connection {args} {
  if {[ord::get_db_block] == "NULL"} {
    utl::error PDN 91 "Design must be loaded before calling the add_global_connection command."
  }

  sta::parse_key_args "add_global_connection" args \
    keys {-net -inst_pattern -pin_pattern} \
    flags {-power -ground}

  if {[llength $args] > 0} {
    utl::error PDN 131 "Unexpected argument [lindex $args 0] for add_global_connection command."
  }

  if {[info exists flags(-power)] && [info exists flags(-ground)]} {
    utl::error PDN 92 "The flags -power and -ground of the add_global_connection command are mutually exclusive."
  }

  if {![info exists keys(-net)]} {
    utl::error PDN 93 "The -net option of the add_global_connection command is required."
  }

  if {![info exists keys(-inst_pattern)]} {
    set keys(-inst_pattern) {.*}
  } else {
    if {[catch {regexp $keys(-inst_pattern) ""}]} {
      utl::error PDN 142 "The -inst_pattern argument ($keys(-inst_pattern)) is not a valid regular expression."
    }
  }

  if {![info exists keys(-pin_pattern)]} {
    utl::error PDN 94 "The -pin_pattern option of the add_global_connection command is required."
  } else {
    if {[catch {regexp $keys(-pin_pattern) ""}]} {
      utl::error PDN 157 "The -pin_pattern argument ($keys(-pin_pattern)) is not a valid regular expression."
    }
  }

  if {[info exists flags(-power)]} {
    if {[set net [[ord::get_db_block] findNet $keys(-net)]] == "NULL"} {
      set net [odb::dbNet_create [ord::get_db_block] $keys(-net)]
    }
    $net setSpecial
    $net setSigType POWER
    pdngen::check_power $keys(-net)
    pdngen::add_power_net $keys(-net)
  }

  if {[info exists flags(-ground)]} {
    if {[set net [[ord::get_db_block] findNet $keys(-net)]] == "NULL"} {
      set net [odb::dbNet_create [ord::get_db_block] $keys(-net)]
    }
    $net setSpecial
    $net setSigType GROUND
    pdngen::check_ground $keys(-net)
    pdngen::add_ground_net $keys(-net)
  }

  dict lappend pdngen::global_connections $keys(-net) [list inst_name $keys(-inst_pattern) pin_name $keys(-pin_pattern)]

  if {[set net [[ord::get_db_block] findNet $keys(-net)]] == "NULL"} {
    utl::warn PDN 167 "Net created for $keys(-net), if intended as power or ground net add the -power/-ground switch as appropriate."
    set net [odb::dbNet_create [ord::get_db_block] $keys(-net)]
  }
  pdn::add_global_connect $keys(-inst_pattern) $keys(-pin_pattern) $net
  pdn::global_connect [ord::get_db_block]
}

# define_pdn_grid -name main_grid -pins {metal7} -voltage_domains {CORE VIN}
# define_pdn_grid -macro -name ram -orient {R0 R180 MX MY} -starts_with POWER -pin_direction vertical -block metal6

sta::define_cmd_args "define_pdn_grid" {[-name <name>] \
                                        [-macro] \
                                        [-grid_over_pg_pins|-grid_over_boundary] \
                                        [-voltage_domains <list_of_voltage_domains>] \
                                        [-orient <list_of_valid_orientations>] \
                                        [-instances <list_of_instances>] \
                                        [-cells <list_of_cell_names> ] \
                                        [-halo <list_of_halo_values>] \
                                        [-pin_direction (horizontal|vertical)] \
                                        [-pins <list_of_pin_layers>] \
                                        [-starts_with (POWER|GROUND)] \
                                        [-switch_cell <switch_cell_name>] \
			                [-power_control <signal_name>] \
				        [-power_control_network (STAR|DAISY)]}

proc define_pdn_grid {args} {
  pdngen::check_design_state

  sta::parse_key_args "define_pdn_grid" args \
    keys {-name -voltage_domains -orient -instances -cells -halo -pin_direction -pins -starts_with -switch_cell -power_control -power_control_network} \
    flags {-macro -grid_over_pg_pins -grid_over_boundary}

  if {[llength $args] > 0} {
    utl::error PDN 132 "Unexpected argument [lindex $args 0] for define_pdn_grid command."
  }

  if {[info exists flags(-macro)]} {
    set keys(-macro) 1

    if {[info exists flags(-grid_over_pg_pins)] && [info exists flags(-grid_over_bounary)]} {
      utl::error PDN 175 "Options -grid_over_pg_pins and -grid_over_boundary are mutually exclusive."
    }

    set keys(-grid_over_pg_pins) 1
    if {[info exists flags(-grid_over_boundary)]} {
      set keys(-grid_over_pg_pins) 0
    }
  }

  if {[llength $args] > 0} {
    utl::error PDN 73 "Unrecognized argument [lindex $args 0] for define_pdn_grid."
  }

  if {[info exists keys(-halo)]} {
    if {[llength $keys(-halo)] == 1} {
      set keys(-halo) [list $keys(-halo) $keys(-halo) $keys(-halo) $keys(-halo)]
    } elseif {[llength $keys(-halo)] == 2} {
      set keys(-halo) [list {*}$keys(-halo) {*}$keys(-halo)]
    } elseif {[llength $keys(-halo)] != 4} {
      utl::error PDN 163 "Argument -halo of define_pdn_grid must consist of 1, 2 or 4 entries."
    }
  }
  pdngen::define_pdn_grid {*}[array get keys]
}

sta::define_cmd_args "define_power_switch_cell" {[-name <name>] \
                                                 [-control <control_name>] \
                                                 [-acknowledge <acknowledge_name>] \
                                                 [-power_switchable <power_switchable_net_name>] \
                                                 [-power <power_net_name> ] \
                                                 [-ground <ground_net_name>] }

proc define_power_switch_cell {args} {
  pdngen::check_design_state

  sta::parse_key_args "define_power_switch_cell" args \
    keys {-name -control -acknowledge -power_switchable -power -ground} 

  if {[llength $args] > 0} {
    utl::error PDN 182 "Unexpected argument [lindex $args 0] for define_power_switch_cell command."
  }

  if {![info exists keys(-name)]} {
    utl::error PDN 183 "The -name argument is required."
  }

  if {![info exists keys(-control)]} {
    utl::error PDN 184 "The -control argument is required."
  }

  if {![info exists keys(-acknowledge)]} {
    utl::error PDN 185 "The -acknowledge argument is required."
  }

  if {![info exists keys(-power_switchable)]} {
    utl::error PDN 186 "The -power_switchable argument is required."
  }

  if {![info exists keys(-power)]} {
    utl::error PDN 187 "The -power argument is required."
  }

  if {![info exists keys(-ground)]} {
    utl::error PDN 188 "The -ground argument is required."
  }

  if {[llength $args] > 0} {
    utl::error PDN 189 "Unrecognized argument [lindex $args 0] for define_power_switch_cell."
  }

  pdngen::define_power_switch_cell {*}[array get keys]
}
# set_voltage_domain -name CORE -power_net VDD  -ground_net VSS
# set_voltage_domain -name VIN  -region_name TEMP_ANALOG -power_net VPWR -ground_net VSS

sta::define_cmd_args "set_voltage_domain" {-name domain_name \
                                           [-region region_name] \
                                           [-switched_power switched_power_net_name] \
                                           -power power_net_name \
                                           [-secondary_power secondary_power_net_name] \
                                           -ground ground_net_name}

proc set_voltage_domain {args} {
  pdngen::check_design_state

  sta::parse_key_args "set_voltage_domain" args \
    keys {-name -region -switched_power -power -secondary_power -ground}

  if {[llength $args] > 0} {
    utl::error PDN 133 "Unexpected argument [lindex $args 0] for set_voltage_domain command."
  }

  if {![info exists keys(-name)]} {
    utl::error PDN 97 "The -name argument is required."
  }

  if {![info exists keys(-power)]} {
    utl::error PDN 98 "The -power argument is required."
  }

  if {![info exists keys(-ground)]} {
    utl::error PDN 99 "The -ground argument is required."
  }

  if {[llength $args] > 0} {
    utl::error PDN 120 "Unrecognized argument [lindex $args 0] for set_voltage_domain."
  }

  pdngen::set_voltage_domain {*}[array get keys]
}

# add_pdn_stripe -grid main_grid -layer metal1 -width 0.17 -followpins
# add_pdn_stripe -grid main_grid -layer metal2 -width 0.17 -followpins
# add_pdn_stripe -grid main_grid -layer metal4 -width 0.48 -pitch 56.0 -offset 2 -starts_with POWER
# add_pdn_stripe -grid main_grid -layer metal7 -width 1.40 -pitch 40.0 -offset 2 -starts_with POWER
sta::define_cmd_args "add_pdn_stripe" {[-grid grid_name] \
                                       -layer layer_name \
                                       -width width_value \
                                       [-followpins] \
                                       [-extend_to_core_ring] \
                                       [-pitch pitch_value] \
                                       [-spacing spacing_value] \
                                       [-offset offset_value] \
                                       [-starts_with (POWER|GROUND)]}

proc add_pdn_stripe {args} {
  pdngen::check_design_state

  sta::parse_key_args "add_pdn_stripe" args \
    keys {-grid -layer -width -pitch -spacing -offset -starts_with} \
    flags {-followpins -extend_to_core_ring}

  if {[llength $args] > 0} {
    utl::error PDN 134 "Unexpected argument [lindex $args 0] for add_pdn_stripe command."
  }

  if {![info exists keys(-layer)]} {
    utl::error PDN 100 "The -layer argument is required."
  }

  if {![info exists keys(-width)]} {
    utl::error PDN 101 "The -width argument is required."
  }

  if {![info exists flags(-followpins)] && ![info exists keys(-pitch)]} {
    utl::error PDN 102 "The -pitch argument is required for non-followpins stripes."
  }

  if {[info exists flags(-followpins)]} {
    set keys(stripe) rails
  } else {
    set keys(stripe) straps
  }

  if {[info exists flags(-extend_to_core_ring)]} {
    set keys(-extend_to_core_ring) 1
  }

  pdngen::add_pdn_stripe {*}[array get keys]
}

# add_pdn_ring   -grid main_grid -layer metal6 -width 5.0 -spacing  3.0 -core_offset 5
# add_pdn_ring   -grid main_grid -layer metal7 -width 5.0 -spacing  3.0 -core_offset 5

sta::define_cmd_args "add_pdn_ring" {[-grid grid_name] \
                                     -layers list_of_2_layer_names \
                                     -widths (width_value|list_of_width_values) \
                                     -spacings (spacing_value|list_of_spacing_values) \
                                     [-core_offsets (offset_value|list_of_offset_values)] \
                                     [-pad_offsets (offset_value|list_of_offset_values)] \
                                     [-power_pads list_of_core_power_padcells] \
                                     [-ground_pads list_of_core_ground_padcells]}

proc add_pdn_ring {args} {
  pdngen::check_design_state

  sta::parse_key_args "add_pdn_ring" args \
    keys {-grid -layers -widths -spacings -core_offsets -pad_offsets -power_pads -ground_pads}

  if {[llength $args] > 0} {
    utl::error PDN 135 "Unexpected argument [lindex $args 0] for add_pdn_ring command."
  }

  if {![info exists keys(-layers)]} {
    utl::error PDN 103 "The -layers argument is required."
  }

  if {[llength $keys(-layers)] != 2} {
    utl::error PDN 137 "Expecting a list of 2 elements for -layers option of add_pdn_ring command, found [llength $keys(-layers)]."
  }

  if {![info exists keys(-widths)]} {
    utl::error PDN 104 "The -widths argument is required."
  }

  if {![info exists keys(-spacings)]} {
    utl::error PDN 105 "The -spacings argument is required."
  }

  if {[info exists keys(-core_offsets)] && [info exists keys(-pad_offsets)]} {
    utl::error PDN 106 "Only one of -pad_offsets or -core_offsets can be specified."
  }

  if {![info exists keys(-core_offsets)] && ![info exists keys(-pad_offsets)]} {
    utl::error PDN 107 "One of -pad_offsets or -core_offsets must be specified."
  }

  if {[info exists keys(-pad_offsets)]} {
    if {![info exists keys(-power_pads)]} {
      utl::error PDN 143 "The -power_pads option is required when the -pad_offsets option is used."
    }

    if {![info exists keys(-ground_pads)]} {
      utl::error PDN 144 "The -ground_pads option is required when the -pad_offsets option is used."
    }
  } else {
    if {[info exists keys(-power_pads)] || [info exists keys(-ground_pads)]} {
      utl::warn PDN 145 "Options -power_pads and -ground_pads are only used when the -pad_offsets option is specified."
    }
  }

  pdngen::add_pdn_ring {*}[array get keys]
}

sta::define_cmd_args "add_pdn_connect" {[-grid grid_name] \
                                        -layers list_of_2_layers \
                                        [-cut_pitch pitch_value] \
                                        [-fixed_vias list_of_vias] \
                                        [-max_rows integer] \
                                        [-max_columns integer] \
                                        [-ongrid list_of_layers] \
                                        [-split_cuts list_of_layers]}

# add_pdn_connect -grid main_grid -layers {metal1 metal2} -cut_pitch 0.16
# add_pdn_connect -grid main_grid -layers {metal2 metal4}
# add_pdn_connect -grid main_grid -layers {metal4 metal7}

proc add_pdn_connect {args} {
  pdngen::check_design_state

  sta::parse_key_args "add_pdn_connect" args \
    keys {-grid -layers -cut_pitch -fixed_vias -max_rows -max_columns -ongrid -split_cuts} \

  if {[llength $args] > 0} {
    utl::error PDN 136 "Unexpected argument [lindex $args 0] for add_pdn_connect command."
  }

  if {![info exists keys(-layers)]} {
    utl::error PDN 108 "The -layers argument is required."
  }

  pdngen::add_pdn_connect {*}[array get keys]
}

=======
>>>>>>> 9e1cd688
namespace eval pdngen {
variable block_masters {}
variable logical_viarules {}
variable physical_viarules {}
variable vias {}
variable stripe_locs
variable layers {}
variable block
variable tech
variable libs
variable design_data {}
variable default_grid_data {}
variable def_output
variable widths
variable pitches
variable loffset
variable boffset
variable site
variable row_height
variable metal_layers {}
variable blockages {}
variable padcell_blockages {}
variable instances {}
variable default_template_name {}
variable template {}
variable default_cutclass {}
variable twowidths_table {}
variable twowidths_table_wrongdirection {}
variable stdcell_area ""
variable power_nets {}
variable ground_nets {}
variable macros {}
variable verbose 0
variable global_connections {}
variable default_global_connections {
  VDD {
    {inst_name .* pin_name ^VDD$}
    {inst_name .* pin_name ^VDDPE$}
    {inst_name .* pin_name ^VDDCE$}
  }
  VSS {
    {inst_name .* pin_name ^VSS$}
    {inst_name .* pin_name ^VSSE$}
  }
}
variable power_switch_cells {}
variable psw_instance {}
variable voltage_domains {
  CORE {
    primary_power VDD primary_ground VSS
  }
}

proc check_design_state {} {
  if {[ord::get_db_block] == "NULL"} {
    utl::error PDN 9072 "Design must be loaded before calling pdngen commands."
  }
}

proc check_orientations {orientations} {
  set valid_orientations {R0 R90 R180 R270 MX MY MXR90 MYR90}
  set lef_orientations {N R0 FN MY S R180 FS MX E R270 FE MYR90 W R90 FW MXR90}

  set checked_orientations {}
  foreach orient $orientations {
    if {[lsearch -exact $valid_orientations $orient] > -1} {
      lappend checked_orientations $orient
    } elseif {[dict exists $lef_orientations $orient]} {
      lappend checked_orientations [dict get $lef_orientations $orient]
    } else {
      utl::error PDN 9074 "Invalid orientation $orient specified, must be one of [join $valid_orientations {, }]."
    }
  }
  return $checked_orientations
}

proc check_layer_names {layer_names} {
  set tech [ord::get_db_tech]

  foreach layer_name $layer_names {
    if {[$tech findLayer $layer_name] == "NULL"} {
      if {[regexp {(.*)_PIN_(hor|ver)$} $layer_name - actual_layer_name]} {
        if {[$tech findLayer $actual_layer_name] == "NULL"} {
          utl::error PDN 9075 "Layer $actual_layer_name not found in loaded technology data."
        }
      } else {
        utl::error PDN 9076 "Layer $layer_name not found in loaded technology data."
      }
    }
  }
  return $layer_names
}

proc check_layer_width {layer_name width} {
  set tech [ord::get_db_tech]

  set layer [$tech findLayer $layer_name]
  set minWidth [$layer getMinWidth]
  set maxWidth [$layer getMaxWidth]

  if {[ord::microns_to_dbu $width] < $minWidth} {
    utl::error PDN 9077 "Width ($width) specified for layer $layer_name is less than minimum width ([ord::dbu_to_microns $minWidth])."
  }
  if {[ord::microns_to_dbu $width] > $maxWidth} {
    utl::error PDN 9078 "Width ($width) specified for layer $layer_name is greater than maximum width ([ord::dbu_to_microns $maxWidth])."
  }
  return $width
}

proc check_layer_spacing {layer_name spacing} {
  set tech [ord::get_db_tech]

  set layer [$tech findLayer $layer_name]
  set minSpacing [$layer getSpacing]

  if {[ord::microns_to_dbu $spacing] < $minSpacing} {
    utl::error PDN 9079 "Spacing ($spacing) specified for layer $layer_name is less than minimum spacing ([ord::dbu_to_microns $minSpacing)]."
  }
  return $spacing
}

proc check_rails {rails_spec} {
  if {[llength $rails_spec] % 2 == 1} {
    utl::error PDN 9081 "Expected an even number of elements in the list for -rails option, got [llength $rails_spec]."
  }
  check_layer_names [dict keys $rails_spec]
  foreach layer_name [dict keys $rails_spec] {
    if {[dict exists $rails_spec $layer_name width]} {
      check_layer_width $layer_name [dict get $rails_spec $layer_name width]
    }
    if {[dict exists $rails_spec $layer_name spacing]} {
      check_layer_spacing $layer_name [dict get $rails_spec $layer_name spacing]
    }
    if {![dict exists $rails_spec $layer_name pitch]} {
      dict set rails_spec $layer_name pitch [ord::dbu_to_microns [expr [get_row_height] * 2]]
    }
  }
  return $rails_spec
}

proc check_straps {straps_spec} {
  if {[llength $straps_spec] % 2 == 1} {
    utl::error PDN 9083 "Expected an even number of elements in the list for straps specification, got [llength $straps_spec]."
  }
  check_layer_names [dict keys $straps_spec]
  foreach layer_name [dict keys $straps_spec] {
    if {[dict exists $straps_spec $layer_name width]} {
      check_layer_width $layer_name [dict get $straps_spec $layer_name width]
    } else {
      utl::error PDN 9084 "Missing width specification for strap on layer $layer_name."
    }
    set width [ord::microns_to_dbu [dict get $straps_spec $layer_name width]]

    if {![dict exists $straps_spec $layer_name spacing]} {
      dict set straps_spec $layer_name spacing [expr [dict get $straps_spec $layer_name pitch] / 2.0]
    }
    check_layer_spacing $layer_name [dict get $straps_spec $layer_name spacing]
    set spacing [ord::microns_to_dbu [dict get $straps_spec $layer_name spacing]]

    if {[dict exists $straps_spec $layer_name pitch]} {
      set layer [[ord::get_db_tech] findLayer $layer_name]
      set minPitch [expr 2 * ([$layer getSpacing] + $width)]
      if {[ord::microns_to_dbu [dict get $straps_spec $layer_name pitch]] < $minPitch} {
        utl::error PDN 9085 "Pitch [dict get $straps_spec $layer_name pitch] specified for layer $layer_name is less than 2 x (width + spacing) (width=[ord::dbu_to_microns $width], spacing=[ord::dbu_to_microns $spacing])."
      }
    } else {
      utl::error PDN 9086 "No pitch specified for strap on layer $layer_name."
    }
  }
  return $straps_spec
}

proc check_connect {grid connect_spec} {
  foreach connect_statement $connect_spec {
    if {[llength $connect_statement] < 2} {
      utl::error PDN 9087 "Connect statement must consist of at least 2 entries."
    }
    check_layer_names [lrange $connect_statement 0 1]
    dict set layers [lindex $connect_statement 0] 1
    dict set layers [lindex $connect_statement 1] 1
  }

  if {[dict get $grid type] == "macro"} {
    set pin_layer_defined 0
    set actual_layers {}
    foreach layer_name [dict keys $layers] {
      if {[regexp {(.*)_PIN_(hor|ver)$} $layer_name - layer]} {
        lappend actual_layers $layer
      } else {
        lappend actual_layers $layer_name
      }
    }
  }
  return $connect_spec
}

proc check_core_ring {core_ring_spec} {
  if {[llength $core_ring_spec] % 2 == 1} {
    utl::error PDN 9109 "Expected an even number of elements in the list for core_ring specification, got [llength $core_ring_spec]."
  }
  set layer_directions {}
  check_layer_names [dict keys $core_ring_spec]
  foreach layer_name [dict keys $core_ring_spec] {
    if {[dict exists $core_ring_spec $layer_name width]} {
      check_layer_width $layer_name [dict get $core_ring_spec $layer_name width]
    } else {
      utl::error PDN 9121 "Missing width specification for strap on layer $layer_name."
    }
    set width [ord::microns_to_dbu [dict get $core_ring_spec $layer_name width]]

    if {![dict exists $core_ring_spec $layer_name spacing]} {
      dict set core_ring_spec $layer_name spacing [expr [dict get $core_ring_spec $layer_name pitch] / 2.0]
    }
    check_layer_spacing $layer_name [dict get $core_ring_spec $layer_name spacing]
    set spacing [ord::microns_to_dbu [dict get $core_ring_spec $layer_name spacing]]
    dict set layer_directions [get_dir $layer_name] $layer_name

    if {[dict exists $core_ring_spec $layer_name core_offset]} {
      check_layer_spacing $layer_name [dict get $core_ring_spec $layer_name core_offset]
    } elseif {[dict exists $core_ring_spec $layer_name pad_offset]} {
      check_layer_spacing $layer_name [dict get $core_ring_spec $layer_name pad_offset]
    } else {
      utl::error PDN 9146 "Must specifu a pad_offset or core_offset for rings."
    }
  }
  if {[llength [dict keys $layer_directions]] == 0} {
    utl::error PDN 9139 "No direction defiend for layers [dict keys $core_ring_spec]."
  } elseif {[llength [dict keys $layer_directions]] == 1} {
    set dir [dict keys $layer_directions]
    set direction [expr $dir == "ver" ? "vertical" : "horizontal"]
    set missing_direction [expr $dir == "ver" ? "horizontal" : "vertical"]

    utl::error PDN 9140 "Layers [dict keys $core_ring_spec] are both $direction, missing layer in direction $other_direction."
  } elseif {[llength [dict keys $layer_directions]] > 2} {
    utl::error PDN 9141 "Unexpected number of directions found for layers [dict keys $core_ring_spec], ([dict keys $layer_directions])."
  }

  return $core_ring_spec
}

proc check_starts_with {value} {
  if {$value != "POWER" && $value != "GROUND"} {
    utl::error PDN 9095 "Value specified for -starts_with option ($value), must be POWER or GROUND."
  }

  return $value
}

proc check_voltage_domains {domains} {
  variable voltage_domains

  foreach domain $domains {
    if {[lsearch [dict keys $voltage_domains] $domain] == -1} {
      utl::error PDN 9110 "Voltage domain $domain has not been specified, use set_voltage_domain to create this voltage domain."
    }
  }

  return $domains
}

proc check_instances {instances} {
  variable $block

  foreach instance $instances {
    if {[$block findInst $instance] == "NULL"} {
      utl::error PDN 9111 "Instance $instance does not exist in the design."
    }
  }

  return $instances
}

proc check_cells {cells} {
  foreach cell $cells {
    if {[[ord::get_db] findMaster $cell] == "NULL"} {
      utl::warn PDN 9112 "Cell $cell not loaded into the database."
    }
  }

  return $cells
}

proc check_region {region_name} {
  set block [ord::get_db_block]

  if {[$block findRegion $region_name] == "NULL"} {
    utl::error PDN 9127 "No region $region_name found in the design for voltage_domain."
  }

  return $region_name
}

proc check_switch_cells {switch_cells} {
  foreach switch_cell $switch_cells {
    if {[[ord::get_db] findMaster $switch_cell] == "NULL"} {
      utl::warn PDN 181 "Swicth cell $switch_cell not loaded into the database."
    }
  }

  return $switch_cells
}

proc check_switched_power {switched_power_net_name} {
  set block [ord::get_db_block]

  if {[set net [$block findNet $switched_power_net_name]] == "NULL"} {
    set net [odb::dbNet_create $block $switched_power_net_name]
    $net setSpecial
    $net setSigType "POWER"
  } else {
    if {[$net getSigType] != "POWER"} {
      utl::error PDN 180 "Net $switched_power_net_name already exists in the design, but is of signal type [$net getSigType]."
    }
  }
  return $switched_power_net_name
}

proc check_power {power_net_name} {
  add_power_net $power_net_name

  set block [ord::get_db_block]

  if {[set net [$block findNet $power_net_name]] == "NULL"} {
    set net [odb::dbNet_create $block $power_net_name]
    $net setSpecial
    $net setSigType "POWER"
  } else {
    if {[$net getSigType] != "POWER"} {
      utl::error PDN 9128 "Net $power_net_name already exists in the design, but is of signal type [$net getSigType]."
    }
  }
  return $power_net_name
}

proc check_secondary_power {secondary_power_net_name} {
  add_power_net $secondary_power_net_name

  set block [ord::get_db_block]

  foreach secondary_power $secondary_power_net_name {
    if {[set net [$block findNet $secondary_power]] == "NULL"} {
      set net [odb::dbNet_create $block $secondary_power]
      $net setSpecial
      $net setSigType "POWER"
    } else {
      if {[$net getSigType] != "POWER"} {
        utl::error PDN 9176 "Net $secondary_power already exists in the design, but is of signal type [$net getSigType]."
      }
    }
  }
  return $secondary_power_net_name
}

proc check_ground {ground_net_name} {
  add_ground_net $ground_net_name

  set block [ord::get_db_block]

  if {[set net [$block findNet $ground_net_name]] == "NULL"} {
    set net [odb::dbNet_create $block $ground_net_name]
    $net setSpecial
    $net setSigType "GROUND"
  } else {
    if {[$net getSigType] != "GROUND"} {
      utl::error PDN 9129 "Net $ground_net_name already exists in the design, but is of signal type [$net getSigType]."
    }
  }
  return $ground_net_name
}

proc define_power_switch_cell {args} {
  variable power_switch_cells

  set power_switch_cell {}
  set process_args $args
  while {[llength $process_args] > 0} {
    set arg [lindex $process_args 0]
    set value [lindex $process_args 1]

    switch $arg {
      -name             {dict set power_switch_cell name $value}
      -control          {dict set power_switch_cell control $value}
      -acknowledge      {dict set power_switch_cell acknowledge $value}
      -power_switchable {dict set power_switch_cell power_switchable $value}
      -power            {dict set power_switch_cell power $value}
      -ground           {dict set power_switch_cell ground $value}
      default           {utl::error PDN 190 "Unrecognized argument $arg, should be one of -name, -control, -acknowledge, -power, -ground."}
    }

    set process_args [lrange $process_args 2 end]
  }
  dict set power_switch_cells [dict get $power_switch_cell name] $power_switch_cell
}

proc set_voltage_domain {args} {
  variable voltage_domains

  set voltage_domain {}
  set process_args $args
  while {[llength $process_args] > 0} {
    set arg [lindex $process_args 0]
    set value [lindex $process_args 1]

    switch $arg {
<<<<<<< HEAD
      -name             {dict set voltage_domain name $value}
      -switched_power {dict set voltage_domain switched_power [check_switched_power $value]}
      -power            {dict set voltage_domain primary_power [check_power $value]}
      -secondary_power  {dict set voltage_domain secondary_power [check_secondary_power $value]}
      -ground           {dict set voltage_domain primary_ground [check_ground $value]}
      -region           {dict set voltage_domain region [check_region $value]}
      default           {utl::error PDN 130 "Unrecognized argument $arg, should be one of -name, -power, -ground -region."}
=======
      -name            {dict set voltage_domain name $value}
      -power           {dict set voltage_domain primary_power [check_power $value]}
      -secondary_power {dict set voltage_domain secondary_power [check_secondary_power $value]}
      -ground          {dict set voltage_domain primary_ground [check_ground $value]}
      -region          {dict set voltage_domain region [check_region $value]}
      default          {utl::error PDN 9130 "Unrecognized argument $arg, should be one of -name, -power, -ground -region."}
>>>>>>> 9e1cd688
    }

    set process_args [lrange $process_args 2 end]
  }
  dict set voltage_domains [dict get $voltage_domain name] $voltage_domain
}

proc check_direction {direction} {
  if {$direction != "horizontal" && $direction != "vertical"} {
    utl::error PDN 9138 "Unexpected value for direction ($direction), should be horizontal or vertical."
  }
  return $direction
}

proc check_number {value} {
  if {![string is double $value]} {
    error "value ($value) not recognized as a number."
  }

  return $value
}

proc check_integer {value} {
  if {![string is integer $value]} {
    error "value ($value) not recognized as a number."
  }

  return $value
}

proc check_max_rows {value} {
  foreach item $value {
    if {[catch {check_integer $item} msg]} {
      utl::error PDN 9179 "Problem with max_rows specification, $msg."
    }
  }

  return $value
}

proc check_max_columns {value} {
  foreach item $value {
    if {[catch {check_number $item} msg]} {
      utl::error PDN 9178 "Problem with max_columns specification, $msg."
    }
  }

  return $value
}

proc check_halo {value} {
  foreach item $value {
    if {[catch {check_number $item} msg]} {
      utl::error PDN 9164 "Problem with halo specification, $msg."
    }
  }

  return $value
}

proc check_net {value} {
  if {[set net [[ord::get_db_block] findNet $value]] == "NULL"} {
    utl::error PDN 194 "Net $value does not exist in the design"
  }

  return $value
}

proc check_power_control_network_option {value} {
  if {$value == "STAR"} {
    return $value
  } elseif {$value == "DAISY"} {
    return $value
  }
  utl::error PDN 195 "Option -power_control_network must be set to STAR or DAISY"
}

proc define_pdn_grid {args} {
  variable current_grid

  set grid {}

  set process_args $args
  while {[llength $process_args] > 0} {
    set arg [lindex $process_args 0]
    set value [lindex $process_args 1]

    switch $arg {
      -name              {dict set grid name $value}
      -voltage_domains   {dict set grid voltage_domains [check_voltage_domains $value]}
      -macro             {dict set grid type macro}
      -grid_over_pg_pins {dict set grid grid_over_pg_pins $value}
      -orient            {dict set grid orient [check_orientations $value]}
      -instances         {dict set grid instances [check_instances $value]}
      -cells             {dict set grid macro [check_cells $value]}
      -halo              {dict set grid halo [check_halo [lmap x $value {ord::microns_to_dbu [check_number $x]}]]}
      -pins              {dict set grid pins [check_layer_names $value]}
      -starts_with       {dict set grid starts_with [check_starts_with $value]}
      -pin_direction     {dict set grid pin_direction [check_direction $value]}
<<<<<<< HEAD
      -switch_cell       {dict set grid switch_cell [check_switch_cells $value]}
      -power_control     {dict set grid power_control [check_net $value]}
      -power_control_network {dict set grid power_control_network [check_power_control_network_option $value]}
      default            {utl::error PDN 88 "Unrecognized argument $arg, should be one of -name, -orient, -instances -cells -pins -starts_with."}
=======
      default            {utl::error PDN 9088 "Unrecognized argument $arg, should be one of -name, -orient, -instances -cells -pins -starts_with."}
>>>>>>> 9e1cd688
    }

    set process_args [lrange $process_args 2 end]
  }

  set current_grid [verify_grid $grid]
}

proc get_grid {grid_name} {
  variable design_data

  if {[dict exists $design_data grid]} {
    dict for {type grids} [dict get $design_data grid] {
      dict for {name grid} $grids {
        if {$name == $grid_name} {
          return $grid
        }
      }
    }
  }

  return {}
}

proc check_grid {grid} {
  if {$grid == {}} {
    utl::error PDN  113 "The grid $grid_name has not been defined."
  }
  return $grid
}

proc get_power_nets {{voltage_domain ""}} {
  variable design_data
  variable voltage_domains

  if {$voltage_domain == ""} {
    set voltage_domain [dict get $design_data core_domain]
  }

  set power_nets {}
  if {[dict exists $voltage_domains $voltage_domain]} {
    if {[dict exists $voltage_domains $voltage_domain primary_power]} {
      lappend power_nets [dict get $voltage_domains $voltage_domain primary_power]
    }
    if {[dict exists $voltage_domains $voltage_domain secondary_power]} {
      lappend power_nets {*}[dict get $voltage_domains $voltage_domain secondary_power]
    }
  }
  # debug "domain: $voltage_domain, power_nets: $power_nets"

  return $power_nets
}

proc get_ground_nets {{voltage_domain ""}} {
  variable design_data
  variable voltage_domains

  if {$voltage_domain == ""} {
    set voltage_domain [dict get $design_data core_domain]
  }

  set ground_nets {}
  if {[dict exists $voltage_domains $voltage_domain]} {
    if {[dict exists $voltage_domains $voltage_domain primary_ground]} {
      lappend ground_nets [dict get $voltage_domains $voltage_domain primary_ground]
    }
  }

  return $ground_nets
}

proc get_pg_nets {{voltage_domain ""}} {
  variable design_data
  variable voltage_domains

  if {$voltage_domain == ""} {
    set voltage_domain [dict get $design_data core_domain]
  }

  set pg_nets {}
  if {[dict exists $voltage_domains $voltage_domain]} {
    if {[dict exists $voltage_domains $voltage_domain primary_power]} {
      lappend pg_nets [dict get $voltage_domains $voltage_domain primary_power]
    }
    if {[dict exists $voltage_domains $voltage_domain primary_ground]} {
      lappend pg_nets [dict get $voltage_domains $voltage_domain primary_ground]
    }
    if {[dict exists $voltage_domains $voltage_domain secondary_power]} {
      lappend pg_nets {*}[dict get $voltage_domains $voltage_domain secondary_power]
    }
  }
   return $pg_nets
}

proc get_all_pg_nets {} {
  variable voltage_domains
  # debug "voltage_domains: $voltage_domains"

  set pg_nets {}
  dict for {voltage_domain_name voltage_domain} $voltage_domains {
    foreach net [get_pg_nets $voltage_domain_name] {
      if {[lsearch $pg_nets $net] == -1} {
        lappend pg_nets $net
      }
    }
  }

  variable power_nets
  variable ground_nets

  foreach net [concat $power_nets $ground_nets] {
    if {[lsearch $pg_nets $net] == -1} {
      lappend pg_nets $net
    }
  }

  # debug $pg_nets
  return $pg_nets
}

proc is_power_net {net} {
  variable power_nets

  if {[lsearch $power_nets $net] > -1} {
    return 1
  } else {
    return 0
  }
}

proc is_ground_net {net} {
  variable ground_nets

  if {[lsearch $ground_nets $net] > -1} {
    return 1
  } else {
    return 0
  }
}

proc get_signal_type {net_name} {
  if {[is_power_net $net_name]} {
    return "POWER"
  } elseif {[is_ground_net $net_name]} {
    return "GROUND"
  }
  return "SIGNAL"
}

proc check_power_ground {value} {
  if {$value == "POWER" || $value == "GROUND"} {
    return $value
  }
  utl::error PDN 9114 "Unexpected value ($value), must be either POWER or GROUND."
}

proc add_pdn_stripe {args} {
  variable current_grid

  if {[dict exists $args -grid]} {
    set current_grid [check_grid [get_grid [dict get $args -grid]]]
  }
  set grid $current_grid

  set stripe [dict get $args stripe]
  set layer [check_layer_names [dict get $args -layer]]

  set process_args $args
  while {[llength $process_args] > 0} {
    set arg [lindex $process_args 0]
    set value [lindex $process_args 1]

    switch $arg {
      -grid            {;}
      -layer           {;}
      -width           {dict set grid $stripe $layer width $value}
      -spacing         {dict set grid $stripe $layer spacing $value}
      -offset          {dict set grid $stripe $layer offset $value}
      -pitch           {dict set grid $stripe $layer pitch $value}
      -starts_with     {dict set grid $stripe $layer starts_with [check_power_ground $value]}
      -extend_to_core_ring {dict set grid $stripe $layer extend_to_core_ring 1}
      stripe           {;}
      default          {utl::error PDN 9124 "Unrecognized argument $arg, should be one of -grid, -type, -orient, -power_pins, -ground_pins, -blockages, -rails, -straps, -connect."}
    }

    set process_args [lrange $process_args 2 end]
  }

  set current_grid [verify_grid $grid]
}

proc check_max_length {values max_length} {
  if {[llength $values] > $max_length} {
    error "[llength $values] provided, maximum of $max_length values allowed."
  }
}

proc check_grid_voltage_domains {grid} {
  if {![dict exists $grid voltage_domains]} {
    utl::error PDN 9158 "No voltage domains defined for grid."
  }
}

proc get_voltage_domain_by_name {domain_name} {
  variable voltage_domains

  if {[dict exists $voltage_domains $domain_name]} {
    return [dict get $voltage_domains $domain_name]
  }

  utl::error PDN 9159 "Voltage domains $domain_name has not been defined."
}

proc global_connections {args} {
  set global_connects $args
  dict for {net connect} $global_connects {
    if {[dict exists $connect inst_name]} {
      set inst_pattern [dict get $connect inst_name]
    } else {
      set inst_pattern {.*}
    }

    pdngen::add_global_connect $net $inst_pattern [dict get $connect pin_name]
  }
}

proc match_inst_connection {inst net_name} {
  variable global_connections

  foreach pattern [dict get $global_connections $net_name] {
    if {[regexp [dict get $pattern inst_name] [$inst getName]]} {
      foreach pin [[$inst getMaster] getMTerms] {
        if {[regexp [dict get $pattern pin_name] [$pin getName]]} {
          return 1
        }
      }
    }
  }
  return 0
}

proc is_inst_in_voltage_domain {inst domain_name} {
  set voltage_domain [get_voltage_domain_by_name $domain_name]

  # The instance is in the voltage domain if it connected to both related power and ground nets
  set power_net [dict get $voltage_domain primary_power]
  set ground_net [dict get $voltage_domain primary_ground]

  return [match_inst_connection $inst $power_net] && [match_inst_connection $inst $ground_net]
}

proc get_block_inst_masters {} {
  variable block_masters

  if {[llength $block_masters] == 0} {
    foreach inst [[ord::get_db_block] getInsts] {
      if {[lsearch $block_masters [[$inst getMaster] getName]] == -1} {
        lappend block_masters [[$inst getMaster] getName]
      }
    }
  }
  return $block_masters
}

proc is_cell_present {cell_name} {
  return [lsearch [get_block_inst_masters] $cell_name] > -1
}

proc check_pwr_pads {grid cells} {
  check_grid_voltage_domains $grid
  set voltage_domains [dict get $grid voltage_domains]
  set pwr_pads {}
  set inst_example {}
  foreach voltage_domain $voltage_domains {

    set net_name [get_voltage_domain_power $voltage_domain]
    if {[set net [[ord::get_db_block] findNet $net_name]] == "NULL"} {
      utl::error PDN 9149 "Power net $net_name not found."
    }
    set find_cells $cells
    foreach inst [[ord::get_db_block] getInsts] {
      if {[set idx [lsearch $find_cells [[$inst getMaster] getName]]] > -1} {
        if {![is_inst_in_voltage_domain $inst $voltage_domain]} {continue}
        # Only need one example of each cell
        set cell_name [lindex $find_cells $idx]
        set find_cells [lreplace $find_cells $idx $idx]
        dict set inst_example $cell_name $inst
      }
      if {[llength $find_cells] == 0} {break}
    }
    if {[llength $find_cells] > 0} {
      utl::warn PDN 9150 "Cannot find cells ([join $find_cells {, }]) in voltage domain $voltage_domain."
    }
    dict for {cell inst} $inst_example {
      set pin_name [get_inst_pin_connected_to_net $inst $net]
      dict lappend pwr_pads $pin_name $cell
    }
  }

  return $pwr_pads
}

proc check_gnd_pads {grid cells} {
  check_grid_voltage_domains $grid
  set voltage_domains [dict get $grid voltage_domains]
  set gnd_pads {}
  set inst_example {}
  foreach voltage_domain $voltage_domains {
    set net_name [get_voltage_domain_ground $voltage_domain]
    if {[set net [[ord::get_db_block] findNet $net_name]] == "NULL"} {
      utl::error PDN 9151 "Ground net $net_name not found."
    }
    set find_cells $cells
    foreach inst [[ord::get_db_block] getInsts] {
      if {[set idx [lsearch $find_cells [[$inst getMaster] getName]]] > -1} {
        if {![is_inst_in_voltage_domain $inst $voltage_domain]} {continue}
        # Only need one example of each cell
        set cell_name [lindex $find_cells $idx]
        set find_cells [lreplace $find_cells $idx $idx]
        dict set inst_example $cell_name $inst
      }
      if {[llength $find_cells] == 0} {break}
    }
    if {[llength $find_cells] > 0} {
      utl::warn PDN 9152 "Cannot find cells ([join $find_cells {, }]) in voltage domain $voltage_domain."
    }
    dict for {cell inst} $inst_example {
      set pin_name [get_inst_pin_connected_to_net $inst $net]
      dict lappend gnd_pads $pin_name $cell
    }
  }
  return $gnd_pads
}

proc add_pdn_ring {args} {
  variable current_grid

  if {[dict exists $args -grid]} {
    set current_grid [check_grid [get_grid [dict get $args -grid]]]
  }
  set grid $current_grid
  set layers [check_layer_names [dict get $args -layers]]

  set process_args $args
  while {[llength $process_args] > 0} {
    set arg [lindex $process_args 0]
    set value [lindex $process_args 1]

    switch $arg {
      -grid            {;}
      -layers          {;}
      -widths {
        if {[catch {check_max_length $value 2} msg]} {
          utl::error PDN 9115 "Unexpected number of values for -widths, $msg."
        }
        if {[llength $value] == 1} {
          set values [list $value $value]
        } else {
          set values $value
        }
        foreach layer $layers width $values {
          dict set grid core_ring $layer width $width
        }
      }
      -spacings {
        if {[catch {check_max_length $value 2} msg]} {
          utl::error PDN 9116 "Unexpected number of values for -spacings, $msg."
        }
        if {[llength $value] == 1} {
          set values [list $value $value]
        } else {
          set values $value
        }
        foreach layer $layers spacing $values {
          dict set grid core_ring $layer spacing $spacing
        }
      }
      -core_offsets {
        if {[catch {check_max_length $value 2} msg]} {
          utl::error PDN 9117 "Unexpected number of values for -core_offsets, $msg."
        }
        if {[llength $value] == 1} {
          set values [list $value $value]
        } else {
          set values $value
        }
        foreach layer $layers offset $values {
          dict set grid core_ring $layer core_offset $offset
        }
      }
      -pad_offsets {
        if {[catch {check_max_length $value 2} msg]} {
          utl::error PDN 9118 "Unexpected number of values for -pad_offsets, $msg."
        }
        if {[llength $value] == 1} {
          set values [list $value $value]
        } else {
          set values $value
        }
        foreach layer $layers offset $values {
          dict set grid core_ring $layer pad_offset $offset
        }
      }
      -power_pads      {dict set grid pwr_pads [check_pwr_pads $grid $value]}
      -ground_pads     {dict set grid gnd_pads [check_gnd_pads $grid $value]}
      default          {utl::error PDN 9125 "Unrecognized argument $arg, should be one of -grid, -type, -orient, -power_pins, -ground_pins, -blockages, -rails, -straps, -connect."}
    }

    set process_args [lrange $process_args 2 end]
  }

  set current_grid [verify_grid $grid]
}

proc check_fixed_vias {via_names} {
  set tech [ord::get_db_tech]

  foreach via_name $via_names {
    if {[set via [$tech findVia $via_name]] == "NULL"} {
      utl::error PDN 9119 "Via $via_name specified in the grid specification does not exist in this technology."
    }
  }

  return $via_names
}

proc add_pdn_connect {args} {
  variable current_grid

  if {[dict exists $args -grid]} {
    set current_grid [check_grid [get_grid [dict get $args -grid]]]
  }
  set grid $current_grid

  set layers [check_layer_names [dict get $args -layers]]

  set process_args $args
  while {[llength $process_args] > 0} {
    set arg [lindex $process_args 0]
    set value [lindex $process_args 1]

    switch $arg {
      -grid            {;}
      -layers          {;}
      -cut_pitch       {dict set layers constraints cut_pitch $value}
      -fixed_vias      {dict set layers fixed_vias [check_fixed_vias $value]}
      -max_rows        {dict set layers constraints max_rows [check_max_rows $value]}
      -max_columns     {dict set layers constraints max_columns [check_max_columns $value]}
      -ongrid          {dict set layers constraints ongrid [check_layer_names $value]}
      -split_cuts      {dict set layers constraints split_cuts [check_layer_names $value]}
      default          {utl::error PDN 9126 "Unrecognized argument $arg, should be one of -grid, -type, -orient, -power_pins, -ground_pins, -blockages, -rails, -straps, -connect."}
    }

    set process_args [lrange $process_args 2 end]
  }

  dict lappend grid connect $layers
  set current_grid [verify_grid $grid]
}

proc convert_grid_to_def_units {grid} {
  if {![dict exists $grid units]} {
    if {[dict exists $grid core_ring]} {
      dict for {layer data} [dict get $grid core_ring] {
        dict set grid core_ring $layer [convert_layer_spec_to_def_units $data]
      }
    }

    if {[dict exists $grid rails]} {
      dict for {layer data} [dict get $grid rails] {
        dict set grid rails $layer [convert_layer_spec_to_def_units $data]
        if {[dict exists $grid template]} {
          foreach template [dict get $grid template names] {
            if {[dict exists $grid layers $layer $template]} {
              dict set grid rails $layer $template [convert_layer_spec_to_def_units [dict get $grid rails $layer $template]]
            }
          }
        }
      }
    }
    if {[dict exists $grid straps]} {
      dict for {layer data} [dict get $grid straps] {
        dict set grid straps $layer [convert_layer_spec_to_def_units $data]
        if {[dict exists $grid template]} {
          foreach template [dict get $grid template names] {
            if {[dict exists $grid straps $layer $template]} {
              dict set grid straps $layer $template [convert_layer_spec_to_def_units [dict get $grid straps $layer $template]]
            }
          }
        }
      }
    }
    dict set grid units "db"
  }

  return $grid
}

proc get_inst_pin_connected_to_net {inst net} {
  foreach iterm [$inst getITerms] {
    # debug "[$inst getName] [$iterm getNet] == $net"
    if {[$iterm getNet] == $net} {
      return [[$iterm getMTerm] getName]
    }
  }
}

proc filter_out_selected_by {instances selection} {
  dict for {inst_name instance} $instances {
    if {[dict exists $instance selected_by]} {
      if {[dict get $instance selected_by] == $selection} {
        set instances [dict remove $instances $inst_name]
      }
    }
  }

  return $instances
}

proc get_priority_value {priority} {
  if {$priority == "inst_name"} {return 4}
  if {$priority == "cell_name"} {return 3}
  if {$priority == "orient"} {return 2}
  if {$priority == "none"} {return 1}
}

proc set_instance_grid {inst_name grid priority} {
  variable instances

  # debug "start- inst_name $inst_name, grid: [dict get $grid name], priority: $priority"
  set grid_name [dict get $grid name]
  set priority_value [get_priority_value $priority]
  set instance [dict get $instances $inst_name]
  if {[dict exists $instance grid]} {
    if {[dict get $instance grid] != $grid_name} {
      set current_priority_value [get_priority_value [dict get $instance selected_by]]
      if {$priority_value < $current_priority_value} {
        return
      } elseif {$priority_value == $current_priority_value} {
        utl::error PDN 9165 "Conflict found, instance $inst_name is part of two grid definitions ($grid_name, [dict get $instances $inst_name grid])."
      }
    }
  } else {
    dict set instances $inst_name grid $grid_name
  }

  if {[dict exists $grid halo]} {
    set_instance_halo $inst_name [dict get $grid halo]
  }
  dict set instances $inst_name selected_by $priority
  dict set instances $inst_name grid $grid_name
  dict set insts $inst_name selected_by $priority
  dict set insts $inst_name grid $grid_name
}

proc verify_grid {grid} {
  variable design_data
  variable default_grid_data

  if {![dict exists $grid type]} {
    dict set grid type stdcell
  }
  set type [dict get $grid type]

  if {![dict exists $grid voltage_domains]} {
    dict set grid voltage_domains "CORE"
  }
  set voltage_domains [dict get $grid voltage_domains]

  if {![dict exists $grid name]} {
    set idx 1
    set name "[join [dict get $grid voltage_domains] {_}]_${type}_grid_$idx"
    while {[get_grid $name] != {}} {
      incr idx
      set name "[join [dict get $grid voltage_domains] {_}]_${type}_grid_$idx"
    }
    dict set grid name $name
  }
  set grid_name [dict get $grid name]

  if {[dict exists $grid core_ring]} {
    check_core_ring [dict get $grid core_ring]
    set layer [lindex [dict keys [dict get $grid core_ring]]]
    if {[dict exist $grid core_ring $layer pad_offset]} {
      if {![dict exists $grid pwr_pads]} {
        utl::error PDN 9147 "No definition of power padcells provided, required when using pad_offset."
      }
      if {![dict exists $grid gnd_pads]} {
        utl::error PDN 9148 "No definition of ground padcells provided, required when using pad_offset."
      }
    }
  }

  if {[dict exists $grid pwr_pads]} {
    dict for {pin_name cells} [dict get $grid pwr_pads] {
      foreach cell $cells {
        if {[set master [[ord::get_db] findMaster $cell]] == "NULL"} {
          utl::error PDN 9153  "Core power padcell ($cell) not found in the database."
        }
        if {[$master findMTerm $pin_name] == "NULL"} {
          utl::error PDN 9154 "Cannot find pin ($pin_name) on core power padcell ($cell)."
        }
      }
    }
  }

  if {[dict exists $grid gnd_pads]} {
    dict for {pin_name cells} [dict get $grid gnd_pads] {
      foreach cell $cells {
        if {[set master [[ord::get_db] findMaster $cell]] == "NULL"} {
          utl::error PDN 9155  "Core ground padcell ($cell) not found in the database."
        }
        if {[$master findMTerm $pin_name] == "NULL"} {
          utl::error PDN 9156 "Cannot find pin ($pin_name) on core ground padcell ($cell)."
        }
      }
    }
  }

  if {[dict exists $grid macro]} {
    check_cells [dict get $grid macro]
  }

  if {[dict exists $grid rails]} {
    dict set grid rails [check_rails [dict get $grid rails]]
  }

  if {[dict exists $grid straps]} {
    check_straps [dict get $grid straps]
  }

  if {[dict exists $grid template]} {
    set_template_size {*}[dict get $grid template size]
  }

  if {[dict exists $grid orient]} {
    if {$type == "stdcell"} {
      utl::error PDN 9090 "The orient attribute cannot be used with stdcell grids."
    }
    dict set grid orient [check_orientations [dict get $grid orient]]
  }

  if {[dict exists $grid connect]} {
    dict set grid connect [check_connect $grid [dict get $grid connect]]
  }

  if {$type == "macro"} {
    if {![dict exists $grid halo]} {
      dict set grid halo [get_default_halo]
    }
    check_halo [dict get $grid halo]
  } else {
    set default_grid_data $grid
  }

  # debug $grid

  dict set design_data grid $type $grid_name $grid
  return $grid
}

proc complete_macro_grid_specifications {} {
  variable design_data
  variable instances
  variable macros

  set macros [get_macro_blocks]

  dict for {type grid_types} [dict get $design_data grid] {
    dict for {name grid} $grid_types {
      dict set design_data grid $type $name [convert_grid_to_def_units $grid]
    }
  }
  if {![dict exists $design_data grid macro]} {
    return
  }

  ########################################
  # Creating blockages based on macro locations
  #######################################
  # debug "import_macro_boundaries"
  import_macro_boundaries

  # Associate each block instance with a grid specification
  set macro_names [dict keys $macros]
  dict for {grid_name grid} [dict get $design_data grid macro] {
    set insts [find_instances_of $macro_names]
    set boundary [odb::newSetFromRect {*}[get_core_area]]
    set insts [filtered_insts_within $insts $boundary]
    if {[dict exists $grid instances]} {
      # debug "Check macro name for [dict get $grid name]"
      dict for {inst_name instance} $insts {
        if {[lsearch [dict get $grid instances] $inst_name] > -1} {
          set_instance_grid $inst_name $grid inst_name
        }
      }
      set insts [set_instance_grid $selected_insts $grid inst_name]
    } elseif {[dict exists $grid macro]} {
      # set insts [filter_out_selected_by $insts inst_name]
      # debug "Check instance name for [dict get $grid name]"
      dict for {inst_name instance} $insts {
        set cell_name [dict get $instance macro]
        if {[lsearch [dict get $grid macro] $cell_name] > -1} {
          set_instance_grid $inst_name $grid cell_name
        }
      }
    } elseif {[dict exists $grid orient]} {
      # set insts [filter_out_selected_by $insts inst_name]
      # set insts [filter_out_selected_by $insts cell_name]
      # debug "Check orientation for [dict get $grid name]"
      dict for {inst_name instance} $insts {
        set orient [dict get $instance orient]
        # debug "Inst: $inst_name, orient: $orient, compare to: [dict get $grid orient]"
        if {[lsearch [dict get $grid orient] $orient] > -1} {
          set_instance_grid $inst_name $grid orient
        }
      }
    }
  }
  dict for {grid_name grid} [dict get $design_data grid macro] {
    set related_instances {}
    dict for {inst instance} $instances {
      if {![dict exists $instance grid]} {
        # utl::error PDN 9166 "Instance $inst of cell [dict get $instance macro] is not associated with any grid."
        dict set instance grid "__none__"
      }
      if {[dict get $instance grid] == $grid_name} {
        dict set related_instances $inst $instance
      }
    }
    dict set design_data grid macro $grid_name _related_instances $related_instances
  }

  dict for {grid_name grid} [dict get $design_data grid macro] {
    # Set the pin layer on the connect statement to the pin layer of the def to be _PIN_<dir>
    set blockages {}
    set pin_layers {}
    set power_pins {}
    set ground_pins {}
    dict for {instance_name instance} [dict get $grid _related_instances] {
      lappend blockages {*}[dict get $macros [dict get $instance macro] blockage_layers]
      lappend pin_layers {*}[dict get $macros [dict get $instance macro] pin_layers]
      lappend power_pins {*}[dict get $macros [dict get $instance macro] power_pins]
      lappend ground_pins {*}[dict get $macros [dict get $instance macro] ground_pins]
    }
    dict set design_data grid macro $grid_name power_pins [lsort -unique $power_pins]
    dict set design_data grid macro $grid_name ground_pins [lsort -unique $ground_pins]

    if {[dict exists $grid pin_direction]} {
      if {[dict get $grid pin_direction] == "vertical"} {
        set direction ver
      } else {
        set direction hor
      }
      set pin_layers [lsort -unique $pin_layers]

      foreach pin_layer $pin_layers {
        set new_connections {}
        foreach connect [dict get $grid connect] {
          if {[lindex $connect 0] == $pin_layer} {
            set connect [lreplace $connect 0 0 ${pin_layer}_PIN_$direction]
          }
          if {[lindex $connect 1] == $pin_layer} {
            set connect [lreplace $connect 1 1 ${pin_layer}_PIN_$direction]
          }
          lappend new_connections $connect
        }
        dict set design_data grid macro $grid_name connect $new_connections
      }
    }

    if {[dict exists $grid straps]} {
      foreach strap_layer [dict keys [dict get $grid straps]] {
        lappend blockages $strap_layer
      }
    }
    # debug "Grid: $grid_name"
    # debug "  instances: [dict keys [dict get $grid _related_instances]]"
    # debug "  blockages: [lsort -unique $blockages]"
    # debug "  connect: [dict get $design_data grid macro $grid_name connect]"

    dict set design_data grid macro $grid_name blockages [lsort -unique $blockages]
  }

  # debug "get_memory_instance_pg_pins"
  get_memory_instance_pg_pins
}

#This file contains procedures that are used for PDN generation
proc debug {message} {
  set state [info frame -1]
  set str ""
  if {[dict exists $state file]} {
    set str "$str[dict get $state file]:"
  }
  if {[dict exists $state proc]} {
    set str "$str[dict get $state proc]:"
  }
  if {[dict exists $state line]} {
    set str "$str[dict get $state line]"
  }
  puts "\[DEBUG\] $str: $message"
}

proc lmap {args} {
  set result {}
  set var [lindex $args 0]
  foreach item [lindex $args 1] {
    uplevel 1 "set $var $item"
    lappend result [uplevel 1 [lindex $args end]]
  }
  return $result
}

proc get_routing_direction {layer_name} {
  variable layers

  if {$layers == ""} {
    init_metal_layers
  }

  if {![dict exists $layers $layer_name direction]} {
    utl::error PDN 9033 "Unknown direction for layer $layer_name."
  }
  return [dict get $layers $layer_name direction]
}

proc get_dir {layer_name} {
  if {[regexp {.*_PIN_(hor|ver)} $layer_name - dir]} {
    return $dir
  }

  if {[is_rails_layer $layer_name]} {
    return "hor"
  }

  return [get_routing_direction $layer_name]
}

proc get_rails_layers {} {
  variable design_data

  if {[dict exists $design_data grid]} {
    foreach type [dict keys [dict get $design_data grid]] {
      dict for {name specification} [dict get $design_data grid $type] {
        if {[dict exists $specification rails]} {
          return [dict keys [dict get $specification rails]]
        }
      }
    }
  }
  return {}
}

proc is_rails_layer {layer} {
  return [expr {[lsearch -exact [get_rails_layers] $layer] > -1}]
}

proc via_number {layer_rule1 layer_rule2} {
  return [expr [[$layer_rule1 getLayer] getNumber] - [[$layer_rule2 getLayer] getNumber]]
}

proc init_via_tech {} {
  variable tech
  variable def_via_tech

  set def_via_tech {}
  foreach via_rule [$tech getViaGenerateRules] {
    set levels [list [$via_rule getViaLayerRule 0] [$via_rule getViaLayerRule 1] [$via_rule getViaLayerRule 2]]
    set levels [lsort -command via_number $levels]
    lassign $levels lower cut upper

    dict set def_via_tech [$via_rule getName] [list \
      lower [list layer [[$lower getLayer] getName] enclosure [$lower getEnclosure]] \
      upper [list layer [[$upper getLayer] getName] enclosure [$upper getEnclosure]] \
      cut   [list layer [[$cut getLayer] getName] spacing [$cut getSpacing] size [list [[$cut getRect] dx] [[$cut getRect] dy]]] \
    ]
  }
  # debug "def_via_tech: $def_via_tech"
}

proc set_prop_lines {obj prop_name} {
  variable prop_line
  if {[set prop [::odb::dbStringProperty_find $obj $prop_name]] != "NULL"} {
    set prop_line [$prop getValue]
  } else {
    set prop_line {}
  }
}

proc read_propline {} {
  variable prop_line

  set word [lindex $prop_line 0]
  set prop_line [lrange $prop_line 1 end]

  set line {}
  while {[llength $prop_line] > 0 && $word != ";"} {
    lappend line $word
    set word [lindex $prop_line 0]
    set prop_line [lrange $prop_line 1 end]
  }
  return $line
}

proc empty_propline {} {
  variable prop_line
  return [expr ![llength $prop_line]]
}

proc find_layer {layer_name} {
  variable tech

  if {[set layer [$tech findLayer $layer_name]] == "NULL"} {
    utl::error PDN 9019 "Cannot find layer $layer_name in loaded technology."
  }
  return $layer
}

proc read_spacing {layer_name} {
  variable layers

  set layer [find_layer $layer_name]

  set_prop_lines $layer LEF58_SPACING
  set spacing {}

  while {![empty_propline]} {
    set line [read_propline]
    if {[set idx [lsearch -exact $line CUTCLASS]] > -1} {
      set cutclass [lindex $line [expr $idx + 1]]
      set line [lreplace $line $idx [expr $idx + 1]]

      if {[set idx [lsearch -exact $line LAYER]] > -1} {
        set other_layer [lindex $line [expr $idx + 1]]
        set line [lreplace $line $idx [expr $idx + 1]]

        if {[set idx [lsearch -exact $line CONCAVECORNER]] > -1} {
          set line [lreplace $line $idx $idx]

          if {[set idx [lsearch -exact $line SPACING]] > -1} {
            dict set spacing $cutclass $other_layer concave [ord::microns_to_dbu [lindex $line [expr $idx + 1]]]
            # set line [lreplace $line $idx [expr $idx + 1]]
          }
        }
      }
    }
  }
  # debug "$layer_name $spacing"
  dict set layers $layer_name spacing $spacing
  # debug "$layer_name [dict get $layers $layer_name]"
}

proc read_spacingtables {layer_name} {
  variable layers

  set layer [find_layer $layer_name]
  set prls {}

  if {[$layer hasTwoWidthsSpacingRules]} {
    set type "TWOWIDTHS"
    set subtype "NONE"

    set table_size [$layer getTwoWidthsSpacingTableNumWidths]
    for {set i 0} {$i < $table_size} {incr i} {
      set width [$layer getTwoWidthsSpacingTableWidth $i]

      if {[$layer getTwoWidthsSpacingTableHasPRL $i]} {
        set prl [$layer getTwoWidthsSpacingTablePRL $i]
      } else {
        set prl 0
      }
      set spacings {}
      for {set j 0} {$j < $table_size} {incr j} {
        lappend spacings [$layer getTwoWidthsSpacingTableEntry $i $j]
      }

      dict set layers $layer_name spacingtable $type $subtype $width [list prl $prl spacings $spacings]
    }
  }

  set_prop_lines $layer LEF58_SPACINGTABLE
  set spacing {}

  while {![empty_propline]} {
    set line [read_propline]
    # debug "$line"
    set type [lindex $line 1]
    set subtype [lindex $line 2]

    set table_entry_indexes [lsearch -exact -all $line "WIDTH"]
    set num_entries [llength $table_entry_indexes]

    foreach start_index $table_entry_indexes {
      set pos $start_index
      incr pos
      set width [ord::microns_to_dbu [lindex $line $pos]]
      incr pos
      if {[lindex $line $pos] == "PRL"} {
        incr pos
        set prl [ord::microns_to_dbu [lindex $line $pos]]
        incr pos
      } else {
        set prl 0
      }
      set spacings {}
      for {set i 0} {$i < $num_entries} {incr i} {
        # debug "[expr $i + $pos] [lindex $line [expr $i + $pos]]"
        lappend spacings [ord::microns_to_dbu [lindex $line [expr $i + $pos]]]
      }
      dict set layers $layer_name spacingtable $type $subtype $width [list prl $prl spacings $spacings]
    }
  }

  if {![dict exists $layers $layer_name spacingtable]} {
    dict set layers $layer_name spacingtable {}
  }
  # debug "$layer_name [dict get $layers $layer_name]"
}

proc get_spacingtables {layer_name} {
  variable layers

  if {![dict exists $layers $layer_name spacingtable]} {
    read_spacingtables $layer_name
  }

  return [dict get $layers $layer_name spacingtable]
}

proc get_concave_spacing_value {layer_name other_layer_name} {
  variable layers
  variable default_cutclass

  if {![dict exists $layers $layer_name spacing]} {
    read_spacing $layer_name
  }
  # debug "$layer_name [dict get $layers $layer_name]"
  if {[dict exists $layers $layer_name spacing [dict get $default_cutclass $layer_name] $other_layer_name concave]} {
    return [dict get $layers $layer_name spacing [dict get $default_cutclass $layer_name] $other_layer_name concave]
  }
  return 0
}

proc read_arrayspacing {layer_name} {
  variable layers

  set layer [find_layer $layer_name]

  set_prop_lines $layer LEF58_ARRAYSPACING
  set arrayspacing {}

  while {![empty_propline]} {
    set line [read_propline]
    if {[set idx [lsearch -exact $line PARALLELOVERLAP]] > -1} {
      dict set arrayspacing paralleloverlap 1
      set line [lreplace $line $idx $idx]
    }
    if {[set idx [lsearch -exact $line LONGARRAY]] > -1} {
      dict set arrayspacing longarray 1
      set line [lreplace $line $idx $idx]
    }
    if {[set idx [lsearch -exact $line CUTSPACING]] > -1} {
      dict set arrayspacing cutspacing [ord::microns_to_dbu [lindex $line [expr $idx + 1]]]
      set line [lreplace $line $idx [expr $idx + 1]]
    }
    while {[set idx [lsearch -exact $line ARRAYCUTS]] > -1} {
      dict set arrayspacing arraycuts [lindex $line [expr $idx + 1]] spacing [ord::microns_to_dbu [lindex $line [expr $idx + 3]]]
      set line [lreplace $line $idx [expr $idx + 3]]
    }
  }
  dict set layers $layer_name arrayspacing $arrayspacing
}

proc read_cutclass {layer_name} {
  variable layers
  variable default_cutclass

  set layer [find_layer $layer_name]
  set_prop_lines $layer LEF58_CUTCLASS
  dict set layers $layer_name cutclass {}
  set min_area -1

  while {![empty_propline]} {
    set line [read_propline]
    if {![regexp {CUTCLASS\s+([^\s]+)\s+WIDTH\s+([^\s]+)} $line - cut_class width]} {
      utl::error PDN 9020 "Failed to read CUTCLASS property '$line'."
    }
    if {[regexp {LENGTH\s+([^\s]+)} $line - length]} {
      set area [expr $width * $length]
    } else {
      set area [expr $width * $width]
    }
    if {$min_area == -1 || $area < $min_area} {
      dict set default_cutclass $layer_name $cut_class
      set min_area $area
    }
    dict set layers $layer_name cutclass $cut_class [list width [ord::microns_to_dbu $width] length [ord::microns_to_dbu $length]]
  }
}

proc read_enclosures {layer_name} {
  variable layers

  set layer [find_layer $layer_name]
  set_prop_lines $layer LEF58_ENCLOSURE
  set prev_cutclass ""

  while {![empty_propline]} {
    set line [read_propline]
    # debug "$line"
    set enclosure {}
    if {[set idx [lsearch -exact $line EOL]] > -1} {
      continue
      dict set enclosure eol [ord::microns_to_dbu [lindex $line [expr $idx + 1]]]
      set line [lreplace $line $idx [expr $idx + 1]]
    }
    if {[set idx [lsearch -exact $line EOLONLY]] > -1} {
      dict set enclosure eolonly 1
      set line [lreplace $line $idx $idx]
    }
    if {[set idx [lsearch -exact $line SHORTEDGEONEOL]] > -1} {
      dict set enclosure shortedgeoneol 1
      set line [lreplace $line $idx $idx]
    }
    if {[set idx [lsearch -exact $line MINLENGTH]] > -1} {
      dict set enclosure minlength [ord::microns_to_dbu [lindex $line [expr $idx + 1]]]
      set line [lreplace $line $idx [expr $idx + 1]]
    }
    if {[set idx [lsearch -exact $line ABOVE]] > -1} {
      dict set enclosure above 1
      set line [lreplace $line $idx $idx]
    }
    if {[set idx [lsearch -exact $line BELOW]] > -1} {
      dict set enclosure below 1
      set line [lreplace $line $idx $idx]
    }
    if {[set idx [lsearch -exact $line END]] > -1} {
      dict set enclosure end 1
      set line [lreplace $line $idx $idx]
    }
    if {[set idx [lsearch -exact $line SIDE]] > -1} {
      dict set enclosure side 1
      set line [lreplace $line $idx $idx]
    }

    set width 0
    regexp {WIDTH\s+([^\s]+)} $line - width
    set width [ord::microns_to_dbu $width]

    if {![regexp {ENCLOSURE CUTCLASS\s+([^\s]+)\s+([^\s]+)\s+([^\s]+)} $line - cut_class overlap1 overlap2]} {
      utl::error PDN 9021 "Failed to read ENCLOSURE property '$line'."
    }
    dict set enclosure overlap1 [ord::microns_to_dbu $overlap1]
    dict set enclosure overlap2 [ord::microns_to_dbu $overlap2]
    # debug "class - $cut_class enclosure - $enclosure"
    if {$prev_cutclass != $cut_class} {
      set enclosures {}
      set prev_cutclass $cut_class
    }
    dict lappend enclosures $width $enclosure
    dict set layers $layer_name cutclass $cut_class enclosures $enclosures
  }
  # debug "end"
}

proc read_minimumcuts {layer_name} {
  variable layers
  variable default_cutclass

  set layer [find_layer $layer_name]
  set_prop_lines $layer LEF58_MINIMUMCUT

  while {![empty_propline]} {
    set line [read_propline]
    set classes {}
    set constraints {}
    set fromabove 0
    set frombelow 0

    if {[set idx [lsearch -exact $line FROMABOVE]] > -1} {
      set fromabove 1
      set line [lreplace $line $idx $idx]
    } elseif {[set idx [lsearch -exact $line FROMBELOW]] > -1} {
      set frombelow 1
      set line [lreplace $line $idx $idx]
    } else {
      set fromabove 1
      set frombelow 1
    }

    if {[set idx [lsearch -exact $line WIDTH]] > -1} {
      set width [ord::microns_to_dbu [lindex $line [expr $idx + 1]]]
    }

    if {[regexp {LENGTH ([0-9\.]*) WITHIN ([0-9\.]*)} $line - length within]} {
      # Not expecting to deal with this king of structure, so can ignore
      set line [regsub {LENGTH ([0-9\.]*) WITHIN ([0-9\.]*)} $line {}]
    }

    if {[regexp {AREA ([0-9\.]*) WITHIN ([0-9\.]*)} $line - area within]} {
      # Not expecting to deal with this king of structure, so can ignore
      set line [regsub {AREA ([0-9\.]*) WITHIN ([0-9\.]*)} $line {}]
    }

    while {[set idx [lsearch -exact $line CUTCLASS]] > -1} {
      set cutclass [lindex $line [expr $idx + 1]]
      set num_cuts [lindex $line [expr $idx + 2]]

      if {$fromabove == 1} {
        dict set layers $layer_name minimumcut width $width fromabove $cutclass $num_cuts
      }
      if {$frombelow == 1} {
        dict set layers $layer_name minimumcut width $width frombelow $cutclass $num_cuts
      }

      set line [lreplace $line $idx [expr $idx + 2]]
    }
  }
}

proc get_minimumcuts {layer_name width from cutclass} {
  variable layers
  # debug "$layer_name, $width, $from, $cutclass"
  if {![dict exists $layers $layer_name minimumcut]} {
    read_minimumcuts $layer_name
    # debug "[dict get $layers $layer_name minimumcut]"
  }

  set min_cuts 1

  if {![dict exists $layers $layer_name minimumcut]} {
    # debug "No mincut rule for layer $layer_name"
    return $min_cuts
  }

  set idx 0
  set widths [lsort -integer -decreasing [dict keys [dict get $layers $layer_name minimumcut width]]]
  if {$width <= [lindex $widths end]} {
    # debug "width $width less than smallest width boundary [lindex $widths end]"
    return $min_cuts
  }
  foreach width_boundary [lreverse $widths] {
    if {$width > $width_boundary && [dict exists $layers $layer_name minimumcut width $width_boundary $from]} {
      # debug "[dict get $layers $layer_name minimumcut width $width_boundary]"
      if {[dict exists $layers $layer_name minimumcut width $width_boundary $from $cutclass]} {
        set min_cuts [dict get $layers $layer_name minimumcut width $width_boundary $from $cutclass]
      }
      # debug "Selected width boundary $width_boundary for $layer_name, $width $from, $cutclass [dict get $layers $layer_name minimumcut width $width_boundary $from $cutclass]"
      break
    }
  }

  return $min_cuts
}

proc get_via_enclosure {via_info lower_width upper_width} {
  variable layers
  variable default_cutclass
  variable min_lower_enclosure
  variable max_lower_enclosure
  variable min_upper_enclosure
  variable max_upper_enclosure

  # debug "via_info $via_info width $lower_width,$upper_width"
  set layer_name [dict get $via_info cut layer]

  if {![dict exists $layers $layer_name cutclass]} {
    read_cutclass $layer_name
    read_enclosures $layer_name
  }

  if {!([dict exists $default_cutclass $layer_name] && [dict exists $layers $layer_name cutclass [dict get $default_cutclass $layer_name] enclosures])} {
    set lower_enclosure [dict get $via_info lower enclosure]
    set upper_enclosure [dict get $via_info upper enclosure]

    set min_lower_enclosure [lindex $lower_enclosure 0]
    set max_lower_enclosure [lindex $lower_enclosure 1]

    if {$max_lower_enclosure < $min_lower_enclosure} {
      set swap $min_lower_enclosure
      set min_lower_enclosure $max_lower_enclosure
      set max_lower_enclosure $swap
    }

    set min_upper_enclosure [lindex $upper_enclosure 0]
    set max_upper_enclosure [lindex $upper_enclosure 1]

    if {$max_upper_enclosure < $min_upper_enclosure} {
      set swap $min_upper_enclosure
      set min_upper_enclosure $max_upper_enclosure
      set max_upper_enclosure $swap
    }

    set selected_enclosure [list $min_lower_enclosure $max_lower_enclosure $min_upper_enclosure $max_upper_enclosure]
  } else {
    set enclosures [dict get $layers $layer_name cutclass [dict get $default_cutclass $layer_name] enclosures]
    # debug "Enclosure set $enclosures"
    set upper_enclosures {}
    set lower_enclosures {}

    set width $lower_width

    foreach size [lreverse [dict keys $enclosures]] {
      if {$width >= $size} {
          break
      }
    }

    set enclosure_list [dict get $enclosures $size]
    # debug "Initial enclosure_list (size = $size)- $enclosure_list"
    if {$size > 0} {
      foreach enclosure $enclosure_list {
        if {![dict exists $enclosure above]} {
          lappend lower_enclosures $enclosure
        }
      }
    }

    set width $upper_width

    foreach size [lreverse [dict keys $enclosures]] {
      if {$width >= $size} {
          break
      }
    }

    set enclosure_list [dict get $enclosures $size]
    # debug "Initial enclosure_list (size = $size)- $enclosure_list"
    if {$size > 0} {
      foreach enclosure $enclosure_list {
        if {![dict exists $enclosure below]} {
          lappend upper_enclosures $enclosure
        }
      }
    }

    if {[llength $upper_enclosures] == 0} {
      set zero_enclosures_list [dict get $enclosures 0]
      foreach enclosure $zero_enclosures_list {
        if {![dict exists $enclosure below]} {
          lappend upper_enclosures $enclosure
        }
      }
    }
    if {[llength $lower_enclosures] == 0} {
      set zero_enclosures_list [dict get $enclosures 0]
      foreach enclosure $zero_enclosures_list {
        if {![dict exists $enclosure above]} {
          lappend lower_enclosures $enclosure
        }
      }
    }
    set upper_min -1
    set lower_min -1
    if {[llength $upper_enclosures] > 1} {
      foreach enclosure $upper_enclosures {
        # debug "upper enclosure - $enclosure"
        set this_min [expr min([dict get $enclosure overlap1], [dict get $enclosure overlap2])]
        if {$upper_min < 0 || $this_min < $upper_min} {
          set upper_min $this_min
          set upper_enc [list [dict get $enclosure overlap1] [dict get $enclosure overlap2]]
          # debug "upper_enc: $upper_enc"
        }
      }
    } else {
      set enclosure [lindex $upper_enclosures 0]
      set upper_enc [list [dict get $enclosure overlap1] [dict get $enclosure overlap2]]
    }
    if {[llength $lower_enclosures] > 1} {
      foreach enclosure $lower_enclosures {
        # debug "lower enclosure - $enclosure"
        set this_min [expr min([dict get $enclosure overlap1], [dict get $enclosure overlap2])]
        if {$lower_min < 0 || $this_min < $lower_min} {
          set lower_min $this_min
          set lower_enc [list [dict get $enclosure overlap1] [dict get $enclosure overlap2]]
        }
      }
      # debug "[llength $lower_enclosures] lower_enc: $lower_enc"
    } else {
      set enclosure [lindex $lower_enclosures 0]
      set lower_enc [list [dict get $enclosure overlap1] [dict get $enclosure overlap2]]
      # debug "1 lower_enc: lower_enc: $lower_enc"
    }
    set selected_enclosure [list {*}$lower_enc {*}$upper_enc]
  }
  # debug "selected $selected_enclosure"
  set min_lower_enclosure [expr min([lindex $selected_enclosure 0], [lindex $selected_enclosure 1])]
  set max_lower_enclosure [expr max([lindex $selected_enclosure 0], [lindex $selected_enclosure 1])]
  set min_upper_enclosure [expr min([lindex $selected_enclosure 2], [lindex $selected_enclosure 3])]
  set max_upper_enclosure [expr max([lindex $selected_enclosure 2], [lindex $selected_enclosure 3])]
  # debug "enclosures - min_lower $min_lower_enclosure max_lower $max_lower_enclosure min_upper $min_upper_enclosure max_upper $max_upper_enclosure"
}

proc select_via_info {lower} {
  variable def_via_tech

  set layer_name $lower
  regexp {(.*)_PIN} $lower - layer_name

  return [dict filter $def_via_tech script {rule_name rule} {expr {[dict get $rule lower layer] == $layer_name}}]
}

proc set_layer_info {layer_info} {
  variable layers

  set layers $layer_info
}

proc read_widthtable {layer_name} {
  variable tech

  set table {}
  set layer [find_layer $layer_name]
  set_prop_lines $layer LEF58_WIDTHTABLE

  while {![empty_propline]} {
    set line [read_propline]
    set flags {}
    if {[set idx [lsearch -exact $line ORTHOGONAL]] > -1} {
      dict set flags orthogonal 1
      set line [lreplace $line $idx $idx]
    }
    if {[set idx [lsearch -exact $line WRONGDIRECTION]] > -1} {
      dict set flags wrongdirection 1
      set line [lreplace $line $idx $idx]
    }

    regexp {WIDTHTABLE\s+(.*)} $line - widthtable
    set widthtable [lmap x $widthtable {ord::microns_to_dbu $x}]

    if {[dict exists $flags wrongdirection]} {
      dict set table wrongdirection $widthtable
    } else {
      dict set table rightdirection $widthtable
    }
  }
  return $table
}

proc get_widthtable {layer_name direction} {
  variable layers

  if {![dict exists $layers $layer_name widthtable]} {
      dict set layers $layer_name widthtable [read_widthtable $layer_name]
  }

  if {![dict exists $layers $layer_name widthtable $direction]} {
    if {$direction == "wrongdirection" && [dict exists $layers $layer_name widthtable rightdirection]} {
      dict set layers $layer_name widthtable $direction [dict get $layers $layer_name widthtable rightdirection]
    } else {
      dict set layers $layer_name widthtable $direction {}
    }
  }

  return [dict get $layers $layer_name widthtable $direction]
}

# Layers that have a widthtable will only support some width values, the widthtable defines the
# set of widths that are allowed, or any width greater than or equal to the last value in the
# table
#

proc adjust_width {widthtable width} {
  if {[llength $widthtable] == 0} {return $width}
  if {[lsearch -exact $widthtable $width] > -1} {return $width}
  if {$width > [lindex $widthtable end]} {return $width}

  foreach value $widthtable {
    if {$value > $width} {
      # debug "Adjust width from $width to $value"
      return $value
    }
  }

  return $width
}

proc get_adjusted_dX {layer width} {
  if {[get_routing_direction $layer] == "ver"} {
    # debug "Using rightdirection adjustment for layer $layer (dX)"
    return [adjust_width [get_widthtable $layer rightdirection] $width]
  } else {
    # debug "Using wrongdirection adjustment for layer $layer (dX)"
    return [adjust_width [get_widthtable $layer wrongdirection] $width]
  }
}

proc get_adjusted_dY {layer height} {
  if {[get_routing_direction $layer] == "hor"} {
    # debug "Using rightdirection adjustment for layer $layer (dY)"
    return [adjust_width [get_widthtable $layer rightdirection] $height]
  } else {
    # debug "Using wrongdirection adjustment for layer $layer (dY)"
    return [adjust_width [get_widthtable $layer wrongdirection] $height]
  }
}

proc get_arrayspacing_rule {layer_name} {
  variable layers

  if {![dict exists $layers $layer_name arrayspacing]} {
    read_arrayspacing $layer_name
  }

  return [dict get $layers $layer_name arrayspacing]
}

proc use_arrayspacing {layer_name rows columns} {
  set arrayspacing [get_arrayspacing_rule $layer_name]
  # debug "$arrayspacing"
  # debug "$rows $columns"
  if {[llength $arrayspacing] == 0} {
    # debug "No array spacing rule defined"
    return 0
  }
  # debug "[dict keys [dict get $arrayspacing arraycuts]]"
  if {[dict exists $arrayspacing arraycuts [expr min($rows,$columns)]]} {
    # debug "Matching entry in arrayspacing"
    return 1
  }
  if {min($rows,$columns) < [lindex [dict keys [dict get $arrayspacing arraycuts]] 0]} {
    # debug "row/columns less than min array spacing"
    return 0
  }
  if {min($rows,$columns) > [lindex [dict keys [dict get $arrayspacing arraycuts]] end]} {
    # debug "row/columns greater than min array spacing"
    return 1
  }
  # debug "default 1"
  return 1
}

proc determine_num_via_columns {via_info constraints} {
  variable upper_width
  variable lower_width
  variable upper_height
  variable lower_height
  variable lower_dir
  variable upper_dir
  variable min_lower_enclosure
  variable max_lower_enclosure
  variable min_upper_enclosure
  variable max_upper_enclosure
  variable cut_width
  variable xcut_pitch
  variable xcut_spacing

  # What are the maximum number of columns that we can fit in this space?
  set i 1
  if {$lower_dir == "hor"} {
    set via_width_lower [expr $cut_width + $xcut_pitch * ($i - 1) + 2 * $min_lower_enclosure]
    set via_width_upper [expr $cut_width + $xcut_pitch * ($i - 1) + 2 * $max_upper_enclosure]
  } else {
    set via_width_lower [expr $cut_width + $xcut_pitch * ($i - 1) + 2 * $max_lower_enclosure]
    set via_width_upper [expr $cut_width + $xcut_pitch * ($i - 1) + 2 * $min_upper_enclosure]
  }
  if {[dict exists $constraints cut_pitch]} {set xcut_pitch [ord::microns_to_dbu [dict get $constraints cut_pitch]]}

  while {$via_width_lower <= $lower_width && $via_width_upper <= $upper_width} {
    incr i
    if {$lower_dir == "hor"} {
      set via_width_lower [expr $cut_width + $xcut_pitch * ($i - 1) + 2 * $max_lower_enclosure]
      set via_width_upper [expr $cut_width + $xcut_pitch * ($i - 1) + 2 * $min_upper_enclosure]
    } else {
      set via_width_lower [expr $cut_width + $xcut_pitch * ($i - 1) + 2 * $min_lower_enclosure]
      set via_width_upper [expr $cut_width + $xcut_pitch * ($i - 1) + 2 * $max_upper_enclosure]
    }
  }
  set xcut_spacing [expr $xcut_pitch - $cut_width]
  set columns [expr max(1, $i - 1)]
  # debug "cols $columns W: via_width_lower $via_width_lower >= lower_width $lower_width || via_width_upper $via_width_upper >= upper_width $upper_width"
  if {[dict exists $constraints max_columns]} {
    if {$columns > [dict get $constraints max_columns]} {
      set columns [dict get $constraints max_columns]

      set lower_concave_enclosure [get_concave_spacing_value [dict get $via_info cut layer] [dict get $via_info lower layer]]
      # debug "$lower_concave_enclosure $max_lower_enclosure"
      if {$lower_concave_enclosure > $max_lower_enclosure} {
        set max_lower_enclosure $lower_concave_enclosure
      }
      set upper_concave_enclosure [get_concave_spacing_value [dict get $via_info cut layer] [dict get $via_info upper layer]]
      # debug "$upper_concave_enclosure $max_upper_enclosure"
      if {$upper_concave_enclosure > $max_upper_enclosure} {
        set max_upper_enclosure $upper_concave_enclosure
      }
    }

  }
  # debug "Lower: [dict get $via_info lower layer] $lower_dir"
  # debug "Upper: [dict get $via_info upper layer] $upper_dir"
  if {[get_routing_direction [dict get $via_info upper layer]] == "ver"} {
    if {[dict get $constraints stack_top] != [dict get $via_info upper layer]} {
      # debug "Adjust width of [dict get $via_info upper layer]"
      get_via_enclosure $via_info [expr min($lower_width,$lower_height)] [expr min([expr $cut_width + $xcut_pitch * ($columns - 1)],$upper_height)]
      set upper_width [expr $cut_width + $xcut_pitch * ($columns - 1) + 2 * $min_upper_enclosure]
    }
  }
  if {[get_routing_direction [dict get $via_info lower layer]] == "ver"} {
    if {[dict get $constraints stack_bottom] != [dict get $via_info lower layer]} {
      # debug "Adjust width of [dict get $via_info lower layer]"
      get_via_enclosure $via_info [expr min([expr $cut_width + $xcut_pitch * ($columns - 1)],$lower_height)] [expr min($upper_width,$upper_height)]
      set lower_width [expr $cut_width + $xcut_pitch * ($columns - 1) + 2 * $min_lower_enclosure]
    }
  }
  # debug "cols $columns W: lower $lower_width upper $upper_width"
  set lower_width [get_adjusted_dX [dict get $via_info lower layer] $lower_width]
  set upper_width [get_adjusted_dX [dict get $via_info upper layer] $upper_width]
  # debug "cols $columns W: lower $lower_width upper $upper_width"

  return $columns
}

proc determine_num_via_rows {via_info constraints} {
  variable cut_height
  variable ycut_pitch
  variable ycut_spacing
  variable upper_height
  variable lower_height
  variable lower_width
  variable upper_width
  variable lower_dir
  variable upper_dir
  variable min_lower_enclosure
  variable max_lower_enclosure
  variable min_upper_enclosure
  variable max_upper_enclosure

  # What are the maximum number of rows that we can fit in this space?
  set i 1
  if {$lower_dir == "hor"} {
    set via_height_lower [expr $cut_height + $ycut_pitch * ($i - 1) + 2 * $min_lower_enclosure]
    set via_height_upper [expr $cut_height + $ycut_pitch * ($i - 1) + 2 * $max_upper_enclosure]
  } else {
    set via_height_lower [expr $cut_height + $ycut_pitch * ($i - 1) + 2 * $max_lower_enclosure]
    set via_height_upper [expr $cut_height + $ycut_pitch * ($i - 1) + 2 * $min_upper_enclosure]
  }
  if {[dict exists $constraints cut_pitch]} {set ycut_pitch [ord::microns_to_dbu [dict get $constraints cut_pitch]]}
  while {$via_height_lower < $lower_height && $via_height_upper < $upper_height} {
    incr i
    if {$lower_dir == "hor"} {
      set via_height_lower [expr $cut_height + $ycut_pitch * ($i - 1) + 2 * $min_lower_enclosure]
      set via_height_upper [expr $cut_height + $ycut_pitch * ($i - 1) + 2 * $max_upper_enclosure]
    } else {
      set via_height_lower [expr $cut_height + $ycut_pitch * ($i - 1) + 2 * $max_lower_enclosure]
      set via_height_upper [expr $cut_height + $ycut_pitch * ($i - 1) + 2 * $min_upper_enclosure]
    }
  }
  set ycut_spacing [expr $ycut_pitch - $cut_height]
  set rows [expr max(1,$i - 1)]
  # debug "$rows H: $via_height_lower >= $lower_height && $via_height_upper >= $upper_height"
  if {[dict exists $constraints max_rows]} {
    if {$rows > [dict get $constraints max_rows]} {
      set rows [dict get $constraints max_rows]

      set lower_concave_enclosure [get_concave_spacing_value [dict get $via_info cut layer] [dict get $via_info lower layer]]
      # debug "$lower_concave_enclosure $max_lower_enclosure"
      if {$lower_concave_enclosure > $max_lower_enclosure} {
        set max_lower_enclosure $lower_concave_enclosure
      }
      set upper_concave_enclosure [get_concave_spacing_value [dict get $via_info cut layer] [dict get $via_info upper layer]]
      # debug "$upper_concave_enclosure $max_upper_enclosure"
      if {$upper_concave_enclosure > $max_upper_enclosure} {
        set max_upper_enclosure $upper_concave_enclosure
      }

    }
  }
  if {[get_routing_direction [dict get $via_info lower layer]] == "hor"} {
    # debug "[dict get $constraints stack_bottom] != [dict get $via_info lower layer]"
    if {[dict get $constraints stack_bottom] != [dict get $via_info lower layer]} {
      # debug "Adjust height of [dict get $via_info lower layer]"
      get_via_enclosure $via_info [expr min($lower_width,[expr $cut_height + $ycut_pitch * ($rows - 1)])] [expr min($upper_width,$upper_height)]
      set lower_height [expr $cut_height + $ycut_pitch * ($rows - 1) + 2 * $min_lower_enclosure]
      # debug "modify lower_height to $lower_height ($cut_height + $ycut_pitch * ($rows - 1) + 2 * $min_lower_enclosure"
    }
  }
  if {[get_routing_direction [dict get $via_info upper layer]] == "hor"} {
    # debug "[dict get $constraints stack_top] != [dict get $via_info upper layer]"
    if {[dict get $constraints stack_top] != [dict get $via_info upper layer]} {
      # debug "Adjust height of [dict get $via_info upper layer]"
      get_via_enclosure $via_info [expr min($lower_width,$lower_height)] [expr min($upper_width,[expr $cut_height + $ycut_pitch * ($rows - 1)])]
      set upper_height [expr $cut_height + $ycut_pitch * ($rows - 1) + 2 * $min_upper_enclosure]
      # debug "modify upper_height to $upper_height ($cut_height + $ycut_pitch * ($rows - 1) + 2 * $min_upper_enclosure"
    }
  }
  # debug "$rows H: lower $lower_height upper $upper_height"
  set lower_height [get_adjusted_dY [dict get $via_info lower layer] $lower_height]
  set upper_height [get_adjusted_dY [dict get $via_info upper layer] $upper_height]
  # debug "$rows H: lower $lower_height upper $upper_height"

  return $rows
}

proc init_via_width_height {via_info lower_layer width height constraints} {
  variable upper_width
  variable lower_width
  variable upper_height
  variable lower_height
  variable lower_dir
  variable upper_dir
  variable min_lower_enclosure
  variable max_lower_enclosure
  variable min_upper_enclosure
  variable max_upper_enclosure
  variable cut_width
  variable cut_height
  variable xcut_pitch
  variable ycut_pitch
  variable xcut_spacing
  variable ycut_spacing

  set upper_layer [dict get $via_info upper layer]

  set xcut_pitch [lindex [dict get $via_info cut spacing] 0]
  set ycut_pitch [lindex [dict get $via_info cut spacing] 0]

  set cut_width   [lindex [dict get $via_info cut size] 0]
  set cut_height  [lindex [dict get $via_info cut size] 1]

  if {[dict exists $constraints split_cuts $lower_layer]} {
    if {[get_dir $lower_layer] == "hor"} {
      set ycut_pitch [ord::microns_to_dbu [dict get $constraints split_cuts $lower_layer]]
    } else {
      set xcut_pitch [ord::microns_to_dbu [dict get $constraints split_cuts $lower_layer]]
    }
  }

  if {[dict exists $constraints split_cuts $upper_layer]} {
    if {[get_dir $upper_layer] == "hor"} {
      set ycut_pitch [ord::microns_to_dbu [dict get $constraints split_cuts $upper_layer]]
    } else {
      set xcut_pitch [ord::microns_to_dbu [dict get $constraints split_cuts $upper_layer]]
    }
  }

  if {[dict exists $constraints width $lower_layer]} {
    if {[get_dir $lower_layer] == "hor"} {
      set lower_height [ord::microns_to_dbu [dict get $constraints width $lower_layer]]
      set lower_width  [get_adjusted_dX $lower_layer $width]
    } else {
      set lower_width [ord::microns_to_dbu [dict get $constraints width $lower_layer]]
      set lower_height [get_adjusted_dY $lower_layer $height]
    }
  } else {
    # Adjust the width and height values to the next largest allowed value if necessary
    set lower_width  [get_adjusted_dX $lower_layer $width]
    set lower_height [get_adjusted_dY $lower_layer $height]
  }
  if {[dict exists $constraints width $upper_layer]} {
    if {[get_dir $upper_layer] == "hor"} {
      set upper_height [ord::microns_to_dbu [dict get $constraints width $upper_layer]]
      set upper_width  [get_adjusted_dX $upper_layer $width]
    } else {
      set upper_width [ord::microns_to_dbu [dict get $constraints width $upper_layer]]
      set upper_height [get_adjusted_dY $upper_layer $height]
    }
  } else {
    set upper_width  [get_adjusted_dX $upper_layer $width]
    set upper_height [get_adjusted_dY $upper_layer $height]
  }
  # debug "lower (width $lower_width height $lower_height) upper (width $upper_width height $upper_height)"
  # debug "min - \[expr min($lower_width,$lower_height,$upper_width,$upper_height)\]"
}

proc get_enclosure_by_direction {layer xenc yenc max_enclosure min_enclosure} {
  set info {}
  if {$xenc > $max_enclosure && $yenc > $min_enclosure || $xenc > $min_enclosure && $yenc > $max_enclosure} {
    # If the current enclosure values meet the min/max enclosure requirements either way round, then keep
    # the current enclsoure settings
    dict set info xEnclosure $xenc
    dict set info yEnclosure $yenc
  } else {
    # Enforce min/max enclosure rule, with max_enclosure along the preferred direction of the layer.
    if {[get_dir $layer] == "hor"} {
      dict set info xEnclosure [expr max($xenc,$max_enclosure)]
      dict set info yEnclosure [expr max($yenc,$min_enclosure)]
    } else {
      dict set info xEnclosure [expr max($xenc,$min_enclosure)]
      dict set info yEnclosure [expr max($yenc,$max_enclosure)]
    }
  }

  return $info
}

proc via_generate_rule {viarule_name via_info rule_name rows columns constraints} {
  variable xcut_pitch
  variable ycut_pitch
  variable xcut_spacing
  variable ycut_spacing
  variable cut_height
  variable cut_width
  variable upper_width
  variable lower_width
  variable upper_height
  variable lower_height
  variable lower_dir
  variable min_lower_enclosure
  variable max_lower_enclosure
  variable min_upper_enclosure
  variable max_upper_enclosure

  set lower_enc_width  [expr round(($lower_width  - ($cut_width   + $xcut_pitch * ($columns - 1))) / 2)]
  set lower_enc_height [expr round(($lower_height - ($cut_height  + $ycut_pitch * ($rows    - 1))) / 2)]
  set upper_enc_width  [expr round(($upper_width  - ($cut_width   + $xcut_pitch * ($columns - 1))) / 2)]
  set upper_enc_height [expr round(($upper_height - ($cut_height  + $ycut_pitch * ($rows    - 1))) / 2)]

  set lower [get_enclosure_by_direction [dict get $via_info lower layer] $lower_enc_width $lower_enc_height $max_lower_enclosure $min_lower_enclosure]
  set upper [get_enclosure_by_direction [dict get $via_info upper layer] $upper_enc_width $upper_enc_height $max_upper_enclosure $min_upper_enclosure]
  # debug "rule $rule_name"
  # debug "lower: width $lower_width height $lower_height"
  # debug "lower: enc_width $lower_enc_width enc_height $lower_enc_height enclosure_rule $max_lower_enclosure $min_lower_enclosure"
  # debug "lower: enclosure [dict get $lower xEnclosure] [dict get $lower yEnclosure]"
  # debug "upper: enc_width $upper_enc_width enc_height $upper_enc_height enclosure_rule $max_upper_enclosure $min_upper_enclosure"
  # debug "upper: enclosure [dict get $upper xEnclosure] [dict get $upper yEnclosure]"

  return [list [list \
    name $rule_name \
    rule $viarule_name \
    cutsize [dict get $via_info cut size] \
    layers [list [dict get $via_info lower layer] [dict get $via_info cut layer] [dict get $via_info upper layer]] \
    cutspacing [list $xcut_spacing $ycut_spacing] \
    rowcol [list $rows $columns] \
    lower_rect [list [expr -1 * $lower_width / 2] [expr -1 * $lower_height / 2] [expr $lower_width / 2] [expr $lower_height / 2]] \
    upper_rect [list [expr -1 * $upper_width / 2] [expr -1 * $upper_height / 2] [expr $upper_width / 2] [expr $upper_height / 2]] \
    enclosure [list \
      [dict get $lower xEnclosure] \
      [dict get $lower yEnclosure] \
      [dict get $upper xEnclosure] \
      [dict get $upper yEnclosure] \
    ] \
    origin_x 0 origin_y 0
  ]]
}

proc via_generate_array_rule {viarule_name via_info rule_name rows columns} {
  variable xcut_pitch
  variable ycut_pitch
  variable xcut_spacing
  variable ycut_spacing
  variable cut_height
  variable cut_width
  variable upper_width
  variable lower_width
  variable upper_height
  variable lower_height
  variable min_lower_enclosure
  variable max_lower_enclosure
  variable min_upper_enclosure
  variable max_upper_enclosure

  # We need array vias -
  # if the min(rows,columns) > ARRAYCUTS
  #   determine which direction gives best number of CUTs wide using min(ARRAYCUTS)
  #   After adding ARRAYs, is there space for more vias
  #   Add vias to the rule with appropriate origin setting
  # else
  #   add a single via with min(rows,columns) cuts - hor/ver as required


  set spacing_rule [get_arrayspacing_rule [dict get $via_info cut layer]]
  set array_size [expr min($rows, $columns)]

  set lower_enc_width  [expr round(($lower_width  - ($cut_width   + $xcut_pitch * ($columns - 1))) / 2)]
  set lower_enc_height [expr round(($lower_height - ($cut_height  + $ycut_pitch * ($rows    - 1))) / 2)]
  set upper_enc_width  [expr round(($upper_width  - ($cut_width   + $xcut_pitch * ($columns - 1))) / 2)]
  set upper_enc_height [expr round(($upper_height - ($cut_height  + $ycut_pitch * ($rows    - 1))) / 2)]

  if {$array_size > [lindex [dict keys [dict get $spacing_rule arraycuts]] end]} {
    # debug "Multi-viaArrayspacing rule"
    set use_array_size [lindex [dict keys [dict get $spacing_rule arraycuts]] 0]
    foreach other_array_size [lrange [dict keys [dict get $spacing_rule arraycuts]] 1 end] {
      if {$array_size % $use_array_size > $array_size % $other_array_size} {
        set use_array_size $other_array_size
      }
    }
    set num_arrays [expr $array_size / $use_array_size]
    set array_spacing [expr max($xcut_spacing,$ycut_spacing,[dict get $spacing_rule arraycuts $use_array_size spacing])]

    set rule [list \
      rule $viarule_name \
      cutsize [dict get $via_info cut size] \
      layers [list [dict get $via_info lower layer] [dict get $via_info cut layer] [dict get $via_info upper layer]] \
      cutspacing [list $xcut_spacing $ycut_spacing] \
      lower_rect [list [expr -1 * $lower_width / 2] [expr -1 * $lower_height / 2] [expr $lower_width / 2] [expr $lower_height / 2]] \
      upper_rect [list [expr -1 * $upper_width / 2] [expr -1 * $upper_height / 2] [expr $upper_width / 2] [expr $upper_height / 2]] \
      origin_x 0 \
      origin_y 0 \
    ]
    # debug "$rule"
    set rule_list {}
    if {$array_size == $rows} {
      # Split into num_arrays rows of arrays
      set array_min_size [expr [lindex [dict get $via_info cut size] 0] * $use_array_size + [dict get $spacing_rule cutspacing] * ($use_array_size - 1)]
      set total_array_size [expr $array_min_size * $num_arrays + $array_spacing * ($num_arrays - 1)]
      # debug "Split into $num_arrays rows of arrays"

      set lower_enc_height [expr round(($lower_height - ($cut_height  + $ycut_pitch * ($use_array_size - 1))) / 2)]
      set upper_enc_height [expr round(($upper_height - ($cut_height  + $ycut_pitch * ($use_array_size - 1))) / 2)]

      set lower_enc [get_enclosure_by_direction [dict get $via_info lower layer] $lower_enc_width $lower_enc_height $max_lower_enclosure $min_lower_enclosure]
      set upper_enc [get_enclosure_by_direction [dict get $via_info upper layer] $upper_enc_width $upper_enc_height $max_upper_enclosure $min_upper_enclosure]

      dict set rule rowcol [list $use_array_size $columns]
      dict set rule name "[dict get $via_info cut layer]_ARRAY_${use_array_size}X${columns}"
      dict set rule enclosure [list \
        [dict get $lower_enc xEnclosure] \
        [dict get $lower_enc yEnclosure] \
        [dict get $upper_enc xEnclosure] \
        [dict get $upper_enc yEnclosure] \
      ]

      set y [expr $array_min_size / 2 - $total_array_size / 2]
      for {set i 0} {$i < $num_arrays} {incr i} {
        dict set rule origin_y $y
        lappend rule_list $rule
        set y [expr $y + $array_spacing + $array_min_size]
      }
    } else {
      # Split into num_arrays columns of arrays
      set array_min_size [expr [lindex [dict get $via_info cut size] 1] * $use_array_size + [dict get $spacing_rule cutspacing] * ($use_array_size - 1)]
      set total_array_size [expr $array_min_size * $num_arrays + $array_spacing * ($num_arrays - 1)]
      # debug "Split into $num_arrays columns of arrays"

      set lower_enc_width  [expr round(($lower_width  - ($cut_width   + $xcut_pitch * ($use_array_size - 1))) / 2)]
      set upper_enc_width  [expr round(($upper_width  - ($cut_width   + $xcut_pitch * ($use_array_size - 1))) / 2)]

      set lower_enc [get_enclosure_by_direction [dict get $via_info lower layer] $lower_enc_width $lower_enc_height $max_lower_enclosure $min_lower_enclosure]
      set upper_enc [get_enclosure_by_direction [dict get $via_info upper layer] $upper_enc_width $upper_enc_height $max_upper_enclosure $min_upper_enclosure]

      dict set rule rowcol [list $rows $use_array_size]
      dict set rule name "[dict get $via_info cut layer]_ARRAY_${rows}X${use_array_size}"
      dict set rule enclosure [list \
        [dict get $lower_enc xEnclosure] \
        [dict get $lower_enc yEnclosure] \
        [dict get $upper_enc xEnclosure] \
        [dict get $upper_enc yEnclosure] \
      ]

      set x [expr $array_min_size / 2 - $total_array_size / 2]
      for {set i 0} {$i < $num_arrays} {incr i} {
        dict set rule origin_x $x
        lappend rule_list $rule
        set x [expr $x + $array_spacing + $array_min_size]
      }
    }
  } else {
    # debug "Arrayspacing rule"
    set lower_enc [get_enclosure_by_direction [dict get $via_info lower layer] $lower_enc_width $lower_enc_height $max_lower_enclosure $min_lower_enclosure]
    set upper_enc [get_enclosure_by_direction [dict get $via_info upper layer] $upper_enc_width $upper_enc_height $max_upper_enclosure $min_upper_enclosure]

    set rule [list \
      name $rule_name \
      rule $viarule_name \
      cutsize [dict get $via_info cut size] \
      layers [list [dict get $via_info lower layer] [dict get $via_info cut layer] [dict get $via_info upper layer]] \
      cutspacing [list $xcut_spacing $ycut_spacing] \
      rowcol [list $rows $columns] \
      enclosure [list \
        [dict get $lower_enc xEnclosure] \
        [dict get $lower_enc yEnclosure] \
        [dict get $upper_enc xEnclosure] \
        [dict get $upper_enc yEnclosure] \
      ] \
      origin_x 0 \
      origin_y 0 \
    ]
    set rule_list [list $rule]
  }

  return $rule_list
}

proc via_split_cuts_rule {rule_name via_info rows columns constraints} {
  variable tech
  variable min_lower_enclosure
  variable max_lower_enclosure
  variable min_upper_enclosure
  variable max_upper_enclosure
  variable cut_width
  variable cut_height
  variable xcut_pitch
  variable ycut_pitch
  variable xcut_spacing
  variable ycut_spacing

  set lower_rects {}
  set cut_rects   {}
  set upper_rects {}

  set lower [dict get $via_info lower layer]
  set upper [dict get $via_info upper layer]
  # debug $via_info
  # debug "lower $lower upper $upper"

  set rule {}
  set rule [list \
    rule $rule_name \
    cutsize [dict get $via_info cut size] \
    layers [list $lower [dict get $via_info cut layer] $upper] \
    cutspacing [list $xcut_spacing $ycut_spacing] \
    rowcol [list 1 1] \
  ]

  # Enclosure was calculated from full width of intersection - need to recalculate for min cut size.
  get_via_enclosure $via_info 0 0

  # Area is stored in real units, adjust to def_units
  set lower_area [ord::microns_to_dbu [ord::microns_to_dbu [[find_layer $lower] getArea]]]
  set upper_area [ord::microns_to_dbu [ord::microns_to_dbu [[find_layer $upper] getArea]]]

  if {[get_dir $lower] == "hor"} {
    set lower_height [expr $cut_height + $min_lower_enclosure]
    set lower_width  [expr $cut_width  + $max_lower_enclosure]
    set upper_height [expr $cut_height + $max_upper_enclosure]
    set upper_width  [expr $cut_width  + $min_upper_enclosure]

    if {[dict exists $constraints split_cuts $lower]} {
      set lower_width  [expr $lower_area / $lower_height]
      if {$lower_width % 2 == 1} {incr lower_width}
      set max_lower_enclosure [expr max(($lower_width - $cut_width) / 2, $max_lower_enclosure)]
    }

    if {[dict exists $constraints split_cuts $upper]} {
      set upper_height [expr $upper_area / $upper_width]
      if {$upper_height % 2 == 1} {incr upper_height}
      set max_upper_enclosure [expr max(($upper_height - $cut_height) / 2, $max_upper_enclosure)]
    }

    set width [expr $max_lower_enclosure * 2 + $cut_width]
    set height [expr $max_upper_enclosure * 2 + $cut_width]

    dict set rule name [get_viarule_name $lower $width $height]
    dict set rule enclosure [list $max_lower_enclosure $min_lower_enclosure $min_upper_enclosure $max_upper_enclosure]
  } else {
    set lower_height [expr $cut_height + $max_lower_enclosure]
    set lower_width  [expr $cut_width  + $min_lower_enclosure]
    set upper_height [expr $cut_height + $min_upper_enclosure]
    set upper_width  [expr $cut_width  + $max_upper_enclosure]

    if {[dict exists $constraints split_cuts $lower]} {
      set lower_width  [expr $cut_width + $min_lower_enclosure]
      set lower_height [expr $cut_width + $max_lower_enclosure]
      set min_lower_length [expr $lower_area / $lower_width]
      if {$min_lower_length % 2 == 1} {incr min_lower_length}
      set max_lower_enclosure [expr max(($min_lower_length - $cut_width) / 2, $max_lower_enclosure)]
    }

    if {[dict exists $constraints split_cuts $upper]} {
      set upper_width  [expr $cut_height + $max_upper_enclosure]
      set upper_height [expr $cut_height + $min_upper_enclosure]
      set min_upper_length [expr $upper_area / $upper_height]
      if {$min_upper_length % 2 == 1} {incr min_upper_length}
      set max_upper_enclosure [expr max(($min_upper_length - $cut_height) / 2, $max_upper_enclosure)]
    }

    set width [expr $max_upper_enclosure * 2 + $cut_width]
    set height [expr $max_lower_enclosure * 2 + $cut_width]

    dict set rule name [get_viarule_name $lower $width $height]
    dict set rule enclosure [list $min_lower_enclosure $max_lower_enclosure $max_upper_enclosure $min_upper_enclosure]
  }
  dict set rule lower_rect [list [expr -1 * $lower_width / 2] [expr -1 * $lower_height / 2] [expr $lower_width / 2] [expr $lower_height / 2]]
  dict set rule upper_rect [list [expr -1 * $upper_width / 2] [expr -1 * $upper_height / 2] [expr $upper_width / 2] [expr $upper_height / 2]]
  # debug "min_lower_enclosure $min_lower_enclosure"
  # debug "lower $lower upper $upper enclosure [dict get $rule enclosure]"

  for {set i 0} {$i < $rows} {incr i} {
    for {set j 0} {$j < $columns} {incr j} {
      set centre_x [expr round(($j - (($columns - 1) / 2.0)) * $xcut_pitch)]
      set centre_y [expr round(($i - (($rows - 1)    / 2.0)) * $ycut_pitch)]

      dict set rule origin_x $centre_x
      dict set rule origin_y $centre_y
      lappend rule_list $rule
    }
  }
  # debug "split into [llength $rule_list] vias"
  return $rule_list
}

# viarule structure:
# {
#    name <via_name>
#    rule <via_rule_name>
#    cutsize {<cut_size>}
#    layers {<lower> <cut> <upper>}
#    cutspacing {<x_spacing> <y_spacing>}
#    rowcol {<rows> <columns>}
#    origin_x <x_location>
#    origin_y <y_location>
#    enclosure {<x_lower_enclosure> <y_lower_enclosure> <x_upper_enclosure> <y_upper_enclosure>}
#    lower_rect {<llx> <lly> <urx> <ury>}
#  }

# Given the via rule expressed in via_info, what is the via with the largest cut area that we can make
# Try using a via generate rule
proc get_via_option {viarule_name via_info lower width height constraints} {
  variable upper_width
  variable lower_width
  variable upper_height
  variable lower_height
  variable lower_dir
  variable upper_dir
  variable min_lower_enclosure
  variable max_lower_enclosure
  variable min_upper_enclosure
  variable max_upper_enclosure
  variable default_cutclass
  variable grid_data
  variable via_location

  set upper [dict get $via_info upper layer]

  # debug "{$lower $width $height}"

  set lower_dir [get_dir $lower]
  set upper_dir [get_dir $upper]

  init_via_width_height $via_info $lower $width $height $constraints
  # debug "lower: $lower, width: $width, height: $height, lower_width: $lower_width, lower_height: $lower_height"
  get_via_enclosure $via_info [expr min($lower_width,$lower_height)] [expr min($upper_width,$upper_height)]

  # debug "split cuts? [dict exists $constraints split_cuts]"
  # debug "lower $lower upper $upper"
  # debug [dict get $via_info cut layer]

  # Determines the maximum number of rows and columns that can fit into this width/height
  set columns [determine_num_via_columns $via_info $constraints]
  set rows    [determine_num_via_rows    $via_info $constraints]

  # debug "columns: $columns, rows: $rows"
  # debug "lower_width $lower_width lower_height: $lower_height, min_lower_enclosure $min_lower_enclosure"
  # debug "upper_width $upper_width upper_height: $upper_height, min_upper_enclosure $min_upper_enclosure"

  if {[dict exists $constraints split_cuts] && ([lsearch -exact [dict get $constraints split_cuts] $lower] > -1 || [lsearch -exact [dict get $constraints split_cuts] $upper] > -1)} {
    # debug "via_split_cuts_rule"
    set rules [via_split_cuts_rule $viarule_name $via_info $rows $columns $constraints]
  } elseif {[use_arrayspacing [dict get $via_info cut layer] $rows $columns]} {
    # debug "via_generate_array_rule"
    set rules [via_generate_array_rule $viarule_name $via_info [get_viarule_name $lower $width $height] $rows $columns]
  } else {
    # debug "via_generate_rule"
    set rules [via_generate_rule $viarule_name $via_info [get_viarule_name $lower $width $height] $rows $columns $constraints]
  }

  # Check minimum_cuts
  set checked_rules {}
  foreach via_rule $rules {
    # debug "$via_rule"
    set num_cuts [expr [lindex [dict get $via_rule rowcol] 0] * [lindex [dict get $via_rule rowcol] 1]]
    if {[dict exists $default_cutclass [lindex [dict get $via_rule layers] 1]]} {
      set cut_class [dict get $default_cutclass [lindex [dict get $via_rule layers] 1]]
    } else {
      set cut_class "NONE"
    }
    set lower_layer [lindex [dict get $via_rule layers] 0]
    if {[dict exists $constraints stack_bottom]} {
      if {[dict exists $grid_data straps $lower_layer] || [dict exists $grid_data rails $lower_layer]} {
        set lower_width [get_grid_wire_width $lower_layer]
      } else {
        set lower_rect [dict get $via_rule lower_rect]
        set lower_width [expr min(([lindex $lower_rect 2] - [lindex $lower_rect 0]), ([lindex $lower_rect 3] - [lindex $lower_rect 1]))]
      }
    } else {
      set lower_rect [dict get $via_rule lower_rect]
      set lower_width [expr min(([lindex $lower_rect 2] - [lindex $lower_rect 0]), ([lindex $lower_rect 3] - [lindex $lower_rect 1]))]
    }
    set min_cut_rule [get_minimumcuts $lower_layer $lower_width fromabove $cut_class]
    if {$num_cuts < $min_cut_rule} {
      utl::warn PDN 9038 "Illegal via: number of cuts ($num_cuts), does not meet minimum cut rule ($min_cut_rule) for $lower_layer to $cut_class with width [ord::dbu_to_microns $lower_width]."
      dict set via_rule illegal 1
    } else {
      # debug "Legal number of cuts ($num_cuts) meets minimum cut rule ($min_cut_rule) for $lower_layer, $lower_width, $cut_class"
    }

    set upper_layer [lindex [dict get $via_rule layers] 2]
    if {[dict exists $constraints stack_top]} {
      if {[dict exists $grid_data straps $upper_layer width] || [dict exists $grid_data rails $upper_layer width]} {
        set upper_width [get_grid_wire_width $upper_layer]
      } else {
        set upper_rect [dict get $via_rule upper_rect]
        set upper_width [expr min(([lindex $upper_rect 2] - [lindex $upper_rect 0]), ([lindex $upper_rect 3] - [lindex $upper_rect 1]))]
      }
    } else {
      set upper_rect [dict get $via_rule upper_rect]
      set upper_width [expr min(([lindex $upper_rect 2] - [lindex $upper_rect 0]), ([lindex $upper_rect 3] - [lindex $upper_rect 1]))]
    }
    set min_cut_rule [get_minimumcuts $upper_layer $upper_width frombelow $cut_class]

    if {$num_cuts < $min_cut_rule} {
      utl::warn PDN 9039 "Illegal via: number of cuts ($num_cuts), does not meet minimum cut rule ($min_cut_rule) for $upper_layer to $cut_class with width [ord::dbu_to_microns $upper_width]."
      dict set via_rule illegal 1
    } else {
      # debug "Legal number of cuts ($num_cuts) meets minimum cut rule ($min_cut_rule) for $upper_layer, $upper_width $cut_class"
    }
    if {[dict exists $via_rule illegal]} {
      utl::warn PDN 9036 "Attempt to add illegal via at : ([ord::dbu_to_microns [lindex $via_location 0]] [ord::dbu_to_microns [lindex $via_location 1]]), via will not be added."
    }
    lappend checked_rules $via_rule
  }

  return $checked_rules
}

proc get_viarule_name {lower width height} {
  set rules [select_via_info $lower]
  if {[llength $rules] > 0} {
    set first_key [lindex [dict keys $rules] 0]
    #if {![dict exists $rules $first_key cut layer]} {
    #  debug "$lower $width $height"
    #  debug "$rules"
    #  debug "$first_key"
    #}
    set cut_layer [dict get $rules $first_key cut layer]
  } else {
    set cut_layer $lower
  }

  return ${cut_layer}_${width}x${height}
}

proc get_cut_area {rule} {
  set area 0
  foreach via $rule {
    set area [expr [lindex [dict get $via rowcol] 0] * [lindex [dict get $via rowcol] 0] * [lindex [dict get $via cutsize] 0] * [lindex [dict get $via cutsize] 1]]
  }
  return $area
}

proc select_rule {rule1 rule2} {
  if {[get_cut_area $rule2] > [get_cut_area $rule1]} {
    return $rule2
  }
  return $rule1
}

proc connection_specifies_fixed_via {constraints lower} {
  if {[dict exists $constraints use_fixed_via]} {
    return [dict exists $constraints use_fixed_via $lower]
  }
  return 0
}

proc get_via {lower width height constraints} {
  # First cur will assume that all crossing points (x y) are on grid for both lower and upper layers
  # TODO: Refine the algorithm to cope with offgrid intersection points
  variable physical_viarules

  set rule_name [get_viarule_name $lower $width $height]

  if {![dict exists $physical_viarules $rule_name]} {
    set selected_rule {}
    # debug "$constraints"
    if {[connection_specifies_fixed_via $constraints $lower]} {
      # debug "Using fixed_via for $rule_name"
      set via_name [dict get $constraints use_fixed_via $lower]
      dict set physical_viarules $rule_name [list [list name $via_name fixed $via_name origin_x 0 origin_y 0 layers [list $lower "cut" "upper"]]]
    } else {
      dict for {name rule} [select_via_info $lower] {
        set result [get_via_option $name $rule $lower $width $height $constraints]
        if {$selected_rule == {}} {
          set selected_rule $result
        } else {
          # Choose the best between selected rule and current result, the winner becomes the new selected rule
          set selected_rule [select_rule $selected_rule $result]
        }
      }
      dict set physical_viarules $rule_name $selected_rule
      # debug "Via [dict size $physical_viarules]: $rule_name"
    }
  }

  return $rule_name
}

proc instantiate_via {physical_via_name x y constraints} {
  variable physical_viarules
  variable block
  variable layers

  set via_insts {}

  foreach via [dict get $physical_viarules $physical_via_name] {
    # debug "via x $x y $y $via"

    # Dont instantiate illegal vias
    if {[dict exists $via illegal]} {continue}

    set x_location [expr $x + [dict get $via origin_x]]
    set y_location [expr $y + [dict get $via origin_y]]

    set lower_layer_name [lindex [dict get $via layers] 0]
    set upper_layer_name [lindex [dict get $via layers] 2]

    if {[dict exists $constraints ongrid]} {
      if {[lsearch -exact [dict get $constraints ongrid] $lower_layer_name] > -1} {
        if {[get_dir $lower_layer_name] == "hor"} {
          set y_pitch [dict get $layers $lower_layer_name pitch]
          set y_offset [dict get $layers $lower_layer_name offsetY]

          set y_location [expr ($y - $y_offset + $y_pitch / 2) / $y_pitch * $y_pitch + $y_offset + [dict get $via origin_y]]
        } else {
          set x_pitch [dict get $layers $lower_layer_name pitch]
          set x_offset [dict get $layers $lower_layer_name offsetX]

          set x_location [expr ($x - $x_offset + $x_pitch / 2) / $x_pitch * $x_pitch + $x_offset + [dict get $via origin_x]]
        }
      }
      if {[lsearch -exact [dict get $constraints ongrid] $upper_layer_name] > -1} {
        if {[get_dir $lower_layer_name] == "hor"} {
          set x_pitch [dict get $layers $upper_layer_name pitch]
          set x_offset [dict get $layers $upper_layer_name offsetX]

          set x_location [expr ($x - $x_offset + $x_pitch / 2) / $x_pitch * $x_pitch + $x_offset + [dict get $via origin_x]]
        } else {
          set y_pitch [dict get $layers $upper_layer_name pitch]
          set y_offset [dict get $layers $upper_layer_name offsetY]

          set y_location [expr ($y - $y_offset + $y_pitch / 2) / $y_pitch * $y_pitch + $y_offset + [dict get $via origin_y]]
        }
      }
    }
    # debug "x: $x -> $x_location"
    # debug "y: $y -> $y_location"

    dict set via x $x_location
    dict set via y $y_location

    lappend via_insts $via
  }
  return $via_insts
}

proc generate_vias {layer1 layer2 intersections connection} {
  variable logical_viarules
  variable metal_layers
  variable via_location
  variable tech

  set constraints {}
  if {[dict exists $connection constraints]} {
    set constraints [dict get $connection constraints]
  }
  if {[dict exists $connection fixed_vias]} {
    foreach via_name [dict get $connection fixed_vias] {
      if {[set via [$tech findVia $via_name]] != "NULL"} {
        set lower_layer_name [[$via getBottomLayer] getName]
        dict set constraints use_fixed_via $lower_layer_name $via_name
      } else {
        utl::warn PDN 9063 "Via $via_name specified in the grid specification does not exist in this technology."
      }
    }
  }

  # debug "    Constraints: $constraints"
  set vias {}
  set layer1_name $layer1
  set layer2_name $layer2
  regexp {(.*)_PIN_(hor|ver)} $layer1 - layer1_name layer1_direction

  set i1 [lsearch -exact $metal_layers $layer1_name]
  set i2 [lsearch -exact $metal_layers $layer2_name]
  if {$i1 == -1} {utl::error PDN 9022 "Cannot find lower metal layer $layer1."}
  if {$i2 == -1} {utl::error PDN 9023 "Cannot find upper metal layer $layer2."}

  # For each layer between l1 and l2, add vias at the intersection
  # debug "  # Intersections [llength $intersections]"
  set count 0
  foreach intersection $intersections {
    if {![dict exists $logical_viarules [dict get $intersection rule]]} {
      utl::error PDN 9024 "Missing logical viarule [dict get $intersection rule].\nAvailable logical viarules [dict keys $logical_viarules]."
    }
    set logical_rule [dict get $logical_viarules [dict get $intersection rule]]

    set x [dict get $intersection x]
    set y [dict get $intersection y]
    set width  [dict get $logical_rule width]
    set height  [dict get $logical_rule height]
    set via_location [list $x $y]

    set connection_layers [lrange $metal_layers $i1 [expr $i2 - 1]]
    # debug "  # Connection layers: [llength $connection_layers]"
    # debug "  Connection layers: $connection_layers"
    dict set constraints stack_top $layer2_name
    dict set constraints stack_bottom $layer1_name
    foreach lay $connection_layers {
      set via_name [get_via $lay $width $height $constraints]
      foreach via [instantiate_via $via_name $x $y $constraints] {
        lappend vias $via
      }
    }

    incr count
    #if {$count % 1000 == 0} {
    #  debug "  # $count / [llength $intersections]"
    #}
  }

  return $vias
}

proc get_layers_from_to {from to} {
  variable metal_layers

  set layers {}
  for {set i [lsearch -exact $metal_layers $from]} {$i <= [lsearch -exact $metal_layers $to]} {incr i} {
    lappend layers [lindex $metal_layers $i]
  }
  return $layers
}

proc get_grid_channel_layers {} {
  variable grid_data

  set channel_layers {}
  if {[dict exists $grid_data rails]} {
    lappend channel_layers [lindex [dict keys [dict get $grid_data rails]] end]
  }
  foreach layer_name [dict keys [dict get $grid_data straps]] {
    lappend channel_layers $layer_name
  }

  return $channel_layers
}

proc get_grid_channel_spacing {layer_name parallel_length} {
  variable grid_data

  if {[dict exists $grid_data straps $layer_name channel_spacing]} {
    return [ord::microns_to_dbu [dict get $grid_data straps $layer_name channel_spacing]]
  } elseif {[dict exists $grid_data straps $layer_name] && [dict exists $grid_data template names]} {
    set template_name [lindex [dict get $grid_data template names] 0]
    if {[dict exists $grid_data straps $layer_name $template_name channel_spacing]} {
      return [expr round([dict get $grid_data straps $layer_name $template_name channel_spacing]]
    }
  } else {
    set layer [[ord::get_db_tech] findLayer $layer_name]
    if {$layer == "NULL"}  {
      utl::error PDN 9168 "Layer $layer_name does not exist"
    }
    set layer_width [get_grid_wire_width $layer_name]
    if {[$layer hasTwoWidthsSpacingRules]} {
      set num_widths [$layer getTwoWidthsSpacingTableNumWidths]
      set current_width 0
      set prl_rule -1
      for {set rule 0} {$rule < $num_widths} {incr rule} {
        set width [$layer getTwoWidthsSpacingTableWidth $rule]
        if {$width == $current_width && $prl_rule != -1} {
          continue
        } else {
          set current_width $width
          if {[$layer getTwoWidthsSpacingTableHasPRL $rule] == 0} {
            set non_prl_rule $rule
            set prl_rule -1
          } else {
            if {$parallel_length > [$layer getTwoWidthsSpacingTablePRL $rule]} {
              set prl_rule $rule
            }
          }
        }
        if {$layer_width < [$layer getTwoWidthsSpacingTableWidth $rule]} {
          if {$prl_rule == 0} {
            set use_rule $non_prl_rule
          } else {
            set use_rule $prl_rule
          }
          break
        }
      }

      set spacing [$layer getTwoWidthsSpacingTableEntry $use_rule $use_rule]
      # debug "Two widths spacing: layer: $layer_name, rule: $use_rule, spacing: $spacing"
    } elseif {[$layer hasV55SpacingRules]} {
      set layer_width [get_grid_wire_width $layer_name]
      set spacing [$layer findV55Spacing $layer_width $parallel_length]
    } else {
      set spacing [$layer getSpacing]
    }
    # Can't store value, since it depends on channel height
    return $spacing
  }

  utl::error PDN 9052 "Unable to get channel_spacing setting for layer $layer_name."
}

proc get_grid_wire_width {layer_name} {
  variable grid_data
  variable default_grid_data
  variable design_data

  if {[info exists grid_data]} {
    if {[dict exists $grid_data rails $layer_name width]} {
      set width [dict get $grid_data rails $layer_name width]
      return $width
    } elseif {[dict exists $grid_data straps $layer_name width]} {
      set width [dict get $grid_data straps $layer_name width]
      return $width
    } elseif {[dict exists $grid_data straps $layer_name] && [dict exists $grid_data template names]} {
      set template_name [lindex [dict get $grid_data template names] 0]
      set width [dict get $grid_data straps $layer_name $template_name width]
      return $width
    } elseif {[dict exists $grid_data core_ring $layer_name width]} {
      set width [dict get $grid_data core_ring $layer_name width]
      return $width
    }
  }

  if {[info exists default_grid_data]} {
    if {[dict exists $default_grid_data rails $layer_name width]} {
      set width [dict get $default_grid_data rails $layer_name width]
      return $width
    } elseif {[dict exists $default_grid_data straps $layer_name width]} {
      set width [dict get $default_grid_data straps $layer_name width]
      return $width
    } elseif {[dict exists $default_grid_data straps $layer_name] && [dict exists $default_grid_data template names]} {
      set template_name [lindex [dict get $default_grid_data template names] 0]
      set width [dict get $default_grid_data straps $layer_name $template_name width]
      return $width
    }
  }
  utl::error PDN 9044 "No width information found for $layer_name."
}

proc get_grid_wire_pitch {layer_name} {
  variable grid_data
  variable default_grid_data
  variable design_data

  if {[dict exists $grid_data rails $layer_name pitch]} {
    set pitch [dict get $grid_data rails $layer_name pitch]
  } elseif {[dict exists $grid_data straps $layer_name pitch]} {
    set pitch [dict get $grid_data straps $layer_name pitch]
  } elseif {[dict exists $grid_data straps $layer_name] && [dict exists $grid_data template names]} {
    set template_name [lindex [dict get $grid_data template names] 0]
    set pitch [dict get $grid_data straps $layer_name $template_name pitch]
  } elseif {[dict exists $default_grid_data straps $layer_name pitch]} {
    set pitch [dict get $default_grid_data straps $layer_name pitch]
  } elseif {[dict exists $default_grid_data straps $layer_name] && [dict exists $default_grid_data template names]} {
    set template_name [lindex [dict get $default_grid_data template names] 0]
    set pitch [dict get $default_grid_data straps $layer_name $template_name pitch]
  } else {
    utl::error PDN 9045 "No pitch information found for $layer_name."
  }

  return $pitch
}


proc get_core_domain_name {} {
  variable design_data

  return [dict get $design_data core_domain]
}

## Proc to generate via locations, both for a normal via and stacked via
proc generate_via_stacks {l1 l2 net connection} {
  variable logical_viarules
  variable stripe_locs
  variable grid_data

  set area [dict get $grid_data area]
  # debug "From $l1 to $l2"

  set core_domain_name [get_core_domain_name]
  # debug "core_domain: [get_core_domain_name] ring area: [dict get $grid_data core_ring_area [get_core_domain_name]]"
  if {[dict exists $grid_data core_ring_area $core_domain_name combined]} {
    set grid_area [dict get $grid_data core_ring_area $core_domain_name combined]
    set factor [expr max([lindex $area 2] - [lindex $area 0], [lindex $area 3] - [lindex $area 1]) * 2]
    set grid_area [odb::shrinkSet [odb::bloatSet $grid_area $factor] $factor]
    # debug "Old area ($area)"
    set bbox [lindex [odb::getRectangles $grid_area] 0]
    set area [list {*}[$bbox ll] {*}[$bbox ur]]
    # debug "Recalculated area to be ($area)"
  }

  #this variable contains locations of intersecting points of two orthogonal metal layers, between which via needs to be inserted
  #for every intersection. Here l1 and l2 are layer names, and i1 and i2 and their indices
  set intersections ""
  #check if layer pair is orthogonal, case 1
  set layer1 $l1
  regexp {(.*)_PIN_(hor|ver)} $l1 - layer1 direction

  set layer2 $l2

  set ignore_count 0
  if {[array names stripe_locs "$l1,$net"] == ""} {
    utl::warn PDN 9002 "No shapes on layer $l1 for $net."
    return {}
  }
  if {[array names stripe_locs "$l2,$net"] == ""} {
    utl::warn PDN 9003 "No shapes on layer $l2 for $net."
    return {}
  }
  set intersection [odb::andSet [odb::andSet $stripe_locs($l1,$net) $stripe_locs($l2,$net)] [odb::newSetFromRect {*}$area]]

  # debug "Detected [llength [::odb::getPolygons $intersection]] intersections of $l1 and $l2"

  foreach shape [::odb::getPolygons $intersection] {
    set points [::odb::getPoints $shape]
    if {[llength $points] != 4} {
        utl::warn PDN 9004 "Unexpected number of points in connection shape ($l1,$l2 $net [llength $points])."
        set str "    "
        foreach point $points {set str "$str ([ord::dbu_to_microns [$point getX]] [ord::dbu_to_microns [$point getY]]) "}
        utl::warn PDN 9005 $str
        continue
    }
    set xMin [expr min([[lindex $points 0] getX], [[lindex $points 1] getX], [[lindex $points 2] getX], [[lindex $points 3] getX])]
    set xMax [expr max([[lindex $points 0] getX], [[lindex $points 1] getX], [[lindex $points 2] getX], [[lindex $points 3] getX])]
    set yMin [expr min([[lindex $points 0] getY], [[lindex $points 1] getY], [[lindex $points 2] getY], [[lindex $points 3] getY])]
    set yMax [expr max([[lindex $points 0] getY], [[lindex $points 1] getY], [[lindex $points 2] getY], [[lindex $points 3] getY])]

    set width [expr $xMax - $xMin]
    set height [expr $yMax - $yMin]

    # Ensure that the intersections are not partial
    if {![regexp {(.*)_PIN_(hor|ver)} $l1]} {
      if {[get_dir $layer1] == "hor"} {
        if {$height < [get_grid_wire_width $layer1]} {
          # If the intersection doesnt cover the whole width of the bottom level wire, then ignore
          utl::warn PDN 9040 "No via added at ([ord::dbu_to_microns $xMin] [ord::dbu_to_microns $yMin] [ord::dbu_to_microns $xMax] [ord::dbu_to_microns $yMax]) because the full height of $layer1 ([ord::dbu_to_microns [get_grid_wire_width $layer1]]) is not covered by the overlap."
          continue
        }
      } else {
        if {$width < [get_grid_wire_width $layer1]} {
          # If the intersection doesnt cover the whole width of the bottom level wire, then ignore
          utl::warn PDN 9041 "No via added at ([ord::dbu_to_microns $xMin] [ord::dbu_to_microns $yMin] [ord::dbu_to_microns $xMax] [ord::dbu_to_microns $yMax]) because the full width of $layer1 ([ord::dbu_to_microns [get_grid_wire_width $layer1]]) is not covered by the overlap."
          continue
        }
      }
    }
    if {[get_dir $layer2] == "hor"} {
      if {$height < [get_grid_wire_width $layer2]} {
        # If the intersection doesnt cover the whole width of the top level wire, then ignore
        utl::warn PDN 9042 "No via added at ([ord::dbu_to_microns $xMin] [ord::dbu_to_microns $yMin] [ord::dbu_to_microns $xMax] [ord::dbu_to_microns $yMax]) because the full height of $layer2 ([ord::dbu_to_microns [get_grid_wire_width $layer2]]) is not covered by the overlap."
        continue
      }
    } else {
      if {$width < [get_grid_wire_width $layer2]} {
        # If the intersection doesnt cover the whole width of the top level wire, then ignore
        utl::warn PDN 9043 "No via added at ([ord::dbu_to_microns $xMin] [ord::dbu_to_microns $yMin] [ord::dbu_to_microns $xMax] [ord::dbu_to_microns $yMax]) because the full width of $layer2 ([ord::dbu_to_microns [get_grid_wire_width $layer2]]) is not covered by the overlap."
        continue
      }
    }

    set rule_name ${l1}${layer2}_${width}x${height}
    if {![dict exists $logical_viarules $rule_name]} {
      dict set logical_viarules $rule_name [list lower $l1 upper $layer2 width $width height $height]
    }
    lappend intersections "rule $rule_name x [expr ($xMax + $xMin) / 2] y [expr ($yMax + $yMin) / 2]"
  }

  # debug "Added [llength $intersections] intersections"

  return [generate_vias $l1 $l2 $intersections $connection]
}

proc add_stripe {layer type polygon_set} {
  variable stripes
  # debug "start"
  lappend stripes($layer,$type) $polygon_set
  # debug "end"
}

proc merge_stripes {} {
  variable stripes
  variable stripe_locs

  foreach stripe_set [array names stripes] {
    # debug "$stripe_set [llength $stripes($stripe_set)]"
    if {[llength $stripes($stripe_set)] > 0} {
      set merged_stripes [shapes_to_polygonSet $stripes($stripe_set)]
      if {[array names stripe_locs $stripe_set] != ""} {
        # debug "$stripe_locs($stripe_set)"
        set stripe_locs($stripe_set) [odb::orSet $stripe_locs($stripe_set) $merged_stripes]
      } else {
        set stripe_locs($stripe_set) $merged_stripes
      }
    }
    set stripes($stripe_set) {}
  }
}

proc get_core_ring_vertical_layer_name {} {
  variable grid_data

  if {![dict exists $grid_data core_ring]} {
    return ""
  }

  foreach layer_name [dict keys [dict get $grid_data core_ring]] {
    if {[get_dir $layer_name] == "ver"} {
      return $layer_name
    }
  }

  return ""
}

proc is_extend_to_core_ring {layer_name} {
  variable grid_data

  if {![dict exists $grid_data rails $layer_name extend_to_core_ring]} {
    # debug "No extend flag found"
    return 0
  }
  if {![dict get $grid_data rails $layer_name extend_to_core_ring]} {
    # debug "extend flag false"
    return 0
  }
  if {[get_core_ring_vertical_layer_name] == ""} {
    # debug "No vertical ring layer"
    return 0
  }
  return 1
}

# proc to generate follow pin layers or standard cell rails
proc generate_lower_metal_followpin_rails {} {
  variable block
  variable grid_data
  variable design_data

  set stdcell_area [get_extent [get_stdcell_area]]
  set stdcell_min_x [lindex $stdcell_area 0]
  set stdcell_max_x [lindex $stdcell_area 2]

  if {[set ring_vertical_layer [get_core_ring_vertical_layer_name]] != ""} {
    # debug "Ring vertical layer: $ring_vertical_layer"
    # debug "Grid_data: $grid_data"
    if {[dict exists $grid_data core_ring $ring_vertical_layer pad_offset]} {
      set pad_area [find_pad_offset_area]
      set offset [expr [dict get $grid_data core_ring $ring_vertical_layer pad_offset]]
      set ring_adjustment [expr $stdcell_min_x - ([lindex $pad_area 0] + $offset)]
    }
    if {[dict exists $grid_data core_ring $ring_vertical_layer core_offset]} {
      set ring_adjustment [expr \
        [dict get $grid_data core_ring $ring_vertical_layer core_offset] + \
        [dict get $grid_data core_ring $ring_vertical_layer spacing] + \
        3 * [dict get $grid_data core_ring $ring_vertical_layer width] / 2 \
      ]
    }
  }

  foreach row [$block getRows] {
    set orient [$row getOrient]
    set box [$row getBBox]
    switch -exact $orient {
      R0 {
        set vdd_y [$box yMax]
        set vss_y [$box yMin]
      }
      MX {
        set vdd_y [$box yMin]
        set vss_y [$box yMax]
      }
      default {
        utl::error PDN 9025 "Unexpected row orientation $orient for row [$row getName]."
      }
    }

    foreach lay [get_rails_layers] {
      set xMin [$box xMin]
      set xMax [$box xMax]
      if {[is_extend_to_core_ring $lay]} {
        # debug "Extending to core_ring - adjustment $ring_adjustment ($xMin/$xMax) ($stdcell_min_x/$stdcell_max_x)"
        set voltage_domain [get_voltage_domain $xMin [$box yMin] $xMax [$box yMax]]
        if {$voltage_domain == [dict get $design_data core_domain]} {
          if {$xMin == $stdcell_min_x} {
            set xMin [expr $xMin - $ring_adjustment]
          }
          if {$xMax == $stdcell_max_x} {
            set xMax [expr $xMax + $ring_adjustment]
          }
        } else {
          #Create lower metal followpin rails for voltage domains where the starting positions are not stdcell_min_x
          set core_power [get_voltage_domain_power [dict get $design_data core_domain]]
          set core_ground [get_voltage_domain_ground [dict get $design_data core_domain]]
          set domain_power [get_voltage_domain_power $voltage_domain]
          set domain_ground [get_voltage_domain_ground $voltage_domain]

          set first_rect [lindex [[$block findRegion $voltage_domain] getBoundaries] 0]
          set domain_xMin [$first_rect xMin]
          set domain_xMax [$first_rect xMax]

          if {$xMin == $domain_xMin} {
            set xMin [expr $xMin - $ring_adjustment]
          }
          if {$xMax == $domain_xMax} {
            set xMax [expr $xMax + $ring_adjustment]
          }
        }
        # debug "Extended  to core_ring - adjustment $ring_adjustment ($xMin/$xMax)"
      }
      set width [dict get $grid_data rails $lay width]
      # debug "VDD: $xMin [expr $vdd_y - $width / 2] $xMax [expr $vdd_y + $width / 2]"
      set vdd_box [::odb::newSetFromRect $xMin [expr $vdd_y - $width / 2] $xMax [expr $vdd_y + $width / 2]]
      set vdd_name [get_voltage_domain_power [get_voltage_domain $xMin [expr $vdd_y - $width / 2] $xMax [expr $vdd_y + $width / 2]]]
      set vss_box [::odb::newSetFromRect $xMin [expr $vss_y - $width / 2] $xMax [expr $vss_y + $width / 2]]
      set vss_name [get_voltage_domain_ground [get_voltage_domain $xMin [expr $vss_y - $width / 2] $xMax [expr $vss_y + $width / 2]]]
      # generate power_rails using first domain_power
      set first_power_name [lindex $vdd_name 0]
      set switched_power_name [get_voltage_domain_switched_power [dict get $design_data core_domain]]
      # debug "[$box xMin] [expr $vdd_y - $width / 2] [$box xMax] [expr $vdd_y + $width / 2]"
      if {$switched_power_name != ""} {
        add_stripe $lay $switched_power_name $vdd_box
      } else {
        add_stripe $lay $first_power_name $vdd_box
      }
      add_stripe $lay $vss_name $vss_box
    }
  }
}

proc starts_with {lay} {
  variable grid_data
  variable stripes_start_with

  if {[dict exists $grid_data straps $lay starts_with]} {
    set starts_with [dict get $grid_data straps $lay starts_with]
  } elseif {[dict exists $grid_data starts_with]} {
    set starts_with [dict get $grid_data starts_with]
  } else {
    set starts_with $stripes_start_with
  }

  return $starts_with
}

# proc for creating pdn mesh for upper metal layers
proc generate_upper_metal_mesh_stripes {net layer layer_info area} {
# If the grid_data defines a spacing for the layer, then:
#    place the second stripe spacing + width away from the first,
# otherwise:
#    place the second stripe pitch / 2 away from the first,
#
  variable design_data
  set width [dict get $layer_info width]
  set switched_power_name [get_voltage_domain_switched_power [dict get $design_data core_domain]]
  # debug "Starts with: [starts_with $layer]"
  # debug "net: $net, power: [is_power_net $net], ground: [is_ground_net $net], layer: $layer, area: $area"

  if {[get_dir $layer] == "hor"} {
    set offset [expr [lindex $area 1] + [dict get $layer_info offset]]
    if {$net == $switched_power_name} { #VDD_SW
      set offset1 [expr {$offset + ([dict get $layer_info pitch] / 4)}]
      set offset2 [expr {$offset - ([dict get $layer_info pitch] / 4)}]
      for {set y $offset1} {$y < [expr {[lindex $area 3] - [dict get $layer_info width]}]} {set y [expr {[dict get $layer_info pitch] + $y}]} {
        set box [::odb::newSetFromRect [lindex $area 0] [expr $y - $width / 2] [lindex $area 2] [expr $y + $width / 2]]
        add_stripe $layer $net $box
      }
      for {set y $offset2} {$y < [expr {[lindex $area 3] - [dict get $layer_info width]}]} {set y [expr {[dict get $layer_info pitch] + $y}]} {
        set box [::odb::newSetFromRect [lindex $area 0] [expr $y - $width / 2] [lindex $area 2] [expr $y + $width / 2]]
        add_stripe $layer $net $box
      }
    } else {
      if {([starts_with $layer] == "POWER" && ![is_power_net $net]) || ([starts_with $layer] == "GROUND" && ![is_ground_net $net])} {
        if {[dict exists $layer_info spacing]} {
          set offset [expr {$offset + [dict get $layer_info spacing] + [dict get $layer_info width]}]
        } else {
          set offset [expr {$offset + ([dict get $layer_info pitch] / 2)}]
        }
      }

      for {set y $offset} {$y < [expr {[lindex $area 3] - [dict get $layer_info width]}]} {set y [expr {[dict get $layer_info pitch] + $y}]} {
        set box [::odb::newSetFromRect [lindex $area 0] [expr $y - $width / 2] [lindex $area 2] [expr $y + $width / 2]]
        # debug "  box: [lindex $area 0] [expr $y - $width / 2] [lindex $area 2] [expr $y + $width / 2]"
        add_stripe $layer $net $box
      }
    }
  } elseif {[get_dir $layer] == "ver"} {
    set offset [expr [lindex $area 0] + [dict get $layer_info offset]]
    # debug "layer_offset: [dict get $layer_info offset]"
    # debug "base_offset: $offset"
    if {$net == $switched_power_name} { #VDD_SW
      set offset1 [expr {$offset + ([dict get $layer_info pitch] / 4)}]
      set offset2 [expr {$offset - ([dict get $layer_info pitch] / 4)}]
      for {set x $offset1} {$x < [expr {[lindex $area 2] - [dict get $layer_info width]}]} {set x [expr {[dict get $layer_info pitch] + $x}]} {
        set box [::odb::newSetFromRect [expr $x - $width / 2] [lindex $area 1] [expr $x + $width / 2] [lindex $area 3]]
        add_stripe $layer $net $box
      }
      for {set x $offset2} {$x < [expr {[lindex $area 2] - [dict get $layer_info width]}]} {set x [expr {[dict get $layer_info pitch] + $x}]} {
        set box [::odb::newSetFromRect [expr $x - $width / 2] [lindex $area 1] [expr $x + $width / 2] [lindex $area 3]]
        add_stripe $layer $net $box
      }
    } else {
      if {([starts_with $layer] == "POWER" && ![is_power_net $net]) || ([starts_with $layer] == "GROUND" && ![is_ground_net $net])} {
        set offset [expr [lindex $area 0] + [dict get $layer_info offset]]
        if {[dict exists $layer_info spacing]} {
          set offset [expr {$offset + [dict get $layer_info spacing] + [dict get $layer_info width]}]
          # debug "spacing_based_offset: $offset"
        } else {
          set offset [expr {$offset + ([dict get $layer_info pitch] / 2)}]
          # debug "pitch_based_offset: $offset"
        }
      }
      for {set x $offset} {$x < [expr {[lindex $area 2] - [dict get $layer_info width]}]} {set x [expr {[dict get $layer_info pitch] + $x}]} {
        set box [::odb::newSetFromRect [expr $x - $width / 2] [lindex $area 1] [expr $x + $width / 2] [lindex $area 3]]
        # debug "  box: [expr $x - $width / 2] [lindex $area 1] [expr $x + $width / 2] [lindex $area 3]"
        add_stripe $layer $net $box
      }
    }
  } else {
    utl::error PDN 9026 "Invalid direction \"[get_dir $layer]\" for metal layer ${layer}. Should be either \"hor\" or \"ver\"."
  }
}

proc adjust_area_for_core_rings {layer area number} {
  variable grid_data

  # When core_rings overlap with the stdcell area, we need to block out the area
  # where the core rings have been placed.
  if {[dict exists $grid_data core_ring_area [get_core_domain_name] $layer]} {
    set core_ring_area [dict get $grid_data core_ring_area [get_core_domain_name] $layer]
    set grid_area [odb::newSetFromRect {*}$area]
    set grid_area [odb::subtractSet $grid_area $core_ring_area]
    set init_area $area
    set area [get_extent $grid_area]
    # debug "init_area: $init_area, final_area: $area"
    # debug "core_ring_area:"
    foreach rect [odb::getRectangles $core_ring_area] {
      # debug "  rect: [$rect xMin] [$rect yMin] [$rect xMax] [$rect yMax]"
    }
  }

  # Calculate how far to extend the grid to meet with the core rings
  if {[dict exists $grid_data core_ring $layer pad_offset]} {
    set pad_area [find_pad_offset_area]
    set width [dict get $grid_data core_ring $layer width]
    set offset [expr [dict get $grid_data core_ring $layer pad_offset]]
    set spacing [dict get $grid_data core_ring $layer spacing]
    set xMin [expr [lindex $pad_area 0] + $offset]
    set yMin [expr [lindex $pad_area 1] + $offset]
    set xMax [expr [lindex $pad_area 2] - $offset]
    set yMax [expr [lindex $pad_area 3] - $offset]
  } elseif {[dict exists $grid_data core_ring $layer core_offset]} {
    set offset [dict get $grid_data core_ring $layer core_offset]
    set width [dict get $grid_data core_ring $layer width]
    set spacing [dict get $grid_data core_ring $layer spacing]
    # debug "Area: $area"
    # debug "Offset: $offset, Width $width, Spacing $spacing, #rings: $number"

    # The area figure includes a y offset for the width of the stdcell rail - so need to subtract it here
    set rail_width [get_rails_max_width]

    # set extension area according to the number of power rings of the voltage domain, the default number is 2
    set xMin [expr [lindex $area 0] - $offset - $width / 2 - ($number - 1) * ($width + $spacing)]
    set yMin [expr [lindex $area 1] - $offset - $width / 2 + $rail_width / 2 - ($number - 1) * ($width + $spacing)]
    set xMax [expr [lindex $area 2] + $offset + $width / 2 + ($number - 1) * ($width + $spacing)]
    set yMax [expr [lindex $area 3] + $offset + $width / 2 - $rail_width / 2 + ($number - 1) * ($width + $spacing)]
  }
  if {[get_dir $layer] == "hor"} {
    set extended_area [list $xMin [lindex $area 1] $xMax [lindex $area 3]]
  } else {
    set extended_area [list [lindex $area 0] $yMin [lindex $area 2] $yMax]
  }
  return $extended_area
}

## this is a top-level proc to generate PDN stripes and insert vias between these stripes
proc generate_stripes {net_name} {
  variable plan_template
  variable template
  variable grid_data
  variable block
  variable design_data
  variable voltage_domains

  # debug "start: net: $net_name, grid_name: [dict get $grid_data name]"
  if {![dict exists $grid_data straps]} {return}
  foreach lay [dict keys [dict get $grid_data straps]] {
    # debug "    Layer $lay ..."
    #Upper layer stripes
    if {[dict exists $grid_data straps $lay width]} {
      set area [dict get $grid_data area]
      # debug "Area $area"
      # Calculate the number of rings of core_domain
      set ring_number [llength [get_pg_nets]]
      if {[dict exists $grid_data core_ring] && [dict exists $grid_data core_ring $lay]} {
        set area [adjust_area_for_core_rings $lay $area $ring_number]
      } else {
        # debug "no adjustment"
        # debug $grid_data
      }
      # debug "area: $area (spec area: [dict get $grid_data area])"
      # Create stripes for core domain's pwr/gnd nets

      if {$net_name == [get_voltage_domain_power [dict get $design_data core_domain]] ||
          $net_name == [get_voltage_domain_ground [dict get $design_data core_domain]] || 
          $net_name == [get_voltage_domain_switched_power [dict get $design_data core_domain]]} {
        generate_upper_metal_mesh_stripes $net_name $lay [dict get $grid_data straps $lay] $area
        # Split core domains pwr/gnd nets when they cross other voltage domains that have different pwr/gnd nets
        update_mesh_stripes_with_voltage_domains $net_name $lay
      }
      # Create stripes for each voltage domains
      foreach domain_name [dict keys $voltage_domains] {
        if {$domain_name == [dict get $design_data core_domain]} {continue}
        set domain [$block findRegion $domain_name]
        set rect [lindex [$domain getBoundaries] 0]
        set domain_name [$domain getName]
        set domain_xMin [$rect xMin]
        set domain_yMin [$rect yMin]
        set domain_xMax [$rect xMax]
        set domain_yMax [$rect yMax]
        set width [dict get $grid_data core_ring $lay width]
        set spacing [dict get $grid_data core_ring $lay spacing]
        set rail_width [get_rails_max_width]
        # debug "domain: $domain_name, domain_area: [$rect xMin] [$rect yMin] [$rect xMax] [$rect yMax], width: $width, spacing: $spacing"
        # Do not create duplicate stripes if the voltage domain has the same pwr/gnd nets as the core domain
        if {($net_name == [get_voltage_domain_power $domain_name] && $net_name != [get_voltage_domain_power [dict get $design_data core_domain]]) ||
             ($net_name == [get_voltage_domain_ground $domain_name] && $net_name != [get_voltage_domain_ground [dict get $design_data core_domain]])} {
          set area [list $domain_xMin [expr $domain_yMin - $rail_width / 2] $domain_xMax [expr $domain_yMax + $rail_width / 2]]
          set area [adjust_area_for_core_rings $lay $area 2]
          generate_upper_metal_mesh_stripes $net_name $lay [dict get $grid_data straps $lay] $area
        }
        if {[lsearch -exact [get_voltage_domain_secondary_power $domain_name] $net_name] > -1} {
          #Calculate the ring number of power_domain
          set ring_number [lsearch -exact [get_voltage_domain_secondary_power $domain_name] $net_name]
          set area [list [expr $domain_xMin + $ring_number * ($width + $spacing)] [expr $domain_yMin - $rail_width / 2] [expr $domain_xMax + $ring_number * ($width + $spacing)] [expr $domain_yMax + $rail_width / 2]]
          set area [adjust_area_for_core_rings $lay $area [expr 3 + $ring_number]]
          generate_upper_metal_mesh_stripes $net_name $lay [dict get $grid_data straps $lay] $area
        }
      }
    } else {
      foreach x [lsort -integer [dict keys $plan_template]] {
        foreach y [lsort -integer [dict keys [dict get $plan_template $x]]] {
          set template_name [dict get $plan_template $x $y]
          set layer_info [dict get $grid_data straps $lay $template_name]
          set area [list $x $y [expr $x + [dict get $template width]] [expr $y + [dict get $template height]]]
          generate_upper_metal_mesh_stripes $net_name $lay $layer_info $area
        }
      }
    }
  }
}

proc insert_power_switches {} {
  variable grid_data
  variable power_switch_cells
  variable psw_instance

  set db [ord::get_db]
  set block [ord::get_db_block]

  set name [dict get $grid_data switch_cell]
  set psw [$db findMaster $name]
  # The selected power switch is double height, and has a central VSS pin, so align with VSS rails
  set power [dict get $power_switch_cells $name power]
  set ground [dict get $power_switch_cells $name ground]
  set vgnd [[$psw findMTerm $ground] getMPins]
  set vddg [lindex [[$psw findMTerm $power] getMPins] 0]
  set vddg_lay [[[$vddg getGeometry] getTechLayer] getName]

  set rail_lay [lindex [get_rails_layers] 0]
  set rail_width [dict get $grid_data rails $rail_lay width]

  set strap_lay [lindex [dict get $grid_data straps] 0]
  set strap_lay_info [dict get $grid_data straps $strap_lay]
  set strap_width [dict get $strap_lay_info width]

  set area [dict get $grid_data area]
  set offset [expr [lindex $area 0] + [dict get $strap_lay_info offset]]

  set row_idx 0
  set psw_instance {}
  set num_crossing [expr ([llength [$block getRows]] - 1) / 2]

  foreach row [$block getRows] {
    set orient [$row getOrient]
    set box [$row getBBox]
    if {$orient == "R0"} {
      if { [expr $row_idx % 2] == 1 || $row_idx == $num_crossing} {
        if { [expr $num_crossing % 2] == 1 && $row_idx == $num_crossing} {continue}
        set vss_y [$box yMin]
        set overlap_y [expr $vss_y - $rail_width / 2]
        
        set col_idx 0

        for {set x $offset} {$x < [expr {[lindex $area 2] - [dict get $strap_lay_info width]}]} {set x [expr {[dict get $strap_lay_info pitch] + $x}]} {
          set overlap_x [expr $x - $strap_width / 2]

          set location [list \
            [expr $overlap_x - [[$vddg getBBox] xMin]] \
            [expr $overlap_y - [[$vgnd getBBox] yMin]] \
          ]

          set inst_name "PSW_${row_idx}_${col_idx}"
          if {[set inst [$block findInst $inst_name]] == "NULL"} {
            set inst [odb::dbInst_create $block $psw $inst_name]
          }

          $inst setOrigin {*}$location
          $inst setPlacementStatus "FIRM"

          lappend psw_instance $inst
          incr col_idx
        }
      }

      incr row_idx
    }
  }

  # automatically add design connection rule for vddg pin layer
  set connections {}
  foreach connection [dict get $grid_data connect] {
    set l1 [lindex $connection 0]
    set l2 [lindex $connection 1]
    lappend connections $connection
    if {$l1 == $vddg_lay} {
      lappend connections "${l1}_PIN_hor ${l2}"
    } elseif {$l2 == $vddg_lay} {
      lappend connections "${l1} ${l2}_PIN_hor"
    }
  }
  dict set grid_data connect $connections

  foreach inst $psw_instance {
    set orient [$inst getOrient]
    set origin [$inst getOrigin]
    foreach vddg [$inst findITerm $power] {
      set mTerm [$vddg getMTerm]
      foreach mPin [$mTerm getMPins] {
        set shape [$mPin getGeometry]
        set layer [[$shape getTechLayer] getName]
        set rect [transform_box [$shape xMin] [$shape yMin] [$shape xMax] [$shape yMax] $origin $orient]
        # debug "layer: $layer, rect: $rect"
        add_stripe "${layer}_PIN_hor" "VDD" [odb::newSetFromRect {*}$rect]
      }
      # set vddg_layer [[[$vddg getGeometry] getTechLayer] getName]
      # add_stripe $vddg_layer "POWER" [odb::newSetFromRect [[$vddg getBBox] xMin] [[$vddg getBBox] yMin] [[$vddg getBBox] xMax] [[$vddg getBBox] yMax]]
    }
  }
  merge_stripes
}

proc get_power_switch_shape {} {
  variable psw_instance
  set psw {}

  foreach psw_inst $psw_instance {
    set bbox [$psw_inst getBBox]
    set box [odb::newSetFromRect [$bbox xMin] [$bbox yMin] [$bbox xMax] [$bbox yMax]]
    lappend psw $box
  }
  return [odb::orSets $psw]
}
 
proc move_tapcell {tapcell_inst switch_inst print_num} {

  set tapcell_bbox [$tapcell_inst getBBox]
  set switch_bbox [odb::getRectangles $switch_inst]

  set avg_tapcell [expr ([$tapcell_bbox xMin] + [$tapcell_bbox xMax]) / 2]
  set avg_switch [expr ([$switch_bbox xMin] + [$switch_bbox xMax]) / 2]

  if {$avg_tapcell > $avg_switch} { 
    # move to rhs
    set location [list \
            [expr [lindex [$tapcell_inst getOrigin] 0] + [$switch_bbox xMax] - [$tapcell_bbox xMin]] \
            [lindex [$tapcell_inst getOrigin] 1] \
          ]
  } else {
    # move to lhs
    set location [list \
            [expr [lindex [$tapcell_inst getOrigin] 0] - [$tapcell_bbox xMax] + [$switch_bbox xMin]] \
            [lindex [$tapcell_inst getOrigin] 1] \
          ]
  }
  $tapcell_inst setOrigin {*}$location
}

proc detect_and_fix_tapcell_overlaps {} {
  variable grid_data

  set db [ord::get_db]
  set block [ord::get_db_block]

  set name [dict get $grid_data switch_cell]
  set psw_width [[$db findMaster $name] getWidth]

  set power_switches [get_power_switch_shape]
  set tapcell_idx 0

  foreach Inst [$block getInsts] {
    set tapcell_inst [$block findInst "TAP_${tapcell_idx}"]
    if {$tapcell_inst != "NULL"} {
      set bbox [$tapcell_inst getBBox]
      set box [odb::newSetFromRect [$bbox xMin] [$bbox yMin] [$bbox xMax] [$bbox yMax]]
      set overlap [odb::andSet $power_switches $box]

      if {[llength [odb::getRectangles $overlap]] > 0} {
        set switch_overlap [odb::bloatSet $overlap $psw_width]
        set switch_inst  [odb::andSet $power_switches $switch_overlap]
        move_tapcell $tapcell_inst $switch_inst $tapcell_idx
      } 
      incr tapcell_idx
    } else {
      break
    }
  }
}

proc is_power_control_star {} {
  variable grid_data
  if {![dict exists $grid_data power_control_network]} {
    dict set grid_data power_control_network "STAR"
  }
  if {[dict get $grid_data power_control_network] == "STAR"} {
    return 1
  }
  return 0
}

proc is_power_control_daisy_chain {} {
  variable grid_data
  if {![dict exists $grid_data power_control_network]} {
    dict set grid_data power_control_network "STAR"
  }
  if {[dict get $grid_data power_control_network] == "DAISY"} {
    return 1
  }
  return 0
}

proc connect_power_switches {} {
  variable power_switch_cells
  variable grid_data

  set block [ord::get_db_block]
  if {![dict exists $grid_data power_control]} {
    utl::error PDN 191 "No power control signal is defined for a grid that includes power switches"
  }
  set power_control_signal [dict get $grid_data power_control]
  set power_control_net [$block findNet $power_control_signal]
  if {$power_control_net == "NULL"} {
    utl::error PDN 192 "Cannot find power control signal [dict get $power_switch control_signal]"
  }

  if {[is_power_control_star]} {
    # Connect all the power control signal inputs to the power control signal in a high fanout net configuration
    foreach inst [$block getInsts] {
      set cell_name [[$inst getMaster] getName]
      if {![dict exists $power_switch_cells $cell_name]} {continue}

      set control_pin [dict get $power_switch_cells $cell_name control]
      if {[set iterm [$inst findITerm $control_pin]] != "NULL"} {
        $iterm connect $power_control_net
      } else {
        utl::error PDN 193 "Cannot find instance term $control_pin for [$inst getName] of cell [[$inst getMaster] getName]"
      }
    }
  } elseif {[is_power_control_daisy_chain]} {
    foreach inst [$block getInsts] {
      set cell_name [[$inst getMaster] getName]
      if {[dict exists $power_switch_cells $cell_name]} {
	lappend psw_instances $inst
      }
    }
    # sort instances by x, then y
    foreach inst $psw_instances {
      lassign [$inst getOrigin] x y
      dict lappend columns $x $inst
    }

    set control_net $power_control_net
    foreach x [lsort -integer [dict keys $columns]] {
      set col [dict get $columns $x]
      set sorted_col [lreverse [lsort -command sort_insts_by_y $col]]
      foreach inst $sorted_col {
	# debug "inst x=[lindex [$inst getOrigin] 0], y=[lindex [$inst getOrigin] 1]"
        set control_pin [$inst findITerm [dict get $power_switch_cells $cell_name control]]
        $control_pin connect $control_net
        set control_net [odb::dbNet_create $block "[$inst getName]_out"]
	set ack_pin_name [dict get $power_switch_cells $cell_name acknowledge]
        set ack_pin [$inst findITerm $ack_pin_name]
	if {$ack_pin == "NULL"} {
          utl::error PDN 197 "Cannot find pin $ack_pin_name on power switch [$inst getName] ($cell_name)"
	}
        $ack_pin connect $control_net
      }
      set first [lindex $sorted_col 0]
      set control_net [$block findNet "[$first getName]_out"]
      # debug "control_net=[$control_net getName]"
    }
  } else {
    utl::error PDN 196 "Invalid value specified for power control network type"
  }
}



proc cut_blocked_areas {net} {
  variable stripe_locs
  variable grid_data

  if {![dict exists  $grid_data straps]} {return}

  foreach layer_name [dict keys [dict get $grid_data straps]] {
    set width [get_grid_wire_width $layer_name]

    set blockages [get_blockages]
    if {[dict exists $blockages $layer_name]} {
      if {[array names stripe_locs "$layer_name,$net"] != ""} {
        set stripe_locs($layer_name,$net) [::odb::subtractSet $stripe_locs($layer_name,$net) [dict get $blockages $layer_name]]

        # Trim any shapes that are less than the width of the wire
        set size_by [expr $width / 2 - 1]
        set trimmed_set [::odb::shrinkSet $stripe_locs($layer_name,$net) $size_by]
        set stripe_locs($layer_name,$net) [::odb::bloatSet $trimmed_set $size_by]
      }
    }
  }
}

proc generate_grid_vias {net_name} {
  variable vias
  variable grid_data
  variable design_data

  #Via stacks
  # debug "grid_data $grid_data"
  if {[dict exists $grid_data connect]} {
    # debug "Adding vias for $net_name ([llength [dict get $grid_data connect]] connections)..."
    foreach connection [dict get $grid_data connect] {
        set l1 [lindex $connection 0]
        set l2 [lindex $connection 1]
        # debug "    $l1 to $l2"
        set connections [generate_via_stacks $l1 $l2 $net_name $connection]
        lappend vias [list net_name $net_name connections $connections]
    }
  }
  # debug "End"
}

proc get_core_ring_centre {type side layer_info} {
  variable grid_data

  set spacing [dict get $layer_info spacing]
  set width [dict get $layer_info width]

  if {[dict exists $layer_info pad_offset]} {
    set area [find_pad_offset_area]
    lassign $area xMin yMin xMax yMax
    set offset [expr [dict get $layer_info pad_offset] + $width / 2]
    # debug "area        $area"
    # debug "pad_offset  $offset"
    # debug "spacing     $spacing"
    # debug "width       $width"
    switch $type {
      "GROUND" {
        switch $side {
          "t" {return [expr $yMax - $offset]}
          "b" {return [expr $yMin + $offset]}
          "l" {return [expr $xMin + $offset]}
          "r" {return [expr $xMax - $offset]}
        }
      }
      "POWER" {
        switch $side {
          "t" {return [expr $yMax - $offset - $spacing - $width]}
          "b" {return [expr $yMin + $offset + $spacing + $width]}
          "l" {return [expr $xMin + $offset + $spacing + $width]}
          "r" {return [expr $xMax - $offset - $spacing - $width]}
        }
      }
    }
  } elseif {[dict exists $layer_info core_offset]} {
    set area [find_core_area]
    set xMin [lindex $area 0]
    set yMin [lindex $area 1]
    set xMax [lindex $area 2]
    set yMax [lindex $area 3]

    set offset [dict get $layer_info core_offset]
    # debug "area        $area"
    # debug "core_offset $offset"
    # debug "spacing     $spacing"
    # debug "width       $width"
    switch $type {
      "POWER" {
        switch $side {
          "t" {return [expr $yMax + $offset]}
          "b" {return [expr $yMin - $offset]}
          "l" {return [expr $xMin - $offset]}
          "r" {return [expr $xMax + $offset]}
        }
      }
      "GROUND" {
        switch $side {
          "t" {return [expr $yMax + $offset + $spacing + $width]}
          "b" {return [expr $yMin - $offset - $spacing - $width]}
          "l" {return [expr $xMin - $offset - $spacing - $width]}
          "r" {return [expr $xMax + $offset + $spacing + $width]}
        }
      }
    }
  }
}

proc find_pad_offset_area {} {
  variable block
  variable grid_data
  variable design_data

  if {!([dict exists $grid_data pwr_pads] && [dict exists $grid_data gnd_pads])} {
    utl::error PDN 9048 "Need to define pwr_pads and gnd_pads in config file to use pad_offset option."
  }

  if {![dict exists $design_data config pad_offset_area]} {
    set pad_names {}
    dict for {pin_name pads} [dict get $grid_data pwr_pads] {
      set pad_names [concat $pad_names $pads]
    }
    dict for {pin_name pads} [dict get $grid_data gnd_pads] {
      set pad_names [concat $pad_names $pads]
    }
    set pad_names [lsort -unique $pad_names]
    set die_area [dict get $design_data config die_area]
    set xMin [lindex $die_area 0]
    set yMin [lindex $die_area 1]
    set xMax [lindex $die_area 2]
    set yMax [lindex $die_area 3]

    # debug "pad_names: $pad_names"
    set found_b 0
    set found_r 0
    set found_t 0
    set found_l 0
    foreach inst [$block getInsts] {
      if {[lsearch $pad_names [[$inst getMaster] getName]] > -1} {
        # debug "inst_master: [[$inst getMaster] getName]"
        set quadrant [get_design_quadrant {*}[$inst getOrigin]]
        switch $quadrant {
          "b" {
            # debug "inst: [$inst getName], side: $quadrant, yMax: [ord::dbu_to_microns [[$inst getBBox] yMax]]"
            set found_b 1
            if {$yMin < [set y [[$inst getBBox] yMax]]} {
              set yMin $y
            }
          }
          "r" {
            # debug "inst: [$inst getName], side: $quadrant, xMin: [ord::dbu_to_microns [[$inst getBBox] xMin]]"
            set found_r 1
            if {$xMax > [set x [[$inst getBBox] xMin]]} {
              set xMax $x
            }
          }
          "t" {
            # debug "inst: [$inst getName], side: $quadrant, yMin: [ord::dbu_to_microns [[$inst getBBox] yMin]]"
            set found_t 1
            if {$yMax > [set y [[$inst getBBox] yMin]]} {
              set yMax $y
            }
          }
          "l" {
            # debug "inst: [$inst getName], side: $quadrant, xMax: [ord::dbu_to_microns [[$inst getBBox] xMax]]"
            set found_l 1
            if {$xMin < [set x [[$inst getBBox] xMax]]} {
              set xMin $x
            }
          }
        }
      }
    }
    if {$found_b == 0} {
      utl::warn PDN 9064 "No power/ground pads found on bottom edge."
    }
    if {$found_r == 0} {
      utl::warn PDN 9065 "No power/ground pads found on right edge."
    }
    if {$found_t == 0} {
      utl::warn PDN 9066 "No power/ground pads found on top edge."
    }
    if {$found_l == 0} {
      utl::warn PDN 9067 "No power/ground pads found on left edge."
    }
    if {$found_b == 0 || $found_r == 0 || $found_t == 0 || $found_l == 0} {
      utl::error PDN 9068 "Cannot place core rings without pwr/gnd pads on each side."
    }
    # debug "pad_area: ([ord::dbu_to_microns $xMin] [ord::dbu_to_microns $yMin]) ([ord::dbu_to_microns $xMax] [ord::dbu_to_microns $yMax])"
    dict set design_data config pad_offset_area [list $xMin $yMin $xMax $yMax]
  }

  return [dict get $design_data config pad_offset_area]
}

proc add_core_rings {net layer width lx ly ux uy} {
  set core_rings {}
  if {[get_dir $layer] == "hor"} {
    # debug              "layer: $layer, net: $net, [expr $lx - $width / 2] [expr $ly - $width / 2] [expr $ux + $width / 2] [expr $ly + $width / 2]"
    # debug              "layer: $layer, net: $net, [expr $lx - $width / 2] [expr $uy - $width / 2] [expr $ux + $width / 2] [expr $uy + $width / 2]"
    set lower [odb::newSetFromRect [expr $lx - $width / 2] [expr $ly - $width / 2] [expr $ux + $width / 2] [expr $ly + $width / 2]]
    set upper [odb::newSetFromRect [expr $lx - $width / 2] [expr $uy - $width / 2] [expr $ux + $width / 2] [expr $uy + $width / 2]]
  } else {
    # debug              "layer: $layer, net: $net, [expr $lx - $width / 2] [expr $ly - $width / 2] [expr $lx + $width / 2] [expr $uy + $width / 2]"
    # debug              "layer: $layer, net: $net, [expr $ux - $width / 2] [expr $ly - $width / 2] [expr $ux + $width / 2] [expr $uy + $width / 2]"
    set lower [odb::newSetFromRect [expr $lx - $width / 2] [expr $ly - $width / 2] [expr $lx + $width / 2] [expr $uy + $width / 2]]
    set upper [odb::newSetFromRect [expr $ux - $width / 2] [expr $ly - $width / 2] [expr $ux + $width / 2] [expr $uy + $width / 2]]
  }
  add_stripe $layer $net $lower
  add_stripe $layer $net $upper
  lappend core_rings $lower
  lappend core_rings $upper

  return [odb::orSets $core_rings]
}

proc use_pad_offset {core_ring_data} {
  dict for {layer layer_info} $core_ring_data {
    if {[dict exists $layer_info pad_offset]} {
      return 1
    }
  }
  return 0
}

proc generate_core_rings {core_ring_data} {
  variable design_data
  variable block
  variable grid_data
  variable voltage_domains

  foreach domain_name [dict keys $voltage_domains] {
    set ring_areas {}
    set pg_nets [get_pg_nets $domain_name]
    # debug "domain: $domain_name, pg_nets: $pg_nets"

    if {$domain_name == [dict get $design_data core_domain]} {
      if {[use_pad_offset $core_ring_data]} {
        set area [find_pad_offset_area]
        set pg_nets [lreverse $pg_nets]
      } else {
        set area [list {*}[[ord::get_db_core] ll] {*}[[ord::get_db_core] ur]]
      }
    } else {
      set domain [$block findRegion $domain_name]
      set rect [lindex [$domain getBoundaries] 0]
      set area [list [$rect xMin] [$rect yMin] [$rect xMax] [$rect yMax]]
    }

    dict for {layer layer_info} $core_ring_data {
      set spacing [dict get $layer_info spacing]
      set width [dict get $layer_info width]

      if {[use_pad_offset $core_ring_data]} {
        # debug "pad_offset"
        set offset [expr [dict get $layer_info pad_offset]]

        set lx [expr [lindex $area 0] + $offset + $width / 2]
        set ly [expr [lindex $area 1] + $offset + $width / 2]
        set ux [expr [lindex $area 2] - $offset - $width / 2]
        set uy [expr [lindex $area 3] - $offset - $width / 2]
      } else {
        # debug "core_offset"
        set offset [expr [dict get $layer_info core_offset]]

        set lx [expr [lindex $area 0] - $offset]
        set ly [expr [lindex $area 1] - $offset]
        set ux [expr [lindex $area 2] + $offset]
        set uy [expr [lindex $area 3] + $offset]
      }

      set init_lx $lx
      set init_ly $ly
      set init_ux $ux
      set init_uy $uy
      if {[use_pad_offset $core_ring_data]} {
        set final_lx [expr $lx + ([llength $pg_nets] - 1) * ($width + $spacing)]
        set final_ly [expr $ly + ([llength $pg_nets] - 1) * ($width + $spacing)]
        set final_ux [expr $ux - ([llength $pg_nets] - 1) * ($width + $spacing)]
        set final_uy [expr $uy - ([llength $pg_nets] - 1) * ($width + $spacing)]
      } else {
        set final_lx [expr $lx - ([llength $pg_nets] - 1) * ($width + $spacing)]
        set final_ly [expr $ly - ([llength $pg_nets] - 1) * ($width + $spacing)]
        set final_ux [expr $ux + ([llength $pg_nets] - 1) * ($width + $spacing)]
        set final_uy [expr $uy + ([llength $pg_nets] - 1) * ($width + $spacing)]
      }

      foreach net $pg_nets {
        add_core_rings $net $layer $width $lx $ly $ux $uy
        # debug "ring - net: $net, layer: $layer, width: $width, area: $lx $ly $ux $uy"

        if {[use_pad_offset $core_ring_data]} {
          set lx [expr $lx + $spacing + $width]
          set ly [expr $ly + $spacing + $width]
          set ux [expr $ux - $spacing - $width]
          set uy [expr $uy - $spacing - $width]
        } else {
          set lx [expr $lx - $spacing - $width]
          set ly [expr $ly - $spacing - $width]
          set ux [expr $ux + $spacing + $width]
          set uy [expr $uy + $spacing + $width]
        }
      }

      if {[get_dir $layer] == "hor"} {
        set lower [odb::newSetFromRect [expr min($init_lx,$final_lx) - $width / 2] [expr min($init_ly,$final_ly) - $width / 2] [expr max($init_ux,$final_ux) + $width / 2] [expr max($init_ly,$final_ly) + $width / 2]]
        set upper [odb::newSetFromRect [expr min($init_lx,$final_lx) - $width / 2] [expr min($init_uy,$final_uy) - $width / 2] [expr max($init_ux,$final_ux) + $width / 2] [expr max($init_uy,$final_uy) + $width / 2]]
      } else {
        set lower [odb::newSetFromRect [expr min($init_lx,$final_lx) - $width / 2] [expr min($init_ly,$final_ly) - $width / 2] [expr max($init_lx,$final_lx) + $width / 2] [expr max($init_uy,$final_uy) + $width / 2]]
        set upper [odb::newSetFromRect [expr min($init_ux,$final_ux) - $width / 2] [expr min($init_ly,$final_ly) - $width / 2] [expr max($init_ux,$final_ux) + $width / 2] [expr max($init_uy,$final_uy) + $width / 2]]
      }
      set core_ring_area [odb::bloatSet [odb::orSets [list $upper $lower]] $spacing]
      # set core_ring_area [odb::bloatSet $core_rings [expr $width + $spacing]]
      # debug "domain_name: $domain_name, layer: $layer, area: $area, offset: $offset, pg_nets: $pg_nets, spacing: $spacing, width: $width"
      # debug "core_ring_area:"
      foreach rect [odb::getRectangles $core_ring_area] {
        # debug "  rect [$rect xMin] [$rect yMin] [$rect xMax] [$rect yMax]"
      }
      lappend ring_areas $core_ring_area
      dict set grid_data core_ring_area $domain_name $layer $core_ring_area

    }
    dict set grid_data core_ring_area $domain_name combined [odb::orSets $ring_areas]
  }
}

proc report_rect {rect} {
  return "[$rect xMin] [$rect yMin] [$rect xMax] [$rect yMax]"
}

proc report_shapes {net layer} {
  variable stripe_locs
  merge_stripes

  set report ""
  if {[array names stripe_locs "$layer,$net"] != ""} {
    foreach sh $stripe_locs($layer,$net) {
      set report "net: $net, layer $layer"
      foreach rect [odb::getRectangles $sh] {
        set report "$report\n  [report_rect $rect]"
      }
    }
  }
  return $report
}

proc get_macro_boundaries {} {
  variable instances

  set boundaries {}
  oreach instance [dict keys $instances] {
    lappend boundaries [dict get $instances $instance macro_boundary]
  }

  return $boundaries
}

proc get_stdcell_specification {} {
  variable design_data

  if {[dict exists $design_data grid stdcell]} {
    set grid_name [lindex [dict keys [dict get $design_data grid stdcell]] 0]
    return [dict get $design_data grid stdcell $grid_name]
  } else {
    if {![dict exists $design_data grid stdcell]} {
      utl::error PDN 9017 "No stdcell grid specification found - no rails can be inserted."
    }
  }

  return {}
}

proc get_rail_width {} {
  variable default_grid_data

  set max_width 0
  foreach layer [get_rails_layers] {
    set max_width [expr max($max_width,[get_grid_wire_width $layer])]
  }
  if {![dict exists $default_grid_data units]} {
    set max_width [ord::microns_to_dbu $max_width]
  }
  return $max_width
}


proc get_macro_blocks {} {
  variable macros

  if {[llength $macros] > 0} {return $macros}

  # debug "start"
  foreach lib [[ord::get_db] getLibs] {
    foreach cell [$lib getMasters] {
      if {![$cell isBlock] && ![$cell isPad]} {continue}
      set macro_name [$cell getName]
      dict set macros $macro_name width  [$cell getWidth]
      dict set macros $macro_name height [$cell getHeight]

      set blockage_layers {}
      foreach obs [$cell getObstructions] {
        set layer_name [[$obs getTechLayer] getName]
        dict set blockage_layers $layer_name 1
      }
      dict set macros $macro_name blockage_layers [dict keys $blockage_layers]

      set pin_layers {}
      set power_pins {}
      set ground_pins {}
      set first_shape 1

      foreach term [$cell getMTerms] {
        set sig_type [$term getSigType]
        if {$sig_type == "POWER"} {
          lappend power_pins [$term getName]
        } elseif {$sig_type == "GROUND"} {
          lappend ground_pins [$term getName]
        } else {
          continue
        }

        foreach pin [$term getMPins] {
          foreach shape [$pin getGeometry] {
            lappend pin_layers [[$shape getTechLayer] getName]
            if {$first_shape == 1} {
              set xMin [$shape xMin]
              set xMax [$shape xMax]
              set yMin [$shape yMin]
              set yMax [$shape yMax]
              set first_shape 0
            } else {
              set xMin [expr min($xMin,[$shape xMin])]
              set xMax [expr max($xMax,[$shape xMax])]
              set yMin [expr min($yMin,[$shape yMin])]
              set yMax [expr max($yMax,[$shape yMax])]
            }
          }
        }
      }

      dict set macros $macro_name pin_layers [lsort -unique $pin_layers]
      dict set macros $macro_name power_pins [lsort -unique $power_pins]
      dict set macros $macro_name ground_pins [lsort -unique $ground_pins]
      if {$first_shape == 0}  {
        dict set macros $macro_name pins_area [list $xMin $yMin $xMax $yMax]
      } else {
        dict set macros $macro_name pins_area [list 0 0 0 0]
      }
    }
  }

  return $macros
}

proc filtered_insts_within {instances boundary} {
  set filtered_instances {}
  dict for {instance_name instance} $instances {
  # If there are no shapes left after 'and'ing the boundard with the cell, then
  # the cell lies outside the area where we are adding a power grid.
    set llx [dict get $instance xmin]
    set lly [dict get $instance ymin]
    set urx [dict get $instance xmax]
    set ury [dict get $instance ymax]

    set box [odb::newSetFromRect $llx $lly $urx $ury]
    if {[llength [odb::getPolygons [odb::andSet $boundary $box]]] != 0} {
      dict set filtered_instances $instance_name $instance
    }
  }
  return $filtered_instances
}

proc import_macro_boundaries {} {
  variable libs
  variable instances

  set macros [get_macro_blocks]
  set instances [find_instances_of [dict keys $macros]]

  # debug "end"
}

proc get_instances {} {
  variable instances

  if {[llength $instances] > 0} {return $instances}

  set block [ord::get_db_block]
  foreach inst [$block getInsts] {
    if {![[$inst getMaster] isBlock] && ![[$inst getMaster] isPad]} {continue}
    set instance {}
    dict set instance name [$inst getName]
    dict set instance inst $inst
    dict set instance macro [[$inst getMaster] getName]
    dict set instance x [lindex [$inst getOrigin] 0]
    dict set instance y [lindex [$inst getOrigin] 1]
    dict set instance xmin [[$inst getBBox] xMin]
    dict set instance ymin [[$inst getBBox] yMin]
    dict set instance xmax [[$inst getBBox] xMax]
    dict set instance ymax [[$inst getBBox] yMax]
    dict set instance orient [$inst getOrient]


    set llx [dict get $instance xmin]
    set lly [dict get $instance ymin]
    set urx [dict get $instance xmax]
    set ury [dict get $instance ymax]
    dict set instance macro_boundary [list $llx $lly $urx $ury]
    dict set instances [$inst getName] $instance

    set_instance_halo [$inst getName] [get_default_halo]
  }

  return $instances
}

proc get_master_pg_pins_area {macro_name} {
  variable macros

  return [dict get $macros $macro_name pins_area]
}

proc get_instance_pg_pins_area {inst_name} {
  variable instances

  set instance [dict get $instances $inst_name]
  set inst [dict get $instance inst]

  set master_area [transform_box {*}[get_master_pg_pins_area [[$inst getMaster] getName]] [$inst getOrigin] [$inst getOrient]]
}

proc set_instance_halo {inst_name halo} {
  variable instances

  set instance [dict get $instances $inst_name]
  set inst [dict get $instance inst]

  if {[$inst getHalo] != "NULL"} {
    set halo [list \
      [[$inst getHalo] xMin] \
      [[$inst getHalo] yMin] \
      [[$inst getHalo] xMax] \
      [[$inst getHalo] yMax] \
      ]
  }
  dict set instances $inst_name halo $halo
  # debug "Inst: [$inst getName], halo: [dict get $instances $inst_name halo]"

  set llx [expr round([dict get $instance xmin] - [lindex $halo 0])]
  set lly [expr round([dict get $instance ymin] - ([lindex $halo 1] - [get_rail_width] / 2))]
  set urx [expr round([dict get $instance xmax] + [lindex $halo 2])]
  set ury [expr round([dict get $instance ymax] + ([lindex $halo 3] - [get_rail_width] / 2))]

  dict set instances $inst_name halo_boundary [list $llx $lly $urx $ury]
}

proc find_instances_of {macro_names} {
  variable design_data
  variable macros

  set selected_instances {}

  dict for {inst_name instance} [get_instances] {
    set macro_name [dict get $instance macro]
    if {[lsearch -exact $macro_names $macro_name] == -1} {continue}
    dict set selected_instances $inst_name $instance
  }

  return $selected_instances
}

proc export_opendb_vias {} {
  variable physical_viarules
  variable block
  variable tech
  # debug "[llength $physical_viarules]"
  dict for {name rules} $physical_viarules {
    foreach rule $rules {
    # Dont create illegal vias
    if {[dict exists $rule illegal]} {continue}
    if {[dict exists $rule fixed]} {continue}

    # debug "$rule"
      set via [$block findVia [dict get $rule name]]
      if {$via == "NULL"} {
        set via [odb::dbVia_create $block [dict get $rule name]]
        # debug "Via $via"

        $via setViaGenerateRule [$tech findViaGenerateRule [dict get $rule rule]]
        set params [$via getViaParams]
        $params setBottomLayer [$tech findLayer [lindex [dict get $rule layers] 0]]
        $params setCutLayer [$tech findLayer [lindex [dict get $rule layers] 1]]
        $params setTopLayer [$tech findLayer [lindex [dict get $rule layers] 2]]
        $params setXCutSize [lindex [dict get $rule cutsize] 0]
        $params setYCutSize [lindex [dict get $rule cutsize] 1]
        $params setXCutSpacing [lindex [dict get $rule cutspacing] 0]
        $params setYCutSpacing [lindex [dict get $rule cutspacing] 1]
        $params setXBottomEnclosure [lindex [dict get $rule enclosure] 0]
        $params setYBottomEnclosure [lindex [dict get $rule enclosure] 1]
        $params setXTopEnclosure [lindex [dict get $rule enclosure] 2]
        $params setYTopEnclosure [lindex [dict get $rule enclosure] 3]
        $params setNumCutRows [lindex [dict get $rule rowcol] 0]
        $params setNumCutCols [lindex [dict get $rule rowcol] 1]

        $via setViaParams $params
      }
    }
  }
  # debug "end"
}

proc get_global_connect_list_default {voltage_domain is_region} {
  variable block
  variable voltage_domains

  foreach net_type "primary_power primary_ground" {
    set net_name [dict get $voltage_domains $voltage_domain $net_type]
    foreach sub_net $net_name {
      set net [$block findNet $sub_net]
      foreach term [get_valid_mterms $sub_net] {
        if {$is_region} {
          pdn::add_global_connect $block $voltage_domain ".*" $term $net
        } else {
          pdn::add_global_connect ".*" $term $net
        }
      }
    }
  }
}

proc get_global_connect_list {net_name} {
  variable design_data
  variable global_connections
  variable voltage_domains

  set connect_patterns {}
  if {[dict exist $global_connections $net_name]} {
    foreach pattern [dict get $global_connections $net_name] {
      lappend connect_patterns $pattern
    }
  }

  return $connect_patterns
}

proc export_opendb_global_connection {} {
  variable block
  variable design_data
  variable global_connections
  variable voltage_domains

  ## Do global connect statements first
  get_global_connect_list_default [dict get $design_data core_domain] false

  foreach net_type "power_nets ground_nets" {
    foreach net_name [dict get $design_data $net_type] {
      set net [$block findNet $net_name]
      foreach pattern [get_global_connect_list $net_name] {
        pdn::add_global_connect [dict get $pattern inst_name] [dict get $pattern pin_name] $net
      }
    }
  }

  ## Do regions second
  set core_domain_name [dict get $design_data core_domain]
  foreach voltage_domain [dict keys $voltage_domains] {
    if {$voltage_domain != $core_domain_name} {
      get_global_connect_list_default $voltage_domain true

      foreach {net_type netname} [dict get $voltage_domains $voltage_domain] {
        set net [$block findNet $net_name]
        # loop over all patterns
        foreach pattern [get_global_connect_list $net_name] {
          pdn::add_global_connect $block $voltage_domain [dict get $pattern inst_name] [dict get $pattern pin_name] $net
        }
      }
    }
  }

  pdn::global_connect $block
}

proc export_opendb_specialnet {net_name} {
  variable block
  variable instances
  variable metal_layers
  variable tech
  variable stripe_locs
  variable global_connections
  variable design_data

  set net [$block findNet $net_name]
  if {$net == "NULL"} {
    set net [odb::dbNet_create $block $net_name]
  }
  $net setSpecial
  $net setSigType [get_signal_type $net_name]
  # debug "net $net_name. signaltype, [get_signal_type $net_name], global_connections: $global_connections"

  if {[check_snet_is_unique $net]} {
    $net setWildConnected
  }
  set swire [odb::dbSWire_create $net "ROUTED"]

  # debug "layers - $metal_layers"
  foreach lay $metal_layers {
    if {[array names stripe_locs "$lay,$net_name"] == ""} {continue}

    set layer [find_layer $lay]
    # debug "layer: [$layer getName], num_rects: [llength [odb::getRectangles $stripe_locs($lay,$net_name)]]"
    foreach rect [::odb::getRectangles $stripe_locs($lay,$net_name)] {
      set xMin [$rect xMin]
      set xMax [$rect xMax]
      set yMin [$rect yMin]
      set yMax [$rect yMax]

      set width [expr $xMax - $xMin]
      set height [expr $yMax - $yMin]

      set wire_type "STRIPE"
      if {[is_rails_layer $lay]} {set wire_type "FOLLOWPIN"}
      # debug "  [$layer getName] $xMin $yMin $xMax $yMax $wire_type"
      odb::dbSBox_create $swire $layer $xMin $yMin $xMax $yMax $wire_type
    }
  }

  variable vias
  # debug "vias - [llength $vias]"
  foreach via $vias {
    if {[dict get $via net_name] == $net_name} {
    # For each layer between l1 and l2, add vias at the intersection
      foreach via_inst [dict get $via connections] {
      # debug "$via_inst"
        set via_name [dict get $via_inst name]
        set x        [dict get $via_inst x]
        set y        [dict get $via_inst y]
        # debug "$via_name $x $y [$block findVia $via_name]"
        if {[set defvia [$block findVia $via_name]] != "NULL"} {
        odb::dbSBox_create $swire $defvia $x $y "STRIPE"
      } elseif {[set techvia [$tech findVia $via_name]] != "NULL"} {
        odb::dbSBox_create $swire $techvia $x $y "STRIPE"
      } else {
        utl::error PDN 9069 "Cannot find via $via_name."
      }
    # debug "via created"
    }
  }
}
# debug "end"
}

proc export_opendb_specialnets {} {
  variable block
  variable design_data
  variable voltage_domains
  variable stripe_locs

  foreach net_name [get_all_pg_nets] {
    if {[lsearch -regexp [array names stripe_locs] ",$net_name\$"] > -1} {
    # debug "net: $net_name, layers: [array names stripe_locs]"
      export_opendb_specialnet $net_name
    }
  }

  export_opendb_global_connection
}

proc export_opendb_power_pin {net_name} {
  variable metal_layers
  variable block
  variable stripe_locs
  variable tech
  variable voltage_domains
  variable design_data

  if {![dict exists $design_data grid stdcell]} {return}

  set pins_layers {}
  dict for {grid_name grid} [dict get $design_data grid stdcell] {
    if {[dict exists $grid pins]} {
      lappend pins_layers {*}[dict get $grid pins]
    }
  }
  set pins_layers [lsort -unique $pins_layers]
  if {[llength $pins_layers] == 0} {return}

  set net [$block findNet $net_name]
  if {$net == "NULL"} {
    utl::error PDN 9070 "Cannot find net $net_name in the design."
  }
  set bterms [$net getBTerms]
  if {[llength $bterms] < 1} {
    set bterm [odb::dbBTerm_create $net "${net_name}"]
    if {$bterm == "NULL"} {
      utl::error PDN 9071 "Cannot create terminal for net $net_name."
    }
  }
  # debug $bterm
  foreach bterm [$net getBTerms] {
    $bterm setSigType [get_signal_type $net_name]
  }
  set bterm [lindex [$net getBTerms] 0]
  set bpin [odb::dbBPin_create $bterm]
  $bpin setPlacementStatus "FIRM"

  dict for {domain domain_info} $voltage_domains {
    if {$domain != [dict get $design_data core_domain] &&
        $net_name == [dict get $domain_info primary_power]} {
      set r_pin "r_$net_name"
      set r_net [odb::dbNet_create $block $r_pin]
      set r_bterm [odb::dbBTerm_create $r_net "${r_pin}"]

      set r_bpin [odb::dbBPin_create $r_bterm]
      $r_bpin setPlacementStatus "FIRM"
    }
  }

  foreach lay [lreverse $metal_layers] {
    if {[array names stripe_locs "$lay,$net_name"] == "" ||
        [lsearch -exact $pins_layers $lay] == -1} {continue}
    foreach shape [::odb::getPolygons $stripe_locs($lay,$net_name)] {
      set points [::odb::getPoints $shape]
      if {[llength $points] != 4} {
      # We already issued a message for this - no need to repeat
        continue
      }
      set xMin [expr min([[lindex $points 0] getX], [[lindex $points 1] getX], [[lindex $points 2] getX], [[lindex $points 3] getX])]
      set xMax [expr max([[lindex $points 0] getX], [[lindex $points 1] getX], [[lindex $points 2] getX], [[lindex $points 3] getX])]
      set yMin [expr min([[lindex $points 0] getY], [[lindex $points 1] getY], [[lindex $points 2] getY], [[lindex $points 3] getY])]
      set yMax [expr max([[lindex $points 0] getY], [[lindex $points 1] getY], [[lindex $points 2] getY], [[lindex $points 3] getY])]

      set layer [$tech findLayer $lay]
      odb::dbBox_create $bpin $layer $xMin $yMin $xMax $yMax
      if {[info exists r_bpin]} {
        odb::dbBox_create $r_bpin $layer $xMin $yMin $xMax $yMax
      }

    }
  }
}

proc export_opendb_power_pins {} {
  foreach net_name [get_all_pg_nets] {
    export_opendb_power_pin $net_name
  }
}

## procedure for file existence check, returns 0 if file does not exist or file exists, but empty
proc file_exists_non_empty {filename} {
  return [expr [file exists $filename] && [file size $filename] > 0]
}

proc get {args} {
  variable design_data

  return [dict get $design_data {*}$args]
}
proc get_macro_power_pins {inst_name} {
  set specification [select_instance_specification $inst_name]
  if {[dict exists $specification power_pins]} {
    return [dict get $specification power_pins]
  }
  return "VDDPE VDDCE"
}
proc get_macro_ground_pins {inst_name} {
  set specification [select_instance_specification $inst_name]
  if {[dict exists $specification ground_pins]} {
    return [dict get $specification ground_pins]
  }
  return "VSSE"
}

proc transform_box {xmin ymin xmax ymax origin orientation} {
  switch -exact $orientation {
    R0    {set new_box [list $xmin $ymin $xmax $ymax]}
    R90   {set new_box [list [expr -1 * $ymax] $xmin [expr -1 * $ymin] $xmax]}
    R180  {set new_box [list [expr -1 * $xmax] [expr -1 * $ymax] [expr -1 * $xmin] [expr -1 * $ymin]]}
    R270  {set new_box [list $ymin [expr -1 * $xmax] $ymax [expr -1 * $xmin]]}
    MX    {set new_box [list $xmin [expr -1 * $ymax] $xmax [expr -1 * $ymin]]}
    MY    {set new_box [list [expr -1 * $xmax] $ymin [expr -1 * $xmin] $ymax]}
    MXR90 {set new_box [list $ymin $xmin $ymax $xmax]}
    MYR90 {set new_box [list [expr -1 * $ymax] [expr -1 * $xmax] [expr -1 * $ymin] [expr -1 * $xmin]]}
    default {utl::error PDN 9027 "Illegal orientation $orientation specified."}
  }
  return [list \
    [expr [lindex $new_box 0] + [lindex $origin 0]] \
    [expr [lindex $new_box 1] + [lindex $origin 1]] \
    [expr [lindex $new_box 2] + [lindex $origin 0]] \
    [expr [lindex $new_box 3] + [lindex $origin 1]] \
    ]
}

proc set_template_size {width height} {
  variable template

  dict set template width [ord::microns_to_dbu $width]
  dict set template height [ord::microns_to_dbu $height]
}

proc get_memory_instance_pg_pins {} {
  variable block
  variable metal_layers

  # debug "start"
  set boundary [odb::newSetFromRect {*}[get_core_area]]

  foreach inst [$block getInsts] {
    set inst_name [$inst getName]
    set master [$inst getMaster]

    if {![$master isBlock]} {continue}

    # If there are no shapes left after 'and'ing the boundard with the cell, then
    # the cell lies outside the area where we are adding a power grid.
    set bbox [$inst getBBox]
    set box [odb::newSetFromRect [$bbox xMin] [$bbox yMin] [$bbox xMax] [$bbox yMax]]
    if {[llength [odb::getPolygons [odb::andSet $boundary $box]]] == 0} {
    # debug "Instance [$inst getName] does not lie in the cell area"
      continue
    }

    # debug "cell name - [$master getName]"

    foreach term_name [concat [get_macro_power_pins $inst_name] [get_macro_ground_pins $inst_name]] {
      set master [$inst getMaster]
      if {[set iterm [$inst findITerm $term_name]] == "NULL"} {
        utl::error PDN 9037 "Pin $term_name of instance [$inst getName] is not connected to any net."
      }
      if {[$iterm getNet] == "NULL"} {continue}
      set net_name [[$iterm getNet] getName]
      set mterm [$master findMTerm $term_name]
      if {$mterm == "NULL"} {
        utl::warn PDN 9177 "Cannot find pin $term_name on instance [$inst getName] ([[$inst getMaster] getName])."
        continue
      }

      foreach mPin [$mterm getMPins] {
        foreach geom [$mPin getGeometry] {
          set layer [[$geom getTechLayer] getName]
          if {[lsearch -exact $metal_layers $layer] == -1} {continue}

          set box [transform_box [$geom xMin] [$geom yMin] [$geom xMax] [$geom yMax] [$inst getOrigin] [$inst getOrient]]

          set width  [expr abs([lindex $box 2] - [lindex $box 0])]
          set height [expr abs([lindex $box 3] - [lindex $box 1])]

          if {$width > $height} {
            set layer_name ${layer}_PIN_hor
          } else {
            set layer_name ${layer}_PIN_ver
          }
          # debug "Adding pin for [$inst getName]:[$mterm getName] to layer $layer_name ($box)"
          add_stripe $layer_name $net_name [odb::newSetFromRect {*}$box]
        }
      }
    }
  }
  # debug "end"
}

proc set_core_area {xmin ymin xmax ymax} {
  variable design_data

  dict set design_data config core_area [list $xmin $ymin $xmax $ymax]
}

proc get_core_area {} {
  variable design_data

  return [get_extent [get_stdcell_area]]
}

proc write_pdn_strategy {} {
  variable design_data

  if {[dict exists $design_data grid]} {
    set_pdn_string_property_value "strategy" [dict get $design_data grid]
  }

}

proc init_tech {} {
  variable db
  variable block
  variable tech
  variable libs

  set db [ord::get_db]
  set tech [ord::get_db_tech]
  set libs [$db getLibs]
  set block [ord::get_db_block]

  init_metal_layers
  init_via_tech
}

proc add_power_net {net_names} {
  variable power_nets

  foreach net_name $net_names {
    if {[lsearch -exact $power_nets $net_name] == -1} {
      lappend power_nets $net_name
    }
  }
}

proc add_ground_net {net_names} {
  variable ground_nets

  foreach net_name $net_names {
    if {[lsearch -exact $ground_nets $net_name] == -1} {
      lappend ground_nets $net_name
    }
  }
}

proc get_default_halo {} {
  if {[info vars ::halo] != ""} {
    if {[llength $::halo] == 1} {
      set default_halo "$::halo $::halo $::halo $::halo"
    } elseif {[llength $::halo] == 2} {
      set default_halo "$::halo $::halo"
    } elseif {[llength $::halo] == 4} {
      set default_halo $::halo
    } else {
      utl::error PDN 9029 "Illegal number of elements defined for ::halo \"$::halo\" (1, 2 or 4 allowed)."
    }
  } else {
    set default_halo "0 0 0 0"
  }
  return [lmap x $default_halo {ord::microns_to_dbu $x}]
}

proc get_row_height {} {
  set first_row [lindex [[ord::get_db_block] getRows] 0]
  set row_site [$first_row getSite]

  return [$row_site getHeight]
}

proc init {args} {
  variable db
  variable block
  variable tech
  variable libs
  variable design_data
  variable def_output
  variable default_grid_data
  variable design_name
  variable stripe_locs
  variable site
  variable row_height
  variable metal_layers
  variable stripes_start_with
  variable physical_viarules
  variable stdcell_area
  variable voltage_domains
  variable global_connections
  variable default_global_connections
  variable power_nets
  variable ground_nets

  # debug "start"
  init_tech

  set design_name [$block getName]

  set physical_viarules {}
  set stdcell_area ""

  set die_area [$block getDieArea]

  utl::info PDN 9008 "Design name is $design_name."
  set def_output "${design_name}_pdn.def"

  # debug "examine vars"
  if {$power_nets == {}} {
    if {[info vars ::power_nets] == ""} {
      set power_nets "VDD"
    } else {
      set power_nets $::power_nets
    }
  }

  if {$ground_nets == {}} {
    if {[info vars ::ground_nets] == ""} {
      set ground_nets "VSS"
    } else {
      set ground_nets $::ground_nets
    }
  }

  if {[info vars ::core_domain] == ""} {
    set core_domain "CORE"
    if {![dict exists $voltage_domains $core_domain primary_power]} {
      dict set voltage_domains $core_domain primary_power [lindex $power_nets 0]
    }
    if {![dict exists $voltage_domains $core_domain primary_ground]} {
      dict set voltage_domains $core_domain primary_ground [lindex $ground_nets 0]
    }
  } else {
    set core_domain $::core_domain
  }

  if {[info vars ::stripes_start_with] == ""} {
    set stripes_start_with "GROUND"
  } else {
    set stripes_start_with $::stripes_start_with
  }

  dict set design_data power_nets $power_nets
  dict set design_data ground_nets $ground_nets
  dict set design_data core_domain $core_domain

  # Sourcing user inputs file
  #
  set row_height [get_row_height]

  ##### Get information from BEOL LEF
  utl::info PDN 9009 "Reading technology data."

  if {[info vars ::layers] != ""} {
    foreach layer $::layers {
      if {[dict exists $::layers $layer widthtable]} {
        dict set ::layers $layer widthtable [lmap x [dict get $::layers $layer widthtable] {ord::microns_to_dbu $x}]
      }
    }
    set_layer_info $::layers
  }

  dict set design_data config def_output   $def_output
  dict set design_data config design       $design_name
  dict set design_data config die_area     [list [$die_area xMin]  [$die_area yMin] [$die_area xMax] [$die_area yMax]]

  array unset stripe_locs

  ########################################
  # Remove existing power/ground nets
  #######################################
  foreach pg_net [get_pg_nets] {
    set net [$block findNet $pg_net]
    if {$net != "NULL"} {
      foreach swire [$net getSWires] {
        odb::dbSWire_destroy $swire
      }
    }
  }

  # debug "Set the core area"
  # Set the core area
  if {[info vars ::core_area_llx] != "" && [info vars ::core_area_lly] != "" && [info vars ::core_area_urx] != "" && [info vars ::core_area_ury] != ""} {
  # The core area is larger than the stdcell area by half a rail, since the stdcell rails extend beyond the rails
    set_core_area \
      [ord::microns_to_dbu $::core_area_llx] \
      [ord::microns_to_dbu $::core_area_lly] \
      [ord::microns_to_dbu $::core_area_urx] \
      [ord::microns_to_dbu $::core_area_ury]
  } else {
    set_core_area {*}[get_extent [get_stdcell_plus_area]]
  }

  ##### Basic sanity checks to see if inputs are given correctly
  foreach layer [get_rails_layers] {
    if {[lsearch -exact $metal_layers $layer] < 0} {
      utl::error PDN 9030 "Layer specified for stdcell rails '$layer' not in list of layers."
    }
  }
  # debug "end"

  return $design_data
}

proc convert_layer_spec_to_def_units {data} {
  foreach key {width pitch spacing offset pad_offset core_offset} {
    if {[dict exists $data $key]} {
      dict set data $key [ord::microns_to_dbu [dict get $data $key]]
    }
  }
  return $data
}

proc specify_grid {type specification} {
  if {![dict exists $specification type]} {
    dict set specification type $type
  }
  verify_grid $specification
}

proc get_quadrant {rect x y} {
  set dw [expr [lindex $rect 2] - [lindex $rect 0]]
  set dh [expr [lindex $rect 3] - [lindex $rect 1]]

  set test_x [expr $x - [lindex $rect 0]]
  set test_y [expr $y - [lindex $rect 1]]
  # debug "$dw * $test_y ([expr $dw * $test_y]) > expr $dh * $test_x ([expr $dh * $test_x])"
  if {$dw * $test_y > $dh * $test_x} {
  # Top or left
  if {($dw * $test_y) + ($dh * $test_x) > ($dw * $dh)} {
  # Top or right
    return "t"
  } else {
  # Bottom or left
    return "l"
  }
} else {
# Bottom or right
if {($dw * $test_y) + ($dh * $test_x) > ($dw * $dh)} {
# Top or right
  return "r"
} else {
# Bottom or left
  return "b"
}
}
}

proc get_design_quadrant {x y} {
  variable design_data

  set die_area [dict get $design_data config die_area]
  return [get_quadrant $die_area $x $y]
}

proc get_core_facing_pins {instance pin_name side layer} {
  variable block
  set geoms {}
  set core_pins {}
  set inst [$block findInst [dict get $instance name]]
  if {[set iterm [$inst findITerm $pin_name]] == "NULL"} {
    utl::warn PDN 9055 "Cannot find pin $pin_name on inst [$inst getName]."
    return {}
  }
  if {[set mterm [$iterm getMTerm]] == "NULL"} {
    utl::warn PDN 9056 "Cannot find master pin $pin_name for cell [[$inst getMaster] getName]."
    return {}
  }
  set pins [$mterm getMPins]

  # debug "start"
  foreach pin $pins {
    foreach geom [$pin getGeometry] {
      if {[[$geom getTechLayer] getName] != $layer} {continue}
      lappend geoms $geom
    }
  }
  # debug "$pins"
  foreach geom $geoms {
    set ipin [transform_box [$geom xMin] [$geom yMin] [$geom xMax] [$geom yMax] [$inst getOrigin] [$inst getOrient]]
    # debug "$ipin [[$inst getBBox] xMin] [[$inst getBBox] yMin] [[$inst getBBox] xMax] [[$inst getBBox] yMax] "
    switch $side {
      "t" {
        if {[lindex $ipin 1] == [[$inst getBBox] yMin]} {
          lappend core_pins [list \
            centre [expr ([lindex $ipin 2] + [lindex $ipin 0]) / 2] \
            width [expr [lindex $ipin 2] - [lindex $ipin 0]] \
            ]
        }
      }
      "b" {
        if {[lindex $ipin 3] == [[$inst getBBox] yMax]} {
          lappend core_pins [list \
            centre [expr ([lindex $ipin 2] + [lindex $ipin 0]) / 2] \
            width [expr [lindex $ipin 2] - [lindex $ipin 0]] \
            ]
        }
      }
      "l" {
        if {[lindex $ipin 2] == [[$inst getBBox] xMax]} {
          lappend core_pins [list \
            centre [expr ([lindex $ipin 3] + [lindex $ipin 1]) / 2] \
            width [expr [lindex $ipin 3] - [lindex $ipin 1]] \
            ]
        }
      }
      "r" {
        if {[lindex $ipin 0] == [[$inst getBBox] xMin]} {
          lappend core_pins [list \
            centre [expr ([lindex $ipin 3] + [lindex $ipin 1]) / 2] \
            width [expr [lindex $ipin 3] - [lindex $ipin 1]] \
            ]
        }
      }
    }
  }
  # debug "$core_pins"
  return $core_pins
}

proc connect_pads_to_core_ring {type pin_name pads} {
  variable grid_data
  variable pad_cell_blockages

  dict for {inst_name instance} [find_instances_of $pads] {
    set side [get_design_quadrant [dict get $instance x] [dict get $instance y]]
    switch $side {
      "t" {
        set required_direction "ver"
      }
      "b" {
        set required_direction "ver"
      }
      "l" {
        set required_direction "hor"
      }
      "r" {
        set required_direction "hor"
      }
    }
    foreach non_pref_layer [dict keys [dict get $grid_data core_ring]] {
      if {[get_dir $non_pref_layer] != $required_direction} {
        set non_pref_layer_info [dict get $grid_data core_ring $non_pref_layer]
        break
      }
    }
    # debug "find_layer"
    foreach pref_layer [dict keys [dict get $grid_data core_ring]] {
      if {[get_dir $pref_layer] == $required_direction} {
        break
      }
    }
    switch $side {
      "t" {
        set y_min [expr [get_core_ring_centre $type $side $non_pref_layer_info] - [dict get $grid_data core_ring $non_pref_layer width] / 2]
        set y_min_blk [expr $y_min - [dict get $grid_data core_ring $non_pref_layer spacing]]
        set y_max [dict get $instance ymin]
        # debug "t: [dict get $instance xmin] $y_min_blk [dict get $instance xmax] [dict get $instance ymax]"
        add_padcell_blockage $pref_layer [odb::newSetFromRect [dict get $instance xmin] $y_min_blk [dict get $instance xmax] [dict get $instance ymax]]
      }
      "b" {
      # debug "[get_core_ring_centre $type $side $non_pref_layer_info] + [dict get $grid_data core_ring $non_pref_layer width] / 2"
        set y_max [expr [get_core_ring_centre $type $side $non_pref_layer_info] + [dict get $grid_data core_ring $non_pref_layer width] / 2]
        set y_max_blk [expr $y_max + [dict get $grid_data core_ring $non_pref_layer spacing]]
        set y_min [dict get $instance ymax]
        # debug "b: [dict get $instance xmin] [dict get $instance ymin] [dict get $instance xmax] $y_max"
        add_padcell_blockage $pref_layer [odb::newSetFromRect [dict get $instance xmin] [dict get $instance ymin] [dict get $instance xmax] $y_max_blk]
        # debug "end b"
      }
      "l" {
        set x_max [expr [get_core_ring_centre $type $side $non_pref_layer_info] + [dict get $grid_data core_ring $non_pref_layer width] / 2]
        set x_max_blk [expr $x_max + [dict get $grid_data core_ring $non_pref_layer spacing]]
        set x_min [dict get $instance xmax]
        # debug "l: [dict get $instance xmin] [dict get $instance ymin] $x_max [dict get $instance ymax]"
        add_padcell_blockage $pref_layer [odb::newSetFromRect [dict get $instance xmin] [dict get $instance ymin] $x_max_blk [dict get $instance ymax]]
      }
      "r" {
        set x_min [expr [get_core_ring_centre $type $side $non_pref_layer_info] - [dict get $grid_data core_ring $non_pref_layer width] / 2]
        set x_min_blk [expr $x_min - [dict get $grid_data core_ring $non_pref_layer spacing]]
        set x_max [dict get $instance xmin]
        # debug "r: $x_min_blk [dict get $instance ymin] [dict get $instance xmax] [dict get $instance ymax]"
        add_padcell_blockage $pref_layer [odb::newSetFromRect $x_min_blk [dict get $instance ymin] [dict get $instance xmax] [dict get $instance ymax]]
      }
    }

    # debug "$pref_layer"
    foreach pin_geometry [get_core_facing_pins $instance $pin_name $side $pref_layer] {
      set centre [dict get $pin_geometry centre]
      set width  [dict get $pin_geometry width]

      variable tech
      if {[[set layer [$tech findLayer $pref_layer]] getMaxWidth] != "NULL" && $width > [$layer getMaxWidth]} {
        set width [$layer getMaxWidth]
      }
      if {$required_direction == "hor"} {
      # debug "added_strap $pref_layer $type $x_min [expr $centre - $width / 2] $x_max [expr $centre + $width / 2]"
        add_stripe $pref_layer "PAD_$type" [odb::newSetFromRect $x_min [expr $centre - $width / 2] $x_max [expr $centre + $width / 2]]
      } else {
      # debug "added_strap $pref_layer $type [expr $centre - $width / 2] $y_min [expr $centre + $width / 2] $y_max"
        add_stripe $pref_layer "PAD_$type" [odb::newSetFromRect [expr $centre - $width / 2] $y_min [expr $centre + $width / 2] $y_max]
      }
    }
  }
  # debug "end"
}

proc add_pad_straps {tag} {
  variable stripe_locs

  foreach pad_connection [array names stripe_locs "*,PAD_*"] {
    if {![regexp "(.*),PAD_$tag" $pad_connection - layer]} {continue}
    # debug "$pad_connection"
    if {[array names stripe_locs "$layer,$tag"] != ""} {
    # debug add_pad_straps "Before: $layer [llength [::odb::getPolygons $stripe_locs($layer,$tag)]]"
    # debug add_pad_straps "Adding: [llength [::odb::getPolygons $stripe_locs($pad_connection)]]"
      add_stripe $layer $tag $stripe_locs($pad_connection)
      # debug add_pad_straps "After:  $layer [llength [::odb::getPolygons $stripe_locs($layer,$tag)]]"
    }
  }
}

proc print_spacing_table {layer_name} {
  set layer [find_layer $layer_name]
  if {[$layer hasTwoWidthsSpacingRules]} {
    set table_size [$layer getTwoWidthsSpacingTableNumWidths]
    for {set i 0} {$i < $table_size} {incr i} {
      set width [$layer getTwoWidthsSpacingTableWidth $i]
      set report_width "WIDTH $width"
      if {[$layer getTwoWidthsSpacingTableHasPRL $i]} {
        set prl [$layer getTwoWidthsSpacingTablePRL $i]
        set report_prl " PRL $prl"
      } else {
        set report_prl ""
      }
      set report_spacing " [$layer getTwoWidthsSpacingTableEntry 0 $i] "
    }
    utl::report "${report_width}${report_prl}${report_spacing}"
  }
}

proc get_twowidths_table {table_type} {
  variable metal_layers
  set twowidths_table {}

  foreach layer_name $metal_layers {
    set spacing_table [get_spacingtables $layer_name]
    set prls {}

    if {[dict exists $spacing_table TWOWIDTHS $table_type]} {
      set layer_spacing_table [dict get $spacing_table TWOWIDTHS $table_type]
      set table_size [dict size $layer_spacing_table]
      set table_widths [dict keys $layer_spacing_table]

      for {set i 0} {$i < $table_size} {incr i} {

        set width [lindex $table_widths $i]
        set spacing [lindex [dict get $layer_spacing_table $width spacings] $i]

        if {[dict get $layer_spacing_table $width prl] != 0} {
          set prl [dict get $layer_spacing_table $width prl]
          set update_prls {}
          dict for {prl_entry prl_setting} $prls {
            if {$prl <= [lindex $prl_entry 0]} {break}
            dict set update_prls $prl_entry $prl_setting
            dict set twowidths_table $layer_name $width $prl_entry $prl_setting
          }
          dict set update_prls $prl $spacing
          dict set twowidths_table $layer_name $width $prl $spacing
          set prls $update_prls
        } else {
          set prls {}
          dict set prls 0 $spacing
          dict set twowidths_table $layer_name $width 0 $spacing
        }
      }
    }
  }

  return $twowidths_table
}

proc get_twowidths_tables {} {
  variable twowidths_table
  variable twowidths_table_wrongdirection

  set twowidths_table [get_twowidths_table NONE]
  set twowidths_table_wrongdirection [get_twowidths_table WRONGDIRECTION]
}

proc select_from_table {table width} {
  foreach value [lreverse [lsort -integer [dict keys $table]]] {
    if {$width > $value} {
      return $value
    }
  }
  return [lindex [dict keys $table] 0]
}

proc get_preferred_direction_spacing {layer_name width prl} {
  variable twowidths_table

  # debug "$layer_name $width $prl"
  # debug "twowidths_table $twowidths_table"
  if {$twowidths_table == {}} {
    return [[find_layer $layer_name] getSpacing]
  } else {
    set width_key [select_from_table [dict get $twowidths_table $layer_name] $width]
    set prl_key   [select_from_table [dict get $twowidths_table $layer_name $width_key] $prl]
  }

  return [dict get $twowidths_table $layer_name $width_key $prl_key]
}

proc get_nonpreferred_direction_spacing {layer_name width prl} {
  variable twowidths_table_wrongdirection

  # debug "twowidths_table_wrong_direction $twowidths_table_wrongdirection"
  if {[dict exists $twowidths_table_wrongdirection $layer_name]} {
    set width_key [select_from_table [dict get $twowidths_table_wrongdirection $layer_name] $width]
    set prl_key   [select_from_table [dict get $twowidths_table_wrongdirection $layer_name $width_key] $prl]
  } else {
    return [get_preferred_direction_spacing $layer_name $width $prl]
  }

  return [dict get $twowidths_table_wrongdirection $layer_name $width_key $prl_key]
}

proc create_obstructions {layer_name polygons} {
  set layer [find_layer $layer_name]
  set min_spacing [get_preferred_direction_spacing $layer_name 0 0]

  # debug "Num polygons [llength $polygons]"

  foreach polygon $polygons {
    set points [::odb::getPoints $polygon]
    if {[llength $points] != 4} {
      utl::warn PDN 9006 "Unexpected number of points in stripe of $layer_name."
      continue
    }
    set xMin [expr min([[lindex $points 0] getX], [[lindex $points 1] getX], [[lindex $points 2] getX], [[lindex $points 3] getX])]
    set xMax [expr max([[lindex $points 0] getX], [[lindex $points 1] getX], [[lindex $points 2] getX], [[lindex $points 3] getX])]
    set yMin [expr min([[lindex $points 0] getY], [[lindex $points 1] getY], [[lindex $points 2] getY], [[lindex $points 3] getY])]
    set yMax [expr max([[lindex $points 0] getY], [[lindex $points 1] getY], [[lindex $points 2] getY], [[lindex $points 3] getY])]

    if {[get_dir $layer_name] == "hor"} {
      set required_spacing_pref    [get_preferred_direction_spacing $layer_name [expr $yMax - $yMin] [expr $xMax - $xMin]]
      set required_spacing_nonpref [get_nonpreferred_direction_spacing $layer_name [expr $xMax - $xMin] [expr $yMax - $yMin]]

      set y_change [expr $required_spacing_pref    - $min_spacing]
      set x_change [expr $required_spacing_nonpref - $min_spacing]
    } else {
      set required_spacing_pref    [get_preferred_direction_spacing $layer_name [expr $xMax - $xMin] [expr $yMax - $yMin]]
      set required_spacing_nonpref [get_nonpreferred_direction_spacing $layer_name [expr $yMax - $yMin] [expr $xMax - $xMin]]

      set x_change [expr $required_spacing_pref    - $min_spacing]
      set y_change [expr $required_spacing_nonpref - $min_spacing]
    }

    create_obstruction_object_blockage $layer $min_spacing [expr $xMin - $x_change] [expr $yMin - $y_change] [expr $xMax + $x_change] [expr $yMax + $y_change]
  }
}

proc combine {lside rside} {
# debug "l [llength $lside] r [llength $rside]"
if {[llength $lside] > 1} {
  set lside [combine [lrange $lside 0 [expr [llength $lside] / 2 - 1]] [lrange $lside [expr [llength $lside] / 2] end]]
}
if {[llength $rside] > 1} {
  set rside [combine [lrange $rside 0 [expr [llength $rside] / 2 - 1]] [lrange $rside [expr [llength $rside] / 2] end]]
}
return [odb::orSet $lside $rside]
}

proc shapes_to_polygonSet {shapes} {
  if {[llength $shapes] == 1} {
    return $shapes
  }
  return [combine [lrange $shapes 0 [expr [llength $shapes] / 2 - 1]] [lrange $shapes [expr [llength $shapes] / 2] end]]
}

proc generate_obstructions {layer_name} {
  variable stripe_locs

  # debug "layer $layer_name"
  get_twowidths_tables

  set block_shapes {}
  foreach net [get_pg_nets] {
    if {[array names stripe_locs $layer_name,$net] == ""} {
    # debug "No polygons on $layer_name,$net"
      continue
    }
    if {$block_shapes == {}} {
      set block_shapes $stripe_locs($layer_name,$net)
    } else {
      set block_shapes [odb::orSet $block_shapes $stripe_locs($layer_name,$net)]
    }
  }
  set via_shapes 0
  variable vias
  # debug "vias - [llength $vias]"
  foreach via $vias {
  # For each layer between l1 and l2, add vias at the intersection
  foreach via_inst [dict get $via connections] {
  # debug "$via_inst"
    set via_name [dict get $via_inst name]
    set x        [dict get $via_inst x]
    set y        [dict get $via_inst y]

    set lower_layer_name [lindex [dict get $via_inst layers] 0]
    set upper_layer_name [lindex [dict get $via_inst layers] 2]

    if {$lower_layer_name == $layer_name && [dict exists $via_inst lower_rect]} {
      lappend block_shapes [odb::newSetFromRect {*}[transform_box {*}[dict get $via_inst lower_rect] [list $x $y] "R0"]]
      incr via_shapes
    } elseif {$upper_layer_name == $layer_name && [dict exists $via_inst upper_rect]} {
      lappend block_shapes [odb::newSetFromRect {*}[transform_box {*}[dict get $via_inst upper_rect] [list $x $y] "R0"]]
      incr via_shapes
    }
  }
}
# debug "Via shapes $layer_name $via_shapes"
if {$block_shapes != {}} {
# debug "create_obstructions [llength $block_shapes]"
create_obstructions $layer_name [odb::getPolygons [shapes_to_polygonSet $block_shapes]]
  }
  # debug "end"
}

proc create_obstruction_object_blockage {layer min_spacing xMin yMin xMax yMax} {
  variable block


  set layer_pitch [get_pitch $layer]
  set layer_width [$layer getWidth]
  # debug "Layer - [$layer getName], pitch $layer_pitch, width $layer_width"
  set tracks [$block findTrackGrid $layer]
  set offsetX [lindex [$tracks getGridX] 0]
  set offsetY [lindex [$tracks getGridY] 0]

  # debug "OBS: [$layer getName] $xMin $yMin $xMax $yMax (dx [expr $xMax - $xMin] dy [expr $yMax - $yMin])"
  # debug "Offsets: x $offsetX y $offsetY"
  set relative_xMin [expr $xMin - $offsetX]
  set relative_xMax [expr $xMax - $offsetX]
  set relative_yMin [expr $yMin - $offsetY]
  set relative_yMax [expr $yMax - $offsetY]
  # debug "relative to core area $relative_xMin $relative_yMin $relative_xMax $relative_yMax"

  # debug "OBS: [$layer getName] $xMin $yMin $xMax $yMax"
  # Determine which tracks are blocked
  if {[get_dir [$layer getName]] == "hor"} {
    set pitch_start [expr $relative_yMin / $layer_pitch]
    if {$relative_yMin % $layer_pitch >= ($min_spacing + $layer_width / 2)} {
      incr pitch_start
    }
    set pitch_end [expr $relative_yMax / $layer_pitch]
    if {$relative_yMax % $layer_pitch > $layer_width / 2} {
      incr pitch_end
    }
    # debug "pitch: start $pitch_start end $pitch_end"
    for {set i $pitch_start} {$i <= $pitch_end} {incr i} {
      set obs [odb::dbObstruction_create $block $layer \
        $xMin \
        [expr $i * $layer_pitch + $offsetY - $layer_width / 2] \
        $xMax \
        [expr $i * $layer_pitch + $offsetY + $layer_width / 2] \
      ]
    }
  } else {
    set pitch_start [expr $relative_xMin / $layer_pitch]
    if {$relative_xMin % $layer_pitch >= ($min_spacing + $layer_width / 2)} {
      incr pitch_start
    }
    set pitch_end [expr $relative_xMax / $layer_pitch]
    if {$relative_xMax % $layer_pitch > $layer_width / 2} {
      incr pitch_end
    }
    # debug "pitch: start $pitch_start end $pitch_end"
    for {set i $pitch_start} {$i <= $pitch_end} {incr i} {
      set obs [odb::dbObstruction_create $block $layer \
        [expr $i * $layer_pitch + $offsetX - $layer_width / 2] \
        $yMin \
        [expr $i * $layer_pitch + $offsetX + $layer_width / 2] \
        $yMax \
      ]
    }
  }
}

proc create_obstruction_object_net {layer min_spacing xMin yMin xMax yMax} {
  variable block
  variable obstruction_index

  incr obstruction_index
  set net_name "obstruction_$obstruction_index"
  if {[set obs_net [$block findNet $net_name]] == "NULL"} {
    set obs_net [odb::dbNet_create $block $net_name]
  }
  # debug "obs_net [$obs_net getName]"
  if {[set wire [$obs_net getWire]] == "NULL"} {
    set wire [odb::dbWire_create $obs_net]
  }
  # debug "Wire - net [[$wire getNet] getName]"
  set encoder [odb::dbWireEncoder]
  $encoder begin $wire

  set layer_pitch [$layer getPitch]
  set layer_width [$layer getWidth]
  # debug "Layer - [$layer getName], pitch $layer_pitch, width $layer_width"
  set core_area [get_core_area]
  # debug "core_area $core_area"
  set relative_xMin [expr $xMin - [lindex $core_area 0]]
  set relative_xMax [expr $xMax - [lindex $core_area 0]]
  set relative_yMin [expr $yMin - [lindex $core_area 1]]
  set relative_yMax [expr $yMax - [lindex $core_area 1]]
  # debug "relative to core area $relative_xMin $relative_yMin $relative_xMax $relative_yMax"

  # debug "OBS: [$layer getName] $xMin $yMin $xMax $yMax"
  # Determine which tracks are blocked
  if {[get_dir [$layer getName]] == "hor"} {
    set pitch_start [expr $relative_yMin / $layer_pitch]
    if {$relative_yMin % $layer_pitch > ($min_spacing + $layer_width / 2)} {
      incr pitch_start
    }
    set pitch_end [expr $relative_yMax / $layer_pitch]
    if {$relative_yMax % $layer_pitch > $layer_width / 2} {
      incr pitch_end
    }
    for {set i $pitch_start} {$i <= $pitch_end} {incr i} {
      $encoder newPath $layer ROUTED
      $encoder addPoint [expr $relative_xMin + [lindex $core_area 0]] [expr $i * $layer_pitch + [lindex $core_area 1]]
      $encoder addPoint [expr $relative_xMax + [lindex $core_area 0]] [expr $i * $layer_pitch + [lindex $core_area 1]]
    }
  } else {
    set pitch_start [expr $relative_xMin / $layer_pitch]
    if {$relative_xMin % $layer_pitch > ($min_spacing + $layer_width / 2)} {
      incr pitch_start
    }
    set pitch_end [expr $relative_xMax / $layer_pitch]
    if {$relative_xMax % $layer_pitch > $layer_width / 2} {
      incr pitch_end
    }
    for {set i $pitch_start} {$i <= $pitch_end} {incr i} {
      $encoder newPath $layer ROUTED
      $encoder addPoint [expr $i * $layer_pitch + [lindex $core_area 0]] [expr $relative_yMin + [lindex $core_area 1]]
      $encoder addPoint [expr $i * $layer_pitch + [lindex $core_area 0]] [expr $relative_yMax + [lindex $core_area 1]]
    }
  }
  $encoder end
}

proc add_grid {} {
  variable design_data
  variable grid_data

  if {[dict exists $grid_data core_ring]} {
    set area [dict get $grid_data area]
    # debug "Area $area"

    generate_core_rings [dict get $grid_data core_ring]

    if {[dict exists $grid_data gnd_pads]} {
      dict for {pin_name cells} [dict get $grid_data gnd_pads] {
        connect_pads_to_core_ring "GROUND" $pin_name $cells
      }
    }
    if {[dict exists $grid_data pwr_pads]} {
      dict for {pin_name cells} [dict get $grid_data pwr_pads] {
        connect_pads_to_core_ring "POWER" $pin_name $cells
      }
    }

    # generate_voltage_domain_rings [dict get $grid_data core_ring]
    # merge_stripes
    # set intersections [odb::andSet $stripe_locs(G1,POWER) $stripe_locs(G2,POWER)]
    # debug "# intersections [llength [odb::getPolygons $intersections]]"
    # foreach pwr_net [get_power_nets] {
    #   generate_grid_vias $pwr_net
    # }
    # foreach gnd_net [get_ground_nets] {
    #   generate_grid_vias $gnd_net
    # }
    apply_padcell_blockages
  }

  set area [dict get $grid_data area]

  if {[dict exists $grid_data rails]} {
    # debug "Adding stdcell rails"
    # debug "grid_data: $grid_data"
    set area [dict get $grid_data area]
    # debug "Area $area"
    generate_lower_metal_followpin_rails
  }

  ## Generate stripes on power and ground nets
  foreach net [get_all_pg_nets] {
    # debug "generate stripes for net $net"
    generate_stripes $net
  }
  merge_stripes

  if {[get_voltage_domain_switched_power [dict get $design_data core_domain]] != ""} {
    insert_power_switches
    connect_power_switches
    detect_and_fix_tapcell_overlaps
  }
  
  ## Cut blocked areas on power and ground nets
  foreach net [get_pg_nets] {
    cut_blocked_areas $net
    add_pad_straps $net
  }
  merge_stripes

  if {[dict exists $grid_data obstructions]} {
    utl::info PDN 9032 "Generating blockages for TritonRoute."
    # debug "Obstructions: [dict get $grid_data obstructions]"
    foreach layer_name [dict get $grid_data obstructions] {
      generate_obstructions $layer_name
    }
  }
  # debug "end"
}

proc select_instance_specification {instance} {
  variable design_data
  variable instances

  if {![dict exists $instances $instance grid]} {
    utl::error PDN 9248 "Instance $instance is not associated with any grid"
  }
  return [dict get $design_data grid macro [dict get $instances $instance grid]]
}

proc get_instance_specification {instance} {
  variable instances

  set specification [select_instance_specification $instance]

  if {![dict exists $specification blockages]} {
    dict set specification blockages {}
  }
  dict set specification area [dict get $instances $instance macro_boundary]

  return $specification
}

proc get_pitch {layer} {
  if {[$layer hasXYPitch]} {
    if {[get_dir [$layer getName]] == "hor"} {
      return [$layer getPitchY]
    } else {
      return [$layer getPitchX]
    }
  } else {
    return [$layer getPitch]
  }
}

proc get_layer_number {layer_name} {
  set layer [[ord::get_db_tech] findLayer $layer_name]
  if {$layer == "NULL"} {
    utl::error PDN 9160 "Cannot find layer $layer_name."
  }
  return [$layer getNumber]
}

proc init_metal_layers {} {
  variable metal_layers
  variable layers
  variable block

  set tech [ord::get_db_tech]
  set block [ord::get_db_block]
  set metal_layers {}

  foreach layer [$tech getLayers] {
    if {[$layer getType] == "ROUTING"} {
      set_prop_lines $layer LEF58_TYPE
      # Layers that have LEF58_TYPE are not normal ROUTING layers, so should not be considered
      if {![empty_propline]} {continue}

      set layer_name [$layer getName]
      lappend metal_layers $layer_name

      # debug "Direction ($layer_name): [$layer getDirection]"
      if {[$layer getDirection] == "HORIZONTAL"} {
        dict set layers $layer_name direction "hor"
      } else {
        dict set layers $layer_name direction "ver"
      }
      dict set layers $layer_name pitch [get_pitch $layer]

      set tracks [$block findTrackGrid $layer]
      if {$tracks == "NULL"} {
        utl::warn PDN 9035 "No track information found for layer $layer_name."
      } else {
        dict set layers $layer_name offsetX [lindex [$tracks getGridX] 0]
        dict set layers $layer_name offsetY [lindex [$tracks getGridY] 0]
      }
    }
  }
}

proc get_instance_llx {instance} {
  variable instances
  return [lindex [dict get $instances $instance halo_boundary] 0]
}

proc get_instance_lly {instance} {
  variable instances
  return [lindex [dict get $instances $instance halo_boundary] 1]
}

proc get_instance_urx {instance} {
  variable instances
  return [lindex [dict get $instances $instance halo_boundary] 2]
}

proc get_instance_ury {instance} {
  variable instances
  return [lindex [dict get $instances $instance halo_boundary] 3]
}

proc get_macro_blockage_layers {instance} {
  variable metal_layers

  set specification [select_instance_specification $instance]
  if {[dict exists $specification blockages]} {
    # debug "Block [dict get $specification blockages] for $instance"
    return [dict get $specification blockages]
  }
  return $metal_layers
}

proc report_layer_details {layer} {
  set str " - "
  foreach element {width pitch spacing offset pad_offset core_offset} {
    if {[dict exists $layer $element]} {
      set str [format "$str $element: %.3f " [ord::dbu_to_microns [dict get $layer $element]]]
    }
  }
  return $str
}

proc print_strategy {type specification} {
  if {[dict exists $specification name]} {
    set header "Type: ${type}, [dict get $specification name]"
  } else {
    set header "Type: $type"
  }

  if {$type == "macro"} {
    if {[dict exists $specification grid_over_pg_pins]} {
      if {[dict get $specification grid_over_pg_pins] == 1} {
        set header "$header -grid_over_pg_pins"
      } else {
        set header "$header -grid_over_boundary"
      }
    }
  }

  utl::report $header

  if {[dict exists $specification core_ring]} {
    utl::report "    Core Rings"
    dict for {layer_name layer} [dict get $specification core_ring] {
      set str "      Layer: $layer_name"
      if {[dict exists $layer width]} {
        set str "$str [report_layer_details $layer]"
        utl::report $str
      } else {
        utl::report $str
        foreach template [dict keys $layer] {
          utl::report -nonewline [format "          %-14s %s" $template [report_layer_details [dict get $layer $template]]]
        }
      }
    }
  }
  if {[dict exists $specification rails]} {
    utl::report "    Stdcell Rails"
    dict for {layer_name layer} [dict get $specification rails] {
      if {[dict exists $layer width]} {
        utl::report "      Layer: $layer_name [report_layer_details $layer]"
      } else {
        utl::report "      Layer: $layer_name"
        foreach template [dict keys $layer] {
          utl::report [format "          %-14s %s" $template [report_layer_details [dict get $layer $template]]]
        }
      }
    }
  }
  if {[dict exists $specification instance]} {
    utl::report "    Instance: [dict get $specification instance]"
  }
  if {[dict exists $specification macro]} {
    utl::report "    Macro: [dict get $specification macro]"
  }
  if {[dict exists $specification orient]} {
    utl::report "    Macro orientation: [dict get $specification orient]"
  }
  if {[dict exists $specification straps]} {
    utl::report "    Straps"
    dict for {layer_name layer} [dict get $specification straps] {
      if {[dict exists $layer width]} {
        utl::report "      Layer: $layer_name [report_layer_details $layer]"
      } else {
        utl::report "      Layer: $layer_name"
        foreach template [dict keys $layer] {
          utl::report [format "          %-14s %s" $template [report_layer_details [dict get $layer $template]]]
        }
      }
    }
  }
  if {[dict exists $specification connect]} {
    utl::report "    Connect: [dict get $specification connect]"
  }
  if {[dict exists $specification switch_cell]} {
    utl::report "    Switch cell: [dict get $specification switch_cell]"
  }
}

proc read_template_placement {} {
  variable plan_template
  variable prop_line

  if {![is_defined_pdn_property "plan_template"]} {
    define_template_grid
  } else {
    set plan_template {}
    set prop_line [get_pdn_string_property_value "plan_template"]
    while {![empty_propline]} {
      set line [read_propline]
      if {[llength $line] == 0} {continue}
      set x  [ord::microns_to_dbu [lindex $line 0]]
      set y  [ord::microns_to_dbu [lindex $line 1]]
      set x1 [ord::microns_to_dbu [lindex $line 2]]
      set y1 [ord::microns_to_dbu [lindex $line 3]]
      set template [lindex $line end]

      dict set plan_template $x $y $template
    }
  }
}

proc is_defined_pdn_property {name} {
  variable block

  if {[set pdn_props [::odb::dbBoolProperty_find $block PDN]] == "NULL"} {
    return 0
  }

  if {[::odb::dbStringProperty_find $pdn_props $name] == "NULL"} {
    return 0
  }
  return 1
}

proc get_pdn_string_property {name} {
  variable block

  if {[set pdn_props [::odb::dbBoolProperty_find $block PDN]] == "NULL"} {
    set pdn_props [::odb::dbBoolProperty_create $block PDN 1]
  }

  if {[set prop [::odb::dbStringProperty_find $pdn_props $name]] == "NULL"} {
    set prop [::odb::dbStringProperty_create $pdn_props $name ""]
  }

  return $prop
}

proc set_pdn_string_property_value {name value} {
  set prop [get_pdn_string_property $name]
  $prop setValue $value
}

proc get_pdn_string_property_value {name} {
  set prop [get_pdn_string_property $name]

  return [$prop getValue]
}

proc write_template_placement {} {
  variable plan_template
  variable template

  set str ""
  foreach x [lsort -integer [dict keys $plan_template]] {
    foreach y [lsort -integer [dict keys [dict get $plan_template $x]]] {
      set str [format "${str}%.3f %.3f %.3f %.3f %s ;\n" \
        [ord::dbu_to_microns $x] [ord::dbu_to_microns $y] \
        [ord::dbu_to_microns ($x + [dict get $template width])] [ord::dbu_to_microns ($y + [dict get $template height])] \
        [dict get $plan_template $x $y]
      ]
    }
  }

  set_pdn_string_property_value "plan_template" $str
}

proc get_extent {polygon_set} {
  set first_point  [lindex [odb::getPoints [lindex [odb::getPolygons $polygon_set] 0]] 0]
  set minX [set maxX [$first_point getX]]
  set minY [set maxY [$first_point getY]]

  foreach shape [odb::getPolygons $polygon_set] {
    foreach point [odb::getPoints $shape] {
      set x [$point getX]
      set y [$point getY]
      set minX [expr min($minX,$x)]
      set maxX [expr max($maxX,$x)]
      set minY [expr min($minY,$y)]
      set maxY [expr max($maxY,$y)]
    }
  }

  return [list $minX $minY $maxX $maxY]
}

proc round_to_routing_grid {layer_name location} {
  variable tech
  variable block

  set grid [$block findTrackGrid [$tech findLayer $layer_name]]

  if {[get_dir $layer_name] == "hor"} {
    set grid_points [$grid getGridY]
  } else {
    set grid_points [$grid getGridX]
  }

  set size [llength $grid_points]
  set pos [expr ($size + 1) / 2]

  if {[lsearch -exact $grid_points $location] != -1} {
    return $location
  }
  set prev_pos -1
  set size [expr ($size + 1) / 2]
  while {!(([lindex $grid_points $pos] < $location) && ($location < [lindex $grid_points [expr $pos + 1]]))} {
    if {$prev_pos == $pos} {utl::error PDN 9051 "Infinite loop detected trying to round to grid."}
    set prev_pos $pos
    set size [expr ($size + 1) / 2]

    if {$location > [lindex $grid_points $pos]} {
      set pos [expr $pos + $size]
    } else {
      set pos [expr $pos - $size]
    }
    # debug "[lindex $grid_points $pos] < $location < [lindex $grid_points [expr $pos + 1]]"
    # debug [expr (([lindex $grid_points $pos] < $location) && ($location < [lindex $grid_points [expr $pos + 1]]))]
  }

  return [lindex $grid_points $pos]
}

proc identify_channels {lower_layer_name upper_layer_name net} {
  variable block
  variable stripe_locs
  variable design_data

  set channels {}
  set wire_groups {}

  if {[array names stripe_locs "$lower_layer_name,$net"] == ""} {return $channels}

  set upper_pitch_check [expr round(1.1 * [get_grid_wire_pitch $upper_layer_name])]
  set lower_pitch_check [expr round(1.1 * [get_grid_wire_pitch $lower_layer_name])]
  # debug "stripes $lower_layer_name, net: $net, $stripe_locs($lower_layer_name,$net)"
  # debug "Direction (lower-$lower_layer_name): [get_dir $lower_layer_name] (upper-$upper_layer_name): [get_dir $upper_layer_name]"
  # debug "Pitch check (lower): [ord::dbu_to_microns $lower_pitch_check], (upper): [ord::dbu_to_microns $upper_pitch_check]"
  if {[get_dir $lower_layer_name] ==  "hor"} {
    set channel_wires [odb::subtractSet $stripe_locs($lower_layer_name,$net) [odb::bloatSet [odb::shrinkSet $stripe_locs($lower_layer_name,$net) $upper_pitch_check 0] $upper_pitch_check 0]]
    # Group wires with same xMin and xMax so that the channels form rectangles
    foreach wire [odb::getRectangles $channel_wires] {
      set xMin [$wire xMin]
      set xMax [$wire xMax]
      dict lappend wire_groups "$xMin,$xMax" [odb::newSetFromRect [$wire xMin] [$wire yMin] [$wire xMax] [$wire yMax]]
    }
    if {[dict size $wire_groups] > 1} {
      dict for {position wires} $wire_groups {
        lappend channels [odb::shrinkSet [odb::bloatSet [odb::orSets $wires] 0 $lower_pitch_check] 0 $lower_pitch_check]
      }
    }

    set channels [odb::orSets $channels]
    # debug "Channel wires: [llength [odb::getRectangles $channel_wires]]"
    # debug "Channels: [llength [odb::getRectangles $channels]]"
  } else {
    set channel_wires [odb::subtractSet $stripe_locs($lower_layer_name,$net) [odb::bloatSet [odb::shrinkSet $stripe_locs($lower_layer_name,$net) 0 $upper_pitch_check] 0 $upper_pitch_check]]
    # Group wires with same yMin and yMax so that the channels form rectangles
    foreach wire [odb::getRectangles $channel_wires] {
      set yMin [$wire yMin]
      set yMax [$wire yMax]
      dict lappend wire_groups "$yMin,$yMax" [odb::newSetFromRect [$wire xMin] [$wire yMin] [$wire xMax] [$wire yMax]]
    }
    if {[dict size $wire_groups] > 1} {
      dict for {position wires} $wire_groups {
        lappend channels [odb::shrinkSet [odb::bloatSet [odb::orSets $wires] $lower_pitch_check 0] $lower_pitch_check 0]
      }
    }

    set channels [odb::orSets $channels]
    # debug "Channel wires: [llength [odb::getRectangles $channel_wires]]"
    # debug "Channels: [llength [odb::getRectangles $channels]]"
  }

  # foreach rect [odb::getRectangles $channels] {
  #   debug "([ord::dbu_to_microns [$rect xMin]] [ord::dbu_to_microns [$rect yMin]]) - ([ord::dbu_to_microns [$rect xMax]] [ord::dbu_to_microns [$rect yMax]])"
  # }
  # debug "Number of channels [llength [::odb::getPolygons $channels]]"

  return $channels
}

proc sort_insts_by_x_and_y {inst1 inst2} {
  lassign [$inst1 getOrigin] x1 y1
  lassign [$inst2 getOrigin] x2 y2

  if {$x1 == $x2} {
    return $y1 - $y2
  }
  return $x1 - $x2
}

proc sort_insts_by_y {inst1 inst2} {
  lassign [$inst1 getOrigin] x1 y1
  lassign [$inst2 getOrigin] x2 y2

  return $y1 - $y2
}

proc sort_by_min_x {rect1 rect2} {
  return [$rect1 xMin] - [$rect2 xMin]
}

proc sort_by_min_y {rect1 rect2} {
  return [$rect1 yMin] - [$rect2 yMin]
}

proc rightmost_rect {rects} {
  set ordered [lsort -command sort_by_min_x $rects]
  set str ""
  foreach rect $ordered {
    set str "$str [$rect xMin]"
  }
  # debug $str
  return [lindex $ordered end]
}

proc lowest_rect {rects} {
  set ordered [lsort -command sort_by_min_y $rects]
  set str ""
  foreach rect $ordered {
    set str "$str [$rect yMin]"
  }
  # debug $str
  return [lindex [lsort -command sort_by_min_y $rects] 0]
}


proc repair_channel {channel layer_name net min_size} {
  variable stripe_locs

  if {[get_dir $layer_name] == "hor"} {
    set channel_height [$channel dx]
  } else {
    set channel_height [$channel dy]
  }
  set width [get_grid_wire_width $layer_name]

  set xMin [$channel xMin]
  set xMax [$channel xMax]
  set yMin [$channel yMin]
  set yMax [$channel yMax]

  set other_straps {}
  foreach net_name [get_pg_nets] {
    if {$net == $net_name} {continue}
    lappend other_straps $stripe_locs($layer_name,$net_name)
  }
  set channel_spacing [get_grid_channel_spacing $layer_name [expr $xMax - $xMin]]
  set shapes [odb::andSet [odb::newSetFromRect $xMin $yMin $xMax $yMax] [odb::orSets $other_straps]]
  set shapes [odb::shrinkSet [odb::bloatSet $shapes $channel_spacing] $channel_spacing]
  # debug "Number of rects = [llength [odb::getRectangles $shapes]]"
  set other_strap [lindex [odb::getRectangles $shapes] 0]

  if {[llength [odb::getRectangles $shapes]] > 0} {
    if {[get_dir $layer_name] == "hor"} {
      set center [expr ($xMax + $xMin) / 2]
      set mid_channel [expr ($yMax + $yMin) / 2]
      if {$xMax - $xMin < $min_size} {
        set xMin [expr $center - $min_size / 2]
        set xMax [expr $center + $min_size / 2]
      }
      set channel_spacing [get_grid_channel_spacing $layer_name [expr $xMax - $xMin]]

      set other_strap_mid [expr ([$other_strap yMin] + [$other_strap yMax]) / 2]
      if {($mid_channel <= $other_strap_mid) && ([$other_strap yMin] - $channel_spacing - $width > $yMin)} {
        # debug "Stripe below $other_strap"
        set stripe [odb::newSetFromRect $xMin [expr [$other_strap yMin] - $channel_spacing - $width] $xMax [expr [$other_strap yMin] - $channel_spacing]]
      } elseif {($mid_channel > $other_strap_mid) && ([$other_strap yMax] + $channel_spacing + $width < $yMax)} {
        # debug "Stripe above $other_strap"
        set stripe [odb::newSetFromRect $xMin [expr [$other_strap yMax] + $channel_spacing] $xMax [expr [$other_strap yMax] + $channel_spacing + $width]]
      } else {
        set stripe {}
        utl::warn PDN 9169 "Cannot fit additional $net horizontal strap in channel ([ord::dbu_to_microns $xMin] [ord::dbu_to_microns $yMin]) - ([ord::dbu_to_microns $xMax], [ord::dbu_to_microns $yMax])"
      }
    } else {
      set center [expr ($yMax + $yMin) / 2]
      set mid_channel [expr ($xMax + $xMin) / 2]
      if {$yMax - $yMin < $min_size} {
        set yMin [expr $center - $min_size / 2]
        set yMax [expr $center + $min_size / 2]
      }
      set channel_spacing [get_grid_channel_spacing $layer_name [expr $yMax - $yMin]]

      set other_strap_mid [expr ([$other_strap xMin] + [$other_strap xMax]) / 2]
      if {($mid_channel <= $other_strap_mid) && ([$other_strap xMin] - $channel_spacing - $width > $xMin)} {
        # debug "Stripe left of $other_strap on layer $layer_name, spacing: $channel_spacing, width $width, strap_edge: [$other_strap xMin]"
        set stripe [odb::newSetFromRect [expr [$other_strap xMin] - $channel_spacing - $width] $yMin [expr [$other_strap xMin] - $channel_spacing] $yMax]
      } elseif {($mid_channel > $other_strap_mid) && ([$other_strap xMax] + $channel_spacing + $width < $xMax)} {
        # debug "Stripe right of $other_strap"
        set stripe [odb::newSetFromRect [expr [$other_strap xMax] + $channel_spacing] $yMin [expr [$other_strap xMax] + $channel_spacing + $width] $yMax]
      } else {
        set stripe {}
        utl::warn PDN 9170 "Cannot fit additional $net vertical strap in channel ([ord::dbu_to_microns $xMin] [ord::dbu_to_microns $yMin]) - ([ord::dbu_to_microns $xMax], [ord::dbu_to_microns $yMax])"
      }
    }
  } else {
    if {[get_dir $layer_name] == "hor"} {
      set channel_spacing [get_grid_channel_spacing $layer_name [expr $xMax - $xMin]]
      set routing_grid [round_to_routing_grid $layer_name [expr ($yMax + $yMin - $channel_spacing) / 2]]
      if {([expr $routing_grid - $width / 2] < $yMin) || ([expr $routing_grid + $width / 2] > $yMax)} {
        utl::warn PDN 9171 "Channel ([ord::dbu_to_microns $xMin] [ord::dbu_to_microns $yMin] [ord::dbu_to_microns $xMax] [ord::dbu_to_microns $yMax]) too narrow. Channel on layer $layer_name must be at least [ord::dbu_to_microns [expr round(2.0 * $width + $channel_spacing)]] wide."
      }

      set stripe [odb::newSetFromRect $xMin [expr $routing_grid - $width / 2] $xMax [expr $routing_grid + $width / 2]]
    } else {
      set channel_spacing [get_grid_channel_spacing $layer_name [expr $yMax - $yMin]]
      set routing_grid [round_to_routing_grid $layer_name [expr ($xMax + $xMin - $channel_spacing) / 2]]

      if {([expr $routing_grid - $width / 2] < $xMin) || ([expr $routing_grid + $width / 2] > $xMax)} {
        utl::warn PDN 9172 "Channel ([ord::dbu_to_microns $xMin] [ord::dbu_to_microns $yMin] [ord::dbu_to_microns $xMax] [ord::dbu_to_microns $yMax]) too narrow. Channel on layer $layer_name must be at least [ord::dbu_to_microns [expr round(2.0 * $width + $channel_spacing)]] wide."
      }

      set stripe [odb::newSetFromRect [expr $routing_grid - $width / 2] $yMin [expr $routing_grid + $width / 2] $yMax]
    }
  }

  if {$stripe != {}} {
    set r [lindex [odb::getRectangles $stripe] 0]
    # debug "Add stripe: [ord::dbu_to_microns [$r xMin]] [ord::dbu_to_microns [$r yMin]] [ord::dbu_to_microns [$r xMax]] [ord::dbu_to_microns [$r yMax]]"
    add_stripe $layer_name $net $stripe
  }
}

proc channel_has_pg_strap {channel layer_name net}  {
  variable stripe_locs
  # debug "start, channel: $channel, layer: $layer_name"
  # debug "       ([ord::dbu_to_microns [$channel xMin]] [ord::dbu_to_microns [$channel yMin]]) - ([ord::dbu_to_microns [$channel xMax]] [ord::dbu_to_microns [$channel yMax]])"

  set power_strap 0
  set ground_strap 0

  if {[array names stripe_locs "$layer_name,$net"] != ""} {
    set channel_set [odb::newSetFromRect [$channel xMin] [$channel yMin] [$channel xMax] [$channel yMax]]
    set check_set [odb::andSet $stripe_locs($layer_name,$net) $channel_set]

    foreach rect [odb::getRectangles $check_set] {
      if {[get_dir $layer_name] == "ver" && [$rect dx] < [get_grid_wire_width $layer_name]} {continue}
      if {[get_dir $layer_name] == "hor" && [$rect dy] < [get_grid_wire_width $layer_name]} {continue}
      # debug "Overlap found"
      # debug "       Direction: [get_dir $layer_name]"
      # debug "       Layer width: [get_grid_wire_width $layer_name]"
      # debug "       ([ord::dbu_to_microns [$rect xMin]] [ord::dbu_to_microns [$rect yMin]]) - ([ord::dbu_to_microns [$rect xMax]] [ord::dbu_to_microns [$rect yMax]])"
      return 1
    }
  }

  # debug "end: channel needs repair"
  return 0
}

proc process_channels {} {
  set layers [get_grid_channel_layers]
  set lower_layers [lrange $layers 0 end-1]
  set upper_layers [lrange $layers 1 end]
  foreach lower_layer_name $lower_layers upper_layer_name $upper_layers {
    foreach net [get_pg_nets] {
      set channels [identify_channels $lower_layer_name $upper_layer_name $net]
      if {$channels == {}} {continue}
      # debug "Tag: $net, Channels found: [llength [odb::getPolygons $channels]]"
      foreach channel [::odb::getRectangles $channels] {
        if {![channel_has_pg_strap $channel $upper_layer_name $net]} {
          set next_upper_layer_idx [expr [lsearch -exact $layers $upper_layer_name] + 1]
          if {$next_upper_layer_idx < [llength $layers]} {
            set next_upper_layer [lindex $layers $next_upper_layer_idx]
            set min_size [expr [get_grid_wire_pitch $next_upper_layer] + [get_grid_wire_width $next_upper_layer]]
          } else {
            set min_size 0
          }
          # debug "Repair channel: ([ord::dbu_to_microns [$channel xMin]] [ord::dbu_to_microns [$channel yMin]])-([ord::dbu_to_microns [$channel xMax]] [ord::dbu_to_microns [$channel yMax]]]), net: $net, layer: $upper_layer_name, min_size: $min_size"
          repair_channel $channel $upper_layer_name $net $min_size
        }
      }
      merge_stripes
    }
  }
}

proc get_stdcell_plus_area {} {
  variable stdcell_area
  variable stdcell_plus_area

  if {$stdcell_area == ""} {
    get_stdcell_area
  }
  # debug "stdcell_area      [get_extent $stdcell_area]"
  # debug "stdcell_plus_area [get_extent $stdcell_plus_area]"
  return $stdcell_plus_area
}

proc get_stdcell_area {} {
  variable stdcell_area
  variable stdcell_plus_area

  if {$stdcell_area != ""} {return $stdcell_area}
  set rails_width [get_rails_max_width]

  set rows [[ord::get_db_block] getRows]
  set first_row [[lindex $rows 0] getBBox]

  set minX [$first_row xMin]
  set maxX [$first_row xMax]
  set minY [$first_row yMin]
  set maxY [$first_row yMax]
  set stdcell_area [odb::newSetFromRect $minX $minY $maxX $maxY]
  set stdcell_plus_area [odb::newSetFromRect $minX [expr $minY - $rails_width / 2] $maxX [expr $maxY + $rails_width / 2]]

  foreach row [lrange $rows 1 end] {
    set box [$row getBBox]
    set minX [$box xMin]
    set maxX [$box xMax]
    set minY [$box yMin]
    set maxY [$box yMax]
    set stdcell_area [odb::orSet $stdcell_area [odb::newSetFromRect $minX $minY $maxX $maxY]]
    set stdcell_plus_area [odb::orSet $stdcell_plus_area [odb::newSetFromRect $minX [expr $minY - $rails_width / 2] $maxX [expr $maxY + $rails_width / 2]]]
  }

  return $stdcell_area
}

proc find_core_area {} {
  variable block

  set area [get_stdcell_area]

  return [get_extent $area]
}

proc get_rails_max_width {} {
  variable design_data
  variable default_grid_data

  set max_width 0
  foreach layer [get_rails_layers] {
     if {[dict exists $default_grid_data rails $layer]} {
       if {[set width [dict get $default_grid_data rails $layer width]] > $max_width} {
         set max_width $width
       }
     }
  }
  if {![dict exists $default_grid_data units]} {
    set max_width [ord::microns_to_dbu $max_width]
  }
  return $max_width
}


# This is a proc to get the first voltage domain that overlaps with the input box
proc get_voltage_domain {llx lly urx ury} {
  variable block
  variable design_data
  variable voltage_domains


  set name [dict get $design_data core_domain]
  foreach domain_name [dict keys $voltage_domains] {
    if {$domain_name == [dict get $design_data core_domain]} {continue}
    set domain [$block findRegion $domain_name]
    set rect [lindex [$domain getBoundaries] 0]

    set domain_xMin [$rect xMin]
    set domain_yMin [$rect yMin]
    set domain_xMax [$rect xMax]
    set domain_yMax [$rect yMax]

    if {!($domain_yMin >= $ury || $domain_xMin >= $urx || $domain_xMax <= $llx || $domain_yMax <= $lly)} {
      set name [$domain getName]
      break
    }
  }
  return $name
}

proc get_voltage_domain_switched_power {domain} {
  variable voltage_domains

  if {[dict exists $voltage_domains $domain switched_power]} {
    return [dict get $voltage_domains $domain switched_power]
  } else {
    return []
  }
}

proc get_voltage_domain_power {domain} {
  variable voltage_domains

  return [dict get $voltage_domains $domain primary_power]
}

proc get_voltage_domain_secondary_power {domain} {
  variable voltage_domains

  if {[dict exists $voltage_domains $domain secondary_power]} {
    return [dict get $voltage_domains $domain secondary_power]
  } else {
    return []
  }
}

proc get_voltage_domain_ground {domain} {
  variable voltage_domains

  return [dict get $voltage_domains $domain primary_ground]
}

# This proc is to split core domain's power stripes if they cross interal voltage domains that have different pwr/gnd nets
proc update_mesh_stripes_with_voltage_domains {net_name lay} {
  variable block
  variable stripes
  variable grid_data
  variable design_data
  variable voltage_domains

  set rails_width [get_rails_max_width]

  set stdcell_area [get_extent [get_stdcell_area]]
  set stdcell_min_x [lindex $stdcell_area 0]
  set stdcell_min_y [lindex $stdcell_area 1]
  set stdcell_max_x [lindex $stdcell_area 2]
  set stdcell_max_y [lindex $stdcell_area 3]

  set ring_adjustment 0
  if {[set ring_vertical_layer [get_core_ring_vertical_layer_name]] != ""} {
    if {[dict exists $grid_data core_ring $ring_vertical_layer pad_offset]} {
      set pad_area [find_pad_offset_area]
      set offset [expr [dict get $grid_data core_ring $ring_vertical_layer pad_offset]]
      set ring_adjustment [expr $stdcell_min_x - ([lindex $pad_area 0] + $offset)]
    }
    if {[dict exists $grid_data core_ring $ring_vertical_layer core_offset]} {
      set ring_adjustment [expr \
        [dict get $grid_data core_ring $ring_vertical_layer core_offset] + \
        [dict get $grid_data core_ring $ring_vertical_layer spacing] + \
        3 * [dict get $grid_data core_ring $ring_vertical_layer width] / 2 \
      ]
    }
  }

  set first_row [lindex [$block getRows] 0]
  set row_site [$first_row getSite]
  set site_width [$row_site getWidth]
  set row_height [$row_site getHeight]

  # This voltage domain to core domain margin is hard coded for now
  set MARGIN 6
  set X_MARGIN [expr ($MARGIN * $row_height / $site_width) * $site_width]
  set Y_MARGIN [expr $MARGIN * $row_height]

  foreach domain_name [dict keys $voltage_domains] {
    if {$domain_name == [dict get $design_data core_domain]} {continue}
    set domain [$block findRegion $domain_name]
    set first_rect [lindex [$domain getBoundaries] 0]

    # voltage domain area
    set domain_xMin [expr [$first_rect xMin]]
    set domain_yMin [expr [$first_rect yMin]]
    set domain_xMax [expr [$first_rect xMax]]
    set domain_yMax [expr [$first_rect yMax]]

    # voltage domain area + margin
    set domain_boundary_xMin [expr [$first_rect xMin] - $X_MARGIN]
    set domain_boundary_yMin [expr [$first_rect yMin] - $Y_MARGIN + $rails_width / 2]
    set domain_boundary_xMax [expr [$first_rect xMax] + $X_MARGIN]
    set domain_boundary_yMax [expr [$first_rect yMax] + $Y_MARGIN - $rails_width / 2]

    if {[get_dir $lay] == "hor"} {
      if {$domain_boundary_xMin < $stdcell_min_x + $site_width} {
        set domain_boundary_xMin [expr $stdcell_min_x - $ring_adjustment]
      }
      if {$domain_boundary_xMax > $stdcell_max_x - $site_width} {
        set domain_boundary_xMax [expr $stdcell_max_x + $ring_adjustment]
      }
    } else {
      if {$domain_boundary_yMin < $stdcell_min_y + $row_height} {
        set domain_boundary_yMin [expr $stdcell_min_y - $ring_adjustment]
      }
      if {$domain_boundary_yMax > $stdcell_max_y - $row_height} {
        set domain_boundary_yMax [expr $stdcell_max_y + $ring_adjustment]
      }
    }

    # Core domain's pwr/gnd nets that are not shared should not cross the entire voltage domain area
    set boundary_box \
        [odb::newSetFromRect \
          $domain_boundary_xMin \
          $domain_boundary_yMin \
          $domain_boundary_xMax \
          $domain_boundary_yMax \
        ]

    if {[get_dir $lay] == "hor"} {
      set domain_box \
        [odb::newSetFromRect \
          $domain_boundary_xMin \
          $domain_yMin \
          $domain_boundary_xMax \
          $domain_yMax \
        ]
    } else {
      set domain_box \
        [odb::newSetFromRect \
          $domain_xMin \
          $domain_boundary_yMin \
          $domain_xMax \
          $domain_boundary_yMax \
        ]
    }
    # Core domain's pwr/gnd nets shared with a voltage domain should not cross the domains' pwr/gnd rings
    set boundary_box_for_crossing_core_net [odb::subtractSet $boundary_box $domain_box]

    for {set i 0} {$i < [llength $stripes($lay,$net_name)]} {incr i} {
      set updated_polygonSet [lindex $stripes($lay,$net_name) $i]
      # Check if core domain's power is the same as voltage domain's power
      if {$net_name == [get_voltage_domain_power $domain_name] ||
          $net_name == [get_voltage_domain_ground $domain_name]} {
        set updated_polygonSet [odb::subtractSet $updated_polygonSet $boundary_box_for_crossing_core_net]
      } else {
        set updated_polygonSet [odb::subtractSet $updated_polygonSet $boundary_box]
      }
      # This if statemet prevents from deleting domain rings
      if {[llength [odb::getPolygons $updated_polygonSet]] > 0} {
        set stripes($lay,$net_name) [lreplace $stripes($lay,$net_name) $i $i $updated_polygonSet]
      }
    }
  }
}

# This proc is to check if a pwr/gnd net is unique for all voltage domains, the setWildConnected can be used
proc check_snet_is_unique {net} {
  variable voltage_domains

  set is_unique_power 1
  foreach vd_key [dict keys $voltage_domains] {
    if {[dict get $voltage_domains $vd_key primary_power] != [$net getName]} {
      set is_unique_power 0
      break
    }
  }

  set is_unique_ground 1
  foreach vd_key [dict keys $voltage_domains] {
    if {[dict get $voltage_domains $vd_key primary_ground] != [$net getName]} {
      set is_unique_ground 0
      break
    }
  }

  return [expr $is_unique_power || $is_unique_ground]

}

# This proc generates power rings for voltage domains, tags for the core domain are POWER/GROUND, tags for the other
# voltage domains are defined as POWER_<pwr-net> and GROUND_<gnd-net>
proc generate_voltage_domain_rings {core_ring_data} {
  variable block
  variable voltage_domains
  variable grid_data
  variable design_data

  foreach domain_name [dict keys $voltage_domains] {
    if {$domain_name == [dict get $design_data core_domain]} {continue}
    set pg_nets [get_pg_nets $voltage_domain]
    set power_net [get_voltage_domain_power $domain_name]
    set secondary_power_net [get_voltage_domain_secondary_power $domain_name]
    set ground_net [get_voltage_domain_ground $domain_name]

    set domain [$block findRegion $domain_name]
    set rect [lindex [$domain getBoundaries] 0]
    set area [list [$rect xMin] [$rect yMin] [$rect xMax] [$rect yMax]]

    if {[dict exists $layer_info pad_offset]} {
      # debug "pad_offset"
      set area [find_pad_offset_area]
      set offset [expr [dict get $layer_info pad_offset] + $width / 2]
      set pg_nets [lreverse [get_pg_nets]]

      set lx [expr [lindex $area 0] + $offset]
      set ly [expr [lindex $area 1] + $offset]
      set ux [expr [lindex $area 2] - $offset]
      set uy [expr [lindex $area 3] - $offset]
    } else {
      # debug "core_offset"
      set area [list {*}[[ord::get_db_core] ll] {*}[[ord::get_db_core] ur]]
      set offset [expr [dict get $layer_info core_offset] + $width / 2]
      set pg_nets [get_pg_nets]

      set lx [expr [lindex $area 0] - $offset]
      set ly [expr [lindex $area 1] - $offset]
      set ux [expr [lindex $area 2] + $offset]
      set uy [expr [lindex $area 3] + $offset]
    }

    dict for {layer layer_info} $core_ring_data {
      set spacing [dict get $layer_info spacing]
      set width [dict get $layer_info width]

      if {[dict exists $layer_info pad_offset]} {
        # debug "pad_offset"
        set area [find_pad_offset_area]
        set offset [expr [dict get $layer_info pad_offset] + $width / 2]
        set pg_nets [lreverse [get_pg_nets $voltage_domain]]

        set lx [expr [lindex $area 0] + $offset]
        set ly [expr [lindex $area 1] + $offset]
        set ux [expr [lindex $area 2] - $offset]
        set uy [expr [lindex $area 3] - $offset]
      } else {
        # debug "core_offset"
        set area [list {*}[[ord::get_db_core] ll] {*}[[ord::get_db_core] ur]]
        set offset [expr [dict get $layer_info core_offset] + $width / 2]
        set pg_nets [get_pg_nets $voltage_domain]

        set lx [expr [lindex $area 0] - $offset]
        set ly [expr [lindex $area 1] - $offset]
        set ux [expr [lindex $area 2] + $offset]
        set uy [expr [lindex $area 3] + $offset]
      }

    # debug "layer: $layer, area: $area, offset: $offset, pg_nets: $pg_nets, spacing: $spacing, width: $width"

      set core_ring_area [add_core_ring $net $layer $width $lx $ly $ux $uy]
      dict set grid_data core_ring_area $layer $core_ring_area

      if {[dict exists $layer_info pad_offset]} {
        set lx [expr $lx + $spacing + $width]
        set ly [expr $ly + $spacing + $width]
        set ux [expr $ux - $spacing - $width]
        set uy [expr $uy - $spacing - $width]
      } else {
        set lx [expr $lx - $spacing - $width]
        set ly [expr $ly - $spacing - $width]
        set ux [expr $ux + $spacing + $width]
        set uy [expr $uy + $spacing + $width]
      }
    }
  }
}


# This proc detects pins used in pdn.cfg for global connections
proc get_valid_mterms {net_name} {
  variable global_connections
  variable default_global_connections

  if {$global_connections == {}} {
    set global_connections $default_global_connections
  }

  set mterms_list {}
  if {![dict exists $global_connections $net_name]} {
    utl::error PDN  174 "Net $net_name has no global connections defined."
  }

  foreach pattern [dict get $global_connections $net_name] {
    lappend mterms_list [dict get $pattern pin_name]
  }
  return $mterms_list
}

proc core_area_boundary {} {
  variable design_data
  variable template
  variable metal_layers
  variable grid_data

  set core_area [find_core_area]
  # We need to allow the rails to extend by half a rails width in the y direction, since the rails overlap the core_area

  set llx [lindex $core_area 0]
  set lly [lindex $core_area 1]
  set urx [lindex $core_area 2]
  set ury [lindex $core_area 3]

  if {[dict exists $template width]} {
    set width [dict get $template width]
  } else {
    set width 2000
  }
  if {[dict exists $template height]} {
    set height [dict get $template height]
  } else {
    set height 2000
  }

  # Add blockages around the outside of the core area in order to trim back the templates.
  #
  set boundary [odb::newSetFromRect [expr $llx - $width] [expr $lly - $height] $llx [expr $ury + $height]]
  set boundary [odb::orSet $boundary [odb::newSetFromRect [expr $llx - $width] [expr $lly - $height] [expr $urx + $width] $lly]]
  set boundary [odb::orSet $boundary [odb::newSetFromRect [expr $llx - $width] $ury [expr $urx + $width] [expr $ury + $height]]]
  set boundary [odb::orSet $boundary [odb::newSetFromRect $urx [expr $lly - $height] [expr $urx + $width] [expr $ury + $height]]]
  set boundary [odb::subtractSet $boundary [get_stdcell_plus_area]]

  foreach layer $metal_layers {
    if {[dict exists $grid_data core_ring] && [dict exists $grid_data core_ring $layer]} {continue}
    dict set blockages $layer $boundary
  }

  return $blockages
}

proc get_instance_blockages {insts} {
  variable instances
  set blockages {}

  foreach inst $insts {
    foreach layer [get_macro_blockage_layers $inst] {
      # debug "Inst $inst"
      # debug "Macro boundary: [dict get $instances $inst macro_boundary]"
      # debug "Halo boundary:  [dict get $instances $inst halo_boundary]"
      set box [odb::newSetFromRect [get_instance_llx $inst] [get_instance_lly $inst] [get_instance_urx $inst] [get_instance_ury $inst]]
      if {[dict exists $blockages $layer]} {
        dict set blockages $layer [odb::orSet [dict get $blockages $layer] $box]
      } else {
        dict set blockages $layer $box
      }
    }
  }

  return $blockages
}

proc define_template_grid {} {
  variable design_data
  variable template
  variable plan_template
  variable block
  variable default_grid_data
  variable default_template_name

  set core_area [dict get $design_data config core_area]
  set llx [lindex $core_area 0]
  set lly [lindex $core_area 1]
  set urx [lindex $core_area 2]
  set ury [lindex $core_area 3]

  set core_width  [expr $urx - $llx]
  set core_height [expr $ury - $lly]

  set template_width  [dict get $template width]
  set template_height [dict get $template height]
  set x_sections [expr round($core_width  / $template_width)]
  set y_sections [expr round($core_height / $template_height)]

  dict set template offset x [expr [lindex $core_area 0] + ($core_width - $x_sections * $template_width) / 2]
  dict set template offset y [expr [lindex $core_area 1] + ($core_height - $y_sections * $template_height) / 2]

  if {$default_template_name == {}} {
    set template_name [lindex [dict get $default_grid_data template names] 0]
  } else {
    set template_name $default_template_name
  }

  for {set i -1} {$i <= $x_sections} {incr i} {
    for {set j -1} {$j <= $y_sections} {incr j} {
      set llx [expr $i * $template_width + [dict get $template offset x]]
      set lly [expr $j * $template_height + [dict get $template offset y]]

      dict set plan_template $llx $lly $template_name
    }
  }
  write_template_placement
}

proc set_blockages {these_blockages} {
  variable blockages

  set blockages $these_blockages
}

proc get_blockages {} {
  variable blockages

  return $blockages
}

proc add_blockage {layer blockage} {
  variable blockages

  if {[dict exists $blockages $layer]} {
    dict set blockages $layer [odb::orSet [dict get $blockages $layer] $blockage]
  } else {
    dict set blockages $layer $blockage
  }
}

proc add_padcell_blockage {layer blockage} {
  variable padcell_blockages

  if {[dict exists $padcell_blockages $layer]} {
    dict set padcell_blockages $layer [odb::orSet [dict get $padcell_blockages $layer] $blockage]
  } else {
    dict set padcell_blockages $layer $blockage
  }
}

proc apply_padcell_blockages {} {
  variable padcell_blockages
  variable global_connections

  dict for {layer_name blockages} $padcell_blockages {
    add_blockage $layer_name $blockages
  }
}

proc add_blockages {more_blockages} {
  variable blockages

  dict for {layer blockage} $more_blockages {
    add_blockage $layer $blockage
  }
}

proc add_macro_based_grids {} {
  variable grid_data
  variable design_data
  variable verbose

  if {![dict exists $design_data grid macro]} {return}

  foreach {key grid_data} [dict get $design_data grid macro] {
    if {![dict exists $grid_data _related_instances]} {continue}
    set instances [dict get $grid_data _related_instances]

    set_blockages {}
    if {[llength [dict keys $instances]] > 0} {
      utl::info PDN 9010 "Inserting macro grid for [llength [dict keys $instances]] macros."
      foreach instance [dict keys $instances] {
        if {$verbose == 1} {
          utl::info PDN 9034 "  - grid [dict get $grid_data name] for instance $instance"
        }

        if {[dict exists $grid_data grid_over_pg_pins]} {
          # debug "Grid over pins: [get_instance_pg_pins_area $instance]"
          dict set grid_data area [get_instance_pg_pins_area $instance]
        } else {
          # debug "Grid boundary: [get_instance_pg_pins_area $instance]"
          dict set grid_data area [dict get $instances $instance macro_boundary]
        }
        add_grid

        # debug "Generate vias for [get_all_pg_nets]"
        foreach net [get_all_pg_nets] {
          generate_grid_vias $net
        }
      }
    }
  }
}

proc plan_grid {} {
  variable design_data
  variable instances
  variable default_grid_data
  variable grid_data

  ################################## Main Code #################################

  if {![dict exists $design_data grid macro]} {
    utl::warn PDN 9018 "No macro grid specifications found - no straps added."
  }

  utl::info PDN 9011 "****** INFO ******"

  print_strategy stdcell [get_stdcell_specification]

  if {[dict exists $design_data grid macro]} {
    dict for {name specification} [dict get $design_data grid macro] {
      print_strategy macro $specification
    }
  }

  utl::info PDN 9012 "**** END INFO ****"

  set specification $default_grid_data
  if {[dict exists $specification name]} {
    utl::info PDN 9013 "Inserting stdcell grid - [dict get $specification name]."
  } else {
    utl::info PDN 9014 "Inserting stdcell grid."
  }

  if {![dict exists $specification area]} {
    dict set specification area [dict get $design_data config core_area]
  }

  set grid_data $specification

  set boundary [odb::newSetFromRect {*}[dict get $grid_data area]]
  set insts_in_core_area [filtered_insts_within $instances $boundary]

  set_blockages [get_instance_blockages [dict keys $insts_in_core_area]]
  add_blockages [core_area_boundary]
  if {[dict exists $specification template]} {
    read_template_placement
  }

  add_grid
  process_channels

  foreach net [get_all_pg_nets] {
    generate_grid_vias $net
  }

  add_macro_based_grids
}

proc opendb_update_grid {} {
  utl::info PDN 9015 "Writing to database."
  export_opendb_vias
  export_opendb_specialnets
  export_opendb_power_pins
}

proc set_verbose {} {
  variable verbose

  set verbose 1
}

proc apply {args} {
  variable verbose
  variable default_grid_data
  variable global_connections

  # debug "global: $global_connections"
  if {[llength $args] > 0 && $verbose} {
    set config [lindex $args 0]
    utl::info PDN 9016 "Power Delivery Network Generator: Generating PDN\n  config: $config"
  }

  if {[llength $args] == 1} {
    set PDN_cfg [lindex $args 0]
    if {![file exists $PDN_cfg]} {
      utl::error PDN 9062 "File $PDN_cfg does not exist."
    }

    if {![file_exists_non_empty $PDN_cfg]} {
      utl::error PDN 9028 "File $PDN_cfg is empty."
    }
    source $PDN_cfg
  }

  init {*}$args
  complete_macro_grid_specifications
  set default_grid_data [get_stdcell_specification]

  plan_grid

  write_pdn_strategy

  opendb_update_grid
}
}<|MERGE_RESOLUTION|>--- conflicted
+++ resolved
@@ -28,386 +28,6 @@
 #OR TORT (INCLUDING NEGLIGENCE OR OTHERWISE) ARISING IN ANY WAY OUT OF THE USE
 #OF THIS SOFTWARE, EVEN IF ADVISED OF THE POSSIBILITY OF SUCH DAMAGE.
 
-<<<<<<< HEAD
-sta::define_cmd_args "pdngen" {[-verbose] [config_file]}
-
-proc pdngen { args } {
-  sta::parse_key_args "pdngen" args \
-    keys {} flags {-verbose}
-
-  if {[info exists flags(-verbose)]} {
-    pdngen::set_verbose
-  }
-
-  if {[llength $args] > 0} {
-    set config_file [file nativename [lindex $args 0]]
-    pdngen::apply $config_file
-  } else {
-    pdngen::apply
-  }
-}
-
-sta::define_cmd_args "add_global_connection" {-net <net_name> \
-                                              -inst_pattern <inst_name_pattern> \
-                                              -pin_pattern <pin_name_pattern> \
-                                              [(-power|-ground)]}
-
-proc add_global_connection {args} {
-  if {[ord::get_db_block] == "NULL"} {
-    utl::error PDN 91 "Design must be loaded before calling the add_global_connection command."
-  }
-
-  sta::parse_key_args "add_global_connection" args \
-    keys {-net -inst_pattern -pin_pattern} \
-    flags {-power -ground}
-
-  if {[llength $args] > 0} {
-    utl::error PDN 131 "Unexpected argument [lindex $args 0] for add_global_connection command."
-  }
-
-  if {[info exists flags(-power)] && [info exists flags(-ground)]} {
-    utl::error PDN 92 "The flags -power and -ground of the add_global_connection command are mutually exclusive."
-  }
-
-  if {![info exists keys(-net)]} {
-    utl::error PDN 93 "The -net option of the add_global_connection command is required."
-  }
-
-  if {![info exists keys(-inst_pattern)]} {
-    set keys(-inst_pattern) {.*}
-  } else {
-    if {[catch {regexp $keys(-inst_pattern) ""}]} {
-      utl::error PDN 142 "The -inst_pattern argument ($keys(-inst_pattern)) is not a valid regular expression."
-    }
-  }
-
-  if {![info exists keys(-pin_pattern)]} {
-    utl::error PDN 94 "The -pin_pattern option of the add_global_connection command is required."
-  } else {
-    if {[catch {regexp $keys(-pin_pattern) ""}]} {
-      utl::error PDN 157 "The -pin_pattern argument ($keys(-pin_pattern)) is not a valid regular expression."
-    }
-  }
-
-  if {[info exists flags(-power)]} {
-    if {[set net [[ord::get_db_block] findNet $keys(-net)]] == "NULL"} {
-      set net [odb::dbNet_create [ord::get_db_block] $keys(-net)]
-    }
-    $net setSpecial
-    $net setSigType POWER
-    pdngen::check_power $keys(-net)
-    pdngen::add_power_net $keys(-net)
-  }
-
-  if {[info exists flags(-ground)]} {
-    if {[set net [[ord::get_db_block] findNet $keys(-net)]] == "NULL"} {
-      set net [odb::dbNet_create [ord::get_db_block] $keys(-net)]
-    }
-    $net setSpecial
-    $net setSigType GROUND
-    pdngen::check_ground $keys(-net)
-    pdngen::add_ground_net $keys(-net)
-  }
-
-  dict lappend pdngen::global_connections $keys(-net) [list inst_name $keys(-inst_pattern) pin_name $keys(-pin_pattern)]
-
-  if {[set net [[ord::get_db_block] findNet $keys(-net)]] == "NULL"} {
-    utl::warn PDN 167 "Net created for $keys(-net), if intended as power or ground net add the -power/-ground switch as appropriate."
-    set net [odb::dbNet_create [ord::get_db_block] $keys(-net)]
-  }
-  pdn::add_global_connect $keys(-inst_pattern) $keys(-pin_pattern) $net
-  pdn::global_connect [ord::get_db_block]
-}
-
-# define_pdn_grid -name main_grid -pins {metal7} -voltage_domains {CORE VIN}
-# define_pdn_grid -macro -name ram -orient {R0 R180 MX MY} -starts_with POWER -pin_direction vertical -block metal6
-
-sta::define_cmd_args "define_pdn_grid" {[-name <name>] \
-                                        [-macro] \
-                                        [-grid_over_pg_pins|-grid_over_boundary] \
-                                        [-voltage_domains <list_of_voltage_domains>] \
-                                        [-orient <list_of_valid_orientations>] \
-                                        [-instances <list_of_instances>] \
-                                        [-cells <list_of_cell_names> ] \
-                                        [-halo <list_of_halo_values>] \
-                                        [-pin_direction (horizontal|vertical)] \
-                                        [-pins <list_of_pin_layers>] \
-                                        [-starts_with (POWER|GROUND)] \
-                                        [-switch_cell <switch_cell_name>] \
-			                [-power_control <signal_name>] \
-				        [-power_control_network (STAR|DAISY)]}
-
-proc define_pdn_grid {args} {
-  pdngen::check_design_state
-
-  sta::parse_key_args "define_pdn_grid" args \
-    keys {-name -voltage_domains -orient -instances -cells -halo -pin_direction -pins -starts_with -switch_cell -power_control -power_control_network} \
-    flags {-macro -grid_over_pg_pins -grid_over_boundary}
-
-  if {[llength $args] > 0} {
-    utl::error PDN 132 "Unexpected argument [lindex $args 0] for define_pdn_grid command."
-  }
-
-  if {[info exists flags(-macro)]} {
-    set keys(-macro) 1
-
-    if {[info exists flags(-grid_over_pg_pins)] && [info exists flags(-grid_over_bounary)]} {
-      utl::error PDN 175 "Options -grid_over_pg_pins and -grid_over_boundary are mutually exclusive."
-    }
-
-    set keys(-grid_over_pg_pins) 1
-    if {[info exists flags(-grid_over_boundary)]} {
-      set keys(-grid_over_pg_pins) 0
-    }
-  }
-
-  if {[llength $args] > 0} {
-    utl::error PDN 73 "Unrecognized argument [lindex $args 0] for define_pdn_grid."
-  }
-
-  if {[info exists keys(-halo)]} {
-    if {[llength $keys(-halo)] == 1} {
-      set keys(-halo) [list $keys(-halo) $keys(-halo) $keys(-halo) $keys(-halo)]
-    } elseif {[llength $keys(-halo)] == 2} {
-      set keys(-halo) [list {*}$keys(-halo) {*}$keys(-halo)]
-    } elseif {[llength $keys(-halo)] != 4} {
-      utl::error PDN 163 "Argument -halo of define_pdn_grid must consist of 1, 2 or 4 entries."
-    }
-  }
-  pdngen::define_pdn_grid {*}[array get keys]
-}
-
-sta::define_cmd_args "define_power_switch_cell" {[-name <name>] \
-                                                 [-control <control_name>] \
-                                                 [-acknowledge <acknowledge_name>] \
-                                                 [-power_switchable <power_switchable_net_name>] \
-                                                 [-power <power_net_name> ] \
-                                                 [-ground <ground_net_name>] }
-
-proc define_power_switch_cell {args} {
-  pdngen::check_design_state
-
-  sta::parse_key_args "define_power_switch_cell" args \
-    keys {-name -control -acknowledge -power_switchable -power -ground} 
-
-  if {[llength $args] > 0} {
-    utl::error PDN 182 "Unexpected argument [lindex $args 0] for define_power_switch_cell command."
-  }
-
-  if {![info exists keys(-name)]} {
-    utl::error PDN 183 "The -name argument is required."
-  }
-
-  if {![info exists keys(-control)]} {
-    utl::error PDN 184 "The -control argument is required."
-  }
-
-  if {![info exists keys(-acknowledge)]} {
-    utl::error PDN 185 "The -acknowledge argument is required."
-  }
-
-  if {![info exists keys(-power_switchable)]} {
-    utl::error PDN 186 "The -power_switchable argument is required."
-  }
-
-  if {![info exists keys(-power)]} {
-    utl::error PDN 187 "The -power argument is required."
-  }
-
-  if {![info exists keys(-ground)]} {
-    utl::error PDN 188 "The -ground argument is required."
-  }
-
-  if {[llength $args] > 0} {
-    utl::error PDN 189 "Unrecognized argument [lindex $args 0] for define_power_switch_cell."
-  }
-
-  pdngen::define_power_switch_cell {*}[array get keys]
-}
-# set_voltage_domain -name CORE -power_net VDD  -ground_net VSS
-# set_voltage_domain -name VIN  -region_name TEMP_ANALOG -power_net VPWR -ground_net VSS
-
-sta::define_cmd_args "set_voltage_domain" {-name domain_name \
-                                           [-region region_name] \
-                                           [-switched_power switched_power_net_name] \
-                                           -power power_net_name \
-                                           [-secondary_power secondary_power_net_name] \
-                                           -ground ground_net_name}
-
-proc set_voltage_domain {args} {
-  pdngen::check_design_state
-
-  sta::parse_key_args "set_voltage_domain" args \
-    keys {-name -region -switched_power -power -secondary_power -ground}
-
-  if {[llength $args] > 0} {
-    utl::error PDN 133 "Unexpected argument [lindex $args 0] for set_voltage_domain command."
-  }
-
-  if {![info exists keys(-name)]} {
-    utl::error PDN 97 "The -name argument is required."
-  }
-
-  if {![info exists keys(-power)]} {
-    utl::error PDN 98 "The -power argument is required."
-  }
-
-  if {![info exists keys(-ground)]} {
-    utl::error PDN 99 "The -ground argument is required."
-  }
-
-  if {[llength $args] > 0} {
-    utl::error PDN 120 "Unrecognized argument [lindex $args 0] for set_voltage_domain."
-  }
-
-  pdngen::set_voltage_domain {*}[array get keys]
-}
-
-# add_pdn_stripe -grid main_grid -layer metal1 -width 0.17 -followpins
-# add_pdn_stripe -grid main_grid -layer metal2 -width 0.17 -followpins
-# add_pdn_stripe -grid main_grid -layer metal4 -width 0.48 -pitch 56.0 -offset 2 -starts_with POWER
-# add_pdn_stripe -grid main_grid -layer metal7 -width 1.40 -pitch 40.0 -offset 2 -starts_with POWER
-sta::define_cmd_args "add_pdn_stripe" {[-grid grid_name] \
-                                       -layer layer_name \
-                                       -width width_value \
-                                       [-followpins] \
-                                       [-extend_to_core_ring] \
-                                       [-pitch pitch_value] \
-                                       [-spacing spacing_value] \
-                                       [-offset offset_value] \
-                                       [-starts_with (POWER|GROUND)]}
-
-proc add_pdn_stripe {args} {
-  pdngen::check_design_state
-
-  sta::parse_key_args "add_pdn_stripe" args \
-    keys {-grid -layer -width -pitch -spacing -offset -starts_with} \
-    flags {-followpins -extend_to_core_ring}
-
-  if {[llength $args] > 0} {
-    utl::error PDN 134 "Unexpected argument [lindex $args 0] for add_pdn_stripe command."
-  }
-
-  if {![info exists keys(-layer)]} {
-    utl::error PDN 100 "The -layer argument is required."
-  }
-
-  if {![info exists keys(-width)]} {
-    utl::error PDN 101 "The -width argument is required."
-  }
-
-  if {![info exists flags(-followpins)] && ![info exists keys(-pitch)]} {
-    utl::error PDN 102 "The -pitch argument is required for non-followpins stripes."
-  }
-
-  if {[info exists flags(-followpins)]} {
-    set keys(stripe) rails
-  } else {
-    set keys(stripe) straps
-  }
-
-  if {[info exists flags(-extend_to_core_ring)]} {
-    set keys(-extend_to_core_ring) 1
-  }
-
-  pdngen::add_pdn_stripe {*}[array get keys]
-}
-
-# add_pdn_ring   -grid main_grid -layer metal6 -width 5.0 -spacing  3.0 -core_offset 5
-# add_pdn_ring   -grid main_grid -layer metal7 -width 5.0 -spacing  3.0 -core_offset 5
-
-sta::define_cmd_args "add_pdn_ring" {[-grid grid_name] \
-                                     -layers list_of_2_layer_names \
-                                     -widths (width_value|list_of_width_values) \
-                                     -spacings (spacing_value|list_of_spacing_values) \
-                                     [-core_offsets (offset_value|list_of_offset_values)] \
-                                     [-pad_offsets (offset_value|list_of_offset_values)] \
-                                     [-power_pads list_of_core_power_padcells] \
-                                     [-ground_pads list_of_core_ground_padcells]}
-
-proc add_pdn_ring {args} {
-  pdngen::check_design_state
-
-  sta::parse_key_args "add_pdn_ring" args \
-    keys {-grid -layers -widths -spacings -core_offsets -pad_offsets -power_pads -ground_pads}
-
-  if {[llength $args] > 0} {
-    utl::error PDN 135 "Unexpected argument [lindex $args 0] for add_pdn_ring command."
-  }
-
-  if {![info exists keys(-layers)]} {
-    utl::error PDN 103 "The -layers argument is required."
-  }
-
-  if {[llength $keys(-layers)] != 2} {
-    utl::error PDN 137 "Expecting a list of 2 elements for -layers option of add_pdn_ring command, found [llength $keys(-layers)]."
-  }
-
-  if {![info exists keys(-widths)]} {
-    utl::error PDN 104 "The -widths argument is required."
-  }
-
-  if {![info exists keys(-spacings)]} {
-    utl::error PDN 105 "The -spacings argument is required."
-  }
-
-  if {[info exists keys(-core_offsets)] && [info exists keys(-pad_offsets)]} {
-    utl::error PDN 106 "Only one of -pad_offsets or -core_offsets can be specified."
-  }
-
-  if {![info exists keys(-core_offsets)] && ![info exists keys(-pad_offsets)]} {
-    utl::error PDN 107 "One of -pad_offsets or -core_offsets must be specified."
-  }
-
-  if {[info exists keys(-pad_offsets)]} {
-    if {![info exists keys(-power_pads)]} {
-      utl::error PDN 143 "The -power_pads option is required when the -pad_offsets option is used."
-    }
-
-    if {![info exists keys(-ground_pads)]} {
-      utl::error PDN 144 "The -ground_pads option is required when the -pad_offsets option is used."
-    }
-  } else {
-    if {[info exists keys(-power_pads)] || [info exists keys(-ground_pads)]} {
-      utl::warn PDN 145 "Options -power_pads and -ground_pads are only used when the -pad_offsets option is specified."
-    }
-  }
-
-  pdngen::add_pdn_ring {*}[array get keys]
-}
-
-sta::define_cmd_args "add_pdn_connect" {[-grid grid_name] \
-                                        -layers list_of_2_layers \
-                                        [-cut_pitch pitch_value] \
-                                        [-fixed_vias list_of_vias] \
-                                        [-max_rows integer] \
-                                        [-max_columns integer] \
-                                        [-ongrid list_of_layers] \
-                                        [-split_cuts list_of_layers]}
-
-# add_pdn_connect -grid main_grid -layers {metal1 metal2} -cut_pitch 0.16
-# add_pdn_connect -grid main_grid -layers {metal2 metal4}
-# add_pdn_connect -grid main_grid -layers {metal4 metal7}
-
-proc add_pdn_connect {args} {
-  pdngen::check_design_state
-
-  sta::parse_key_args "add_pdn_connect" args \
-    keys {-grid -layers -cut_pitch -fixed_vias -max_rows -max_columns -ongrid -split_cuts} \
-
-  if {[llength $args] > 0} {
-    utl::error PDN 136 "Unexpected argument [lindex $args 0] for add_pdn_connect command."
-  }
-
-  if {![info exists keys(-layers)]} {
-    utl::error PDN 108 "The -layers argument is required."
-  }
-
-  pdngen::add_pdn_connect {*}[array get keys]
-}
-
-=======
->>>>>>> 9e1cd688
 namespace eval pdngen {
 variable block_masters {}
 variable logical_viarules {}
@@ -703,7 +323,7 @@
 proc check_switch_cells {switch_cells} {
   foreach switch_cell $switch_cells {
     if {[[ord::get_db] findMaster $switch_cell] == "NULL"} {
-      utl::warn PDN 181 "Swicth cell $switch_cell not loaded into the database."
+      utl::warn PDN 9181 "Switch cell $switch_cell not loaded into the database."
     }
   }
 
@@ -719,7 +339,7 @@
     $net setSigType "POWER"
   } else {
     if {[$net getSigType] != "POWER"} {
-      utl::error PDN 180 "Net $switched_power_net_name already exists in the design, but is of signal type [$net getSigType]."
+      utl::error PDN 9180 "Net $switched_power_net_name already exists in the design, but is of signal type [$net getSigType]."
     }
   }
   return $switched_power_net_name
@@ -794,7 +414,7 @@
       -power_switchable {dict set power_switch_cell power_switchable $value}
       -power            {dict set power_switch_cell power $value}
       -ground           {dict set power_switch_cell ground $value}
-      default           {utl::error PDN 190 "Unrecognized argument $arg, should be one of -name, -control, -acknowledge, -power, -ground."}
+      default           {utl::error PDN 9190 "Unrecognized argument $arg, should be one of -name, -control, -acknowledge, -power, -ground."}
     }
 
     set process_args [lrange $process_args 2 end]
@@ -812,22 +432,13 @@
     set value [lindex $process_args 1]
 
     switch $arg {
-<<<<<<< HEAD
-      -name             {dict set voltage_domain name $value}
-      -switched_power {dict set voltage_domain switched_power [check_switched_power $value]}
-      -power            {dict set voltage_domain primary_power [check_power $value]}
-      -secondary_power  {dict set voltage_domain secondary_power [check_secondary_power $value]}
-      -ground           {dict set voltage_domain primary_ground [check_ground $value]}
-      -region           {dict set voltage_domain region [check_region $value]}
-      default           {utl::error PDN 130 "Unrecognized argument $arg, should be one of -name, -power, -ground -region."}
-=======
       -name            {dict set voltage_domain name $value}
       -power           {dict set voltage_domain primary_power [check_power $value]}
+      -switched_power  {dict set voltage_domain switched_power [check_switched_power $value]}
       -secondary_power {dict set voltage_domain secondary_power [check_secondary_power $value]}
       -ground          {dict set voltage_domain primary_ground [check_ground $value]}
       -region          {dict set voltage_domain region [check_region $value]}
       default          {utl::error PDN 9130 "Unrecognized argument $arg, should be one of -name, -power, -ground -region."}
->>>>>>> 9e1cd688
     }
 
     set process_args [lrange $process_args 2 end]
@@ -890,7 +501,7 @@
 
 proc check_net {value} {
   if {[set net [[ord::get_db_block] findNet $value]] == "NULL"} {
-    utl::error PDN 194 "Net $value does not exist in the design"
+    utl::error PDN 9194 "Net $value does not exist in the design"
   }
 
   return $value
@@ -902,7 +513,7 @@
   } elseif {$value == "DAISY"} {
     return $value
   }
-  utl::error PDN 195 "Option -power_control_network must be set to STAR or DAISY"
+  utl::error PDN 9195 "Option -power_control_network must be set to STAR or DAISY"
 }
 
 proc define_pdn_grid {args} {
@@ -927,14 +538,10 @@
       -pins              {dict set grid pins [check_layer_names $value]}
       -starts_with       {dict set grid starts_with [check_starts_with $value]}
       -pin_direction     {dict set grid pin_direction [check_direction $value]}
-<<<<<<< HEAD
       -switch_cell       {dict set grid switch_cell [check_switch_cells $value]}
       -power_control     {dict set grid power_control [check_net $value]}
       -power_control_network {dict set grid power_control_network [check_power_control_network_option $value]}
-      default            {utl::error PDN 88 "Unrecognized argument $arg, should be one of -name, -orient, -instances -cells -pins -starts_with."}
-=======
       default            {utl::error PDN 9088 "Unrecognized argument $arg, should be one of -name, -orient, -instances -cells -pins -starts_with."}
->>>>>>> 9e1cd688
     }
 
     set process_args [lrange $process_args 2 end]
@@ -4167,12 +3774,12 @@
 
   set block [ord::get_db_block]
   if {![dict exists $grid_data power_control]} {
-    utl::error PDN 191 "No power control signal is defined for a grid that includes power switches"
+    utl::error PDN 9191 "No power control signal is defined for a grid that includes power switches"
   }
   set power_control_signal [dict get $grid_data power_control]
   set power_control_net [$block findNet $power_control_signal]
   if {$power_control_net == "NULL"} {
-    utl::error PDN 192 "Cannot find power control signal [dict get $power_switch control_signal]"
+    utl::error PDN 9192 "Cannot find power control signal [dict get $power_switch control_signal]"
   }
 
   if {[is_power_control_star]} {
@@ -4185,7 +3792,7 @@
       if {[set iterm [$inst findITerm $control_pin]] != "NULL"} {
         $iterm connect $power_control_net
       } else {
-        utl::error PDN 193 "Cannot find instance term $control_pin for [$inst getName] of cell [[$inst getMaster] getName]"
+        utl::error PDN 9193 "Cannot find instance term $control_pin for [$inst getName] of cell [[$inst getMaster] getName]"
       }
     }
   } elseif {[is_power_control_daisy_chain]} {
@@ -4213,7 +3820,7 @@
 	set ack_pin_name [dict get $power_switch_cells $cell_name acknowledge]
         set ack_pin [$inst findITerm $ack_pin_name]
 	if {$ack_pin == "NULL"} {
-          utl::error PDN 197 "Cannot find pin $ack_pin_name on power switch [$inst getName] ($cell_name)"
+          utl::error PDN 9197 "Cannot find pin $ack_pin_name on power switch [$inst getName] ($cell_name)"
 	}
         $ack_pin connect $control_net
       }
@@ -4222,7 +3829,7 @@
       # debug "control_net=[$control_net getName]"
     }
   } else {
-    utl::error PDN 196 "Invalid value specified for power control network type"
+    utl::error PDN 9196 "Invalid value specified for power control network type"
   }
 }
 
