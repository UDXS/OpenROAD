--- conflicted
+++ resolved
@@ -412,11 +412,7 @@
 }
 
 int Opendp::gridWidth(Cell *cell) {
-<<<<<<< HEAD
   return divCeil(cell->width, site_width_) + pad_left_ + pad_right_;
-=======
-  return divCeil(cell->width, site_width_);
->>>>>>> 8417d943
 }
 
 int Opendp::gridHeight(Cell *cell) {
