///////////////////////////////////////////////////////////////////////////////
// BSD 3-Clause License
//
// Copyright (c) 2019, OpenROAD
// All rights reserved.
//
// Redistribution and use in source and binary forms, with or without
// modification, are permitted provided that the following conditions are met:
//
// * Redistributions of source code must retain the above copyright notice, this
//   list of conditions and the following disclaimer.
//
// * Redistributions in binary form must reproduce the above copyright notice,
//   this list of conditions and the following disclaimer in the documentation
//   and/or other materials provided with the distribution.
//
// * Neither the name of the copyright holder nor the names of its
//   contributors may be used to endorse or promote products derived from
//   this software without specific prior written permission.
//
// THIS SOFTWARE IS PROVIDED BY THE COPYRIGHT HOLDERS AND CONTRIBUTORS "AS IS"
// AND ANY EXPRESS OR IMPLIED WARRANTIES, INCLUDING, BUT NOT LIMITED TO, THE
// IMPLIED WARRANTIES OF MERCHANTABILITY AND FITNESS FOR A PARTICULAR PURPOSE
// ARE DISCLAIMED. IN NO EVENT SHALL THE COPYRIGHT HOLDER OR CONTRIBUTORS BE
// LIABLE FOR ANY DIRECT, INDIRECT, INCIDENTAL, SPECIAL, EXEMPLARY, OR
// CONSEQUENTIAL DAMAGES (INCLUDING, BUT NOT LIMITED TO, PROCUREMENT OF
// SUBSTITUTE GOODS OR SERVICES; LOSS OF USE, DATA, OR PROFITS; OR BUSINESS
// INTERRUPTION) HOWEVER CAUSED AND ON ANY THEORY OF LIABILITY, WHETHER IN
// CONTRACT, STRICT LIABILITY, OR TORT (INCLUDING NEGLIGENCE OR OTHERWISE)
// ARISING IN ANY WAY OUT OF THE USE OF THIS SOFTWARE, EVEN IF ADVISED OF THE
// POSSIBILITY OF SUCH DAMAGE.

#pragma once

#include <QAction>
#include <QLabel>
#include <QMainWindow>
#include <QToolBar>
#include <memory>

#include "findDlg.h"
#include "gui/gui.h"
#include "openroad/OpenRoad.hh"

namespace odb {
class dbDatabase;
}

namespace ord {
class Logger;
}

namespace gui {

class LayoutViewer;
class SelectHighlightWindow;
class LayoutScroll;
class ScriptWidget;
class DisplayControls;

// This is the main window for the GUI.  Currently we use a single
// instance of this class.
class MainWindow : public QMainWindow, public ord::OpenRoad::Observer
{
  Q_OBJECT

 public:
  MainWindow(QWidget* parent = nullptr);

  odb::dbDatabase* getDb() const { return db_; }
  void setDb(odb::dbDatabase* db);

  // From ord::OpenRoad::Observer
  virtual void postReadLef(odb::dbTech* tech, odb::dbLib* library) override;
  virtual void postReadDef(odb::dbBlock* block) override;
  virtual void postReadDb(odb::dbDatabase* db) override;

  // Capture logger messages into the script widget output
  void setLogger(ord::Logger* logger);

 signals:
  // Signaled when we get a postRead callback to tell the sub-widgets
  // to update
  void designLoaded(odb::dbBlock* block);

  // The user chose the exit action; notify the app
  void exit();

  // Trigger a redraw (used by Renderers)
  void redraw();

  // Waits for the user to click continue before returning
  // Draw events are processed while paused.
  void pause();

  // The selected set of objects has changed
  void selectionChanged();
<<<<<<< HEAD

  // The highlight set of objects has changed
  void highlightChanged();

=======
                        
>>>>>>> acddcd41
 public slots:
  // Save the current state into settings for the next session.
  void saveSettings();

  // Set the location to display in the status bar
  void setLocation(qreal x, qreal y);

  // Add to the selection
  void addSelected(const Selected& selection);

  // Add the selections to the current selections
  void addSelected(const SelectionSet& selections);

  // Displays the selection in the status bar
  void setSelected(const Selected& selection);

  // Add the selections to highlight set
  void addHighlighted(const SelectionSet& selection);

  // Add the selections(List) to highlight set
  void updateHighlightedSet(const QList<const Selected*>& itemsToHighlight);

  // Higlight set will be cleared with this explicit call
  void clearHighlighted();

  // Remove items from the Selected Set
  void removeFromSelected(const QList<const Selected*>& items);

  // Remove items from the Highlighted Set
  void removeFromHighlighted(const QList<const Selected*>& items);

  // Zoom to the given rectangle
  void zoomTo(const odb::Rect& rect_dbu);

  // Zoom In To Items such that its bbox is in visible Area
  void zoomInToItems(const QList<const Selected*>& items);

  // Show a message in the status bar
  void status(const std::string& message);

  // Show Find Dialog Box
  void slotShortcutCtrlF();

 private:
  void createMenus();
  void createActions();
  void createToolbars();
  void createStatusBar();

  odb::dbBlock* getBlock();

  odb::dbDatabase* db_;
  SelectionSet selected_;
  SelectionSet highlighted_;

  // All but viewer_ are owned by this widget.  Qt will
  // handle destroying the children.
  DisplayControls* controls_;
  LayoutViewer* viewer_;  // owned by scroll_
  SelectHighlightWindow* selHltWin_;
  LayoutScroll* scroll_;
  ScriptWidget* script_;

  QMenu* fileMenu_;
  QMenu* viewMenu_;
  QMenu* windowsMenu_;

  QToolBar* viewToolBar_;

  QAction* exit_;
  QAction* fit_;
  QAction* find_;
  QAction* zoomIn_;
  QAction* zoomOut_;

  QLabel* location_;

  FindObjectDialog* findDlg_;
};

}  // namespace gui<|MERGE_RESOLUTION|>--- conflicted
+++ resolved
@@ -95,14 +95,11 @@
 
   // The selected set of objects has changed
   void selectionChanged();
-<<<<<<< HEAD
 
   // The highlight set of objects has changed
   void highlightChanged();
 
-=======
-                        
->>>>>>> acddcd41
+
  public slots:
   // Save the current state into settings for the next session.
   void saveSettings();
