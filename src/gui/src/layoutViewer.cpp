//////////////////////////////////////////////////////////////////////////////
// BSD 3-Clause License
//
// Copyright (c) 2019, OpenROAD
// All rights reserved.
//
// Redistribution and use in source and binary forms, with or without
// modification, are permitted provided that the following conditions are met:
//
// * Redistributions of source code must retain the above copyright notice, this
//   list of conditions and the following disclaimer.
//
// * Redistributions in binary form must reproduce the above copyright notice,
//   this list of conditions and the following disclaimer in the documentation
//   and/or other materials provided with the distribution.
//
// * Neither the name of the copyright holder nor the names of its
//   contributors may be used to endorse or promote products derived from
//   this software without specific prior written permission.
//
// THIS SOFTWARE IS PROVIDED BY THE COPYRIGHT HOLDERS AND CONTRIBUTORS "AS IS"
// AND ANY EXPRESS OR IMPLIED WARRANTIES, INCLUDING, BUT NOT LIMITED TO, THE
// IMPLIED WARRANTIES OF MERCHANTABILITY AND FITNESS FOR A PARTICULAR PURPOSE
// ARE DISCLAIMED. IN NO EVENT SHALL THE COPYRIGHT HOLDER OR CONTRIBUTORS BE
// LIABLE FOR ANY DIRECT, INDIRECT, INCIDENTAL, SPECIAL, EXEMPLARY, OR
// CONSEQUENTIAL DAMAGES (INCLUDING, BUT NOT LIMITED TO, PROCUREMENT OF
// SUBSTITUTE GOODS OR SERVICES; LOSS OF USE, DATA, OR PROFITS; OR BUSINESS
// INTERRUPTION) HOWEVER CAUSED AND ON ANY THEORY OF LIABILITY, WHETHER IN
// CONTRACT, STRICT LIABILITY, OR TORT (INCLUDING NEGLIGENCE OR OTHERWISE)
// ARISING IN ANY WAY OUT OF THE USE OF THIS SOFTWARE, EVEN IF ADVISED OF THE
// POSSIBILITY OF SUCH DAMAGE.

#include "layoutViewer.h"

#include <QApplication>
#include <QDebug>
#include <QGridLayout>
#include <QHBoxLayout>
#include <QLabel>
#include <QLineEdit>
#include <QPaintEvent>
#include <QPainter>
#include <QPixmap>
#include <QScrollBar>
#include <QSizePolicy>
#include <QToolButton>
#include <QToolTip>
#include <iostream>
#include <tuple>
#include <vector>

#include "db.h"
#include "dbTransform.h"
#include "gui/gui.h"
<<<<<<< HEAD
#include "layoutViewer.h"
=======
#include "highlightGroupDialog.h"
>>>>>>> b823140c
#include "mainWindow.h"
#include "search.h"

// Qt's coordinate system is defined with the origin at the UPPER-left
// and y values increase as you move DOWN the screen.  All EDA tools
// and formats use the origin at the LOWER-left with y increasing
// as you move UP the screen.  This mismatch is painful.
//
// To workaround it the painter is setup with shifted and flipped
// coordinates to better match EDA style.  However that also
// flips the text which has to be reversed again to account for this.
// In short, yuck!
//
// The pixelsPerDBU_ field stores pixels per DBU.  This adds additional
// trickiness to the coordinates.

namespace gui {

using namespace odb;

static Rect getBounds(dbBlock* block)
{
  Rect bbox;
  block->getBBox()->getBox(bbox);

  Rect die;
  block->getDieArea(die);

  bbox.merge(die);

  return bbox;
}

// This class wraps the QPainter in the abstract Painter API for
// Renderer instances to use.
class GuiPainter : public Painter
{
 public:
  GuiPainter(QPainter* painter, Options* options)
      : painter_(painter), options_(options)
  {
  }

  void setPen(odb::dbTechLayer* layer, bool cosmetic) override
  {
    QPen pen(options_->color(layer));
    pen.setCosmetic(cosmetic);
    painter_->setPen(pen);
  }

  void setPen(const Color& color, bool cosmetic, int width) override
  {
    QPen pen(QColor(color.r, color.g, color.b, color.a));
    pen.setCosmetic(cosmetic);
    pen.setWidth(width);
    painter_->setPen(pen);
  }

  virtual void setPenWidth(int width){
      QPen pen(painter_->pen().color());
      pen.setCosmetic(painter_->pen().isCosmetic());
      pen.setWidth(width);
      painter_->setPen(pen);
  }
  void setBrush(odb::dbTechLayer* layer, int alpha) override
  {
    QColor color = options_->color(layer);
    Qt::BrushStyle brush_pattern = options_->pattern(layer);
    if (alpha >= 0) {
      color.setAlpha(alpha);
    }
    painter_->setBrush(QBrush(color, brush_pattern));
  }

  void setBrush(const Color& color) override
  {
    painter_->setBrush(QColor(color.r, color.g, color.b, color.a));
  }
  void drawGeomShape(const odb::GeomShape* shape) override
  {
    std::vector<Point> points = shape->getPoints();
    const int size = points.size();
    if (size == 5) {
      painter_->drawRect(QRect(QPoint(shape->xMin(), shape->yMin()),
                               QPoint(shape->xMax(), shape->yMax())));
    } else {
      QPolygon qpoly(size);
      for (int i = 0; i < size; i++)
        qpoly.setPoint(i, points[i].getX(), points[i].getY());
      painter_->drawPolygon(qpoly);
    }
  }
  void drawRect(const odb::Rect& rect, int roundX, int roundY) override
  {
      if (roundX > 0 || roundY > 0)
          painter_->drawRoundRect(QRect(QPoint(rect.xMin(), rect.yMin()),
                             QPoint(rect.xMax(), rect.yMax())), roundX, roundY);
      else painter_->drawRect(QRect(QPoint(rect.xMin(), rect.yMin()),
                             QPoint(rect.xMax(), rect.yMax())));
  }
  void drawLine(const odb::Point& p1, const odb::Point& p2) override
  {
    painter_->drawLine(p1.x(), p1.y(), p2.x(), p2.y());
  }
  void setTransparentBrush(){
      painter_->setBrush(Qt::transparent);
  }
  void drawCircle(int x, int y, int r){
      painter_->drawEllipse(x-r/2, y-r/2, r, r);
  }
  
  void drawString(int x, int y, int of, std::string& s){
      painter_->drawText(x+of, y+of, s.data());
  }
 private:
  QPainter* painter_;
  Options* options_;
};

LayoutViewer::LayoutViewer(Options* options,
                           const SelectionSet& selected,
                           const HighlightSet& highlighted,
                           QWidget* parent)
    : QWidget(parent),
      db_(nullptr),
      options_(options),
      selected_(selected),
      highlighted_(highlighted),
      scroller_(nullptr),
      pixels_per_dbu_(1.0),
      min_depth_(0),
      max_depth_(99),
      search_init_(false),
      rubber_band_showing_(false),
      layout_context_menu_(new QMenu(tr("Layout Menu"), this))
{
  setMouseTracking(true);
  resize(100, 100);  // just a placeholder until we load the design

  addMenuAndActions();
}

void LayoutViewer::setDb(dbDatabase* db)
{
  if (db_ != db) {
    update();
  }
  db_ = db;
}

dbBlock* LayoutViewer::getBlock()
{
  if (!db_) {
    return nullptr;
  }

  dbChip* chip = db_->getChip();
  if (!chip) {
    return nullptr;
  }

  dbBlock* block = chip->getBlock();
  return block;
}

void LayoutViewer::setPixelsPerDBU(qreal pixels_per_dbu)
{
  pixels_per_dbu_ = pixels_per_dbu;
  dbBlock* block = getBlock();
  if (!block) {
    return;
  }

  Rect bbox = getBounds(block);

  QSize size(ceil(bbox.xMax() * pixels_per_dbu),
             ceil(bbox.yMax() * pixels_per_dbu));
  resize(size);
  setMinimumSize(size);  // needed by scroll area
  update();
}

void LayoutViewer::zoomIn()
{
  setPixelsPerDBU(pixels_per_dbu_ * 1.2);
}

void LayoutViewer::zoomOut()
{
  setPixelsPerDBU(pixels_per_dbu_ / 1.2);
}

void LayoutViewer::zoomTo(const Rect& rect_dbu)
{
  QSize viewport = scroller_->maximumViewportSize();
  qreal pixels_per_dbu = std::min(viewport.width() / (double) rect_dbu.dx(),
                                viewport.height() / (double) rect_dbu.dy());
  setPixelsPerDBU(pixels_per_dbu);

  QRectF screen_rect = dbuToScreen(rect_dbu);

  // Center the region
  int w = (scroller_->width() - screen_rect.width()) / 2;
  int h = (scroller_->height() - screen_rect.height()) / 2;

  scroller_->horizontalScrollBar()->setValue(screen_rect.left() - w);
  scroller_->verticalScrollBar()->setValue(screen_rect.top() - h);
}

void LayoutViewer::updateRubberBandRegion()
{
  QRect rect = rubber_band_.normalized();
  int unit = ceil(2 / pixels_per_dbu_);
  update(rect.left(), rect.top() - unit / 2, rect.width(), unit);
  update(rect.left() - unit / 2, rect.top(), unit, rect.height());
  update(rect.left(), rect.bottom() - unit / 2, rect.width(), unit);
  update(rect.right() - unit / 2, rect.top(), unit, rect.height());
}

Selected LayoutViewer::selectAtPoint(odb::Point pt_dbu)
{
  // Look for the selected object in reverse layer order
  auto& renderers = Gui::get()->renderers();
  dbTech* tech = getBlock()->getDataBase()->getTech();
  // dbSet doesn't provide a reverse iterator so we have to copy it.
  std::deque<dbTechLayer*> rev_layers;
  for (auto layer : tech->getLayers()) {
    rev_layers.push_front(layer);
  }

  for (auto layer : rev_layers) {
    if (!options_->isVisible(layer) || !options_->isSelectable(layer)) {
      continue;
    }

    for (auto* renderer : renderers) {
      Selected selected = renderer->select(layer, pt_dbu);
      if (selected) {
        return selected;
      }
    }

    auto shapes = search_.searchShapes(
        layer, pt_dbu.x(), pt_dbu.y(), pt_dbu.x(), pt_dbu.y());

    // Just return the first one
    for (auto iter : shapes) {
      if (options_->isNetVisible(std::get<2>(iter))) {
        return Selected(std::get<2>(iter));
      }
    }
  }

  // Check for objects not in a layer
  for (auto* renderer : renderers) {
    Selected selected = renderer->select(nullptr, pt_dbu);
    if (selected) {
      return selected;
    }
  }

  // Look for an instance since no shape was found
  auto insts
      = search_.searchInsts(pt_dbu.x(), pt_dbu.y(), pt_dbu.x(), pt_dbu.y());

  // Just return the first one

  if (insts.begin() != insts.end()) {
    return Selected(std::get<2>(*insts.begin()));
  }
  return Selected();
}

void LayoutViewer::mousePressEvent(QMouseEvent* event)
{
  if (event->button() == Qt::LeftButton) {
    if (getBlock()) {
      Point pt_dbu = screenToDBU(event->pos());
      if (qGuiApp->keyboardModifiers() & Qt::ShiftModifier) {
        emit addSelected(selectAtPoint(pt_dbu));
      } else if (qGuiApp->keyboardModifiers() & Qt::ControlModifier) {
        emit selected(selectAtPoint(pt_dbu), true);
      } else {
        emit selected(selectAtPoint(pt_dbu), false);
      }
    }
  } else if (event->button() == Qt::RightButton) {
    rubber_band_showing_ = true;
    rubber_band_.setTopLeft(event->pos());
    rubber_band_.setBottomRight(event->pos());
    updateRubberBandRegion();
    setCursor(Qt::CrossCursor);
  }
}

void LayoutViewer::mouseMoveEvent(QMouseEvent* event)
{
  dbBlock* block = getBlock();
  if (!block) {
    return;
  }

  // emit location in microns
  Point pt_dbu = screenToDBU(event->pos());
  qreal to_microns = 1;//block->getDbUnitsPerMicron();
  emit location(pt_dbu.x() / to_microns, pt_dbu.y() / to_microns);

  if (rubber_band_showing_) {
    updateRubberBandRegion();
    rubber_band_.setBottomRight(event->pos());
    updateRubberBandRegion();
  }
}

void LayoutViewer::mouseReleaseEvent(QMouseEvent* event)
{
  if (event->button() == Qt::RightButton && rubber_band_showing_) {
    rubber_band_showing_ = false;
    updateRubberBandRegion();
    unsetCursor();

    QRect rect = rubber_band_.normalized();
    if (rect.width() < 4 || rect.height() < 4) {
      showLayoutCustomMenu(event->pos());
      return;  // ignore clicks not intended to be drags
    }

    Rect rubber_band_dbu = screenToDBU(rect);

    // Clip to the block bounds
    dbBlock* block = getBlock();
    Rect bbox = getBounds(block);

    rubber_band_dbu.set_xlo(qMax(rubber_band_dbu.xMin(), bbox.xMin()));
    rubber_band_dbu.set_ylo(qMax(rubber_band_dbu.yMin(), bbox.yMin()));
    rubber_band_dbu.set_xhi(qMin(rubber_band_dbu.xMax(), bbox.xMax()));
    rubber_band_dbu.set_yhi(qMin(rubber_band_dbu.yMax(), bbox.yMax()));

    zoomTo(rubber_band_dbu);
  }
}

void LayoutViewer::resizeEvent(QResizeEvent* event)
{
  dbBlock* block = getBlock();
  if (block) {
    Rect bbox = getBounds(block);
    pixels_per_dbu_ = std::min(event->size().width() / (double) bbox.xMax(),
                             event->size().height() / (double) bbox.yMax());
  }
}

QColor LayoutViewer::getColor(dbTechLayer* layer)
{
  return options_->color(layer);
}

Qt::BrushStyle LayoutViewer::getPattern(dbTechLayer* layer)
{
  return options_->pattern(layer);
}

void LayoutViewer::addInstTransform(QTransform& xfm,
                                    const dbTransform& inst_xfm)
{
  xfm.translate(inst_xfm.getOffset().getX(), inst_xfm.getOffset().getY());

  switch (inst_xfm.getOrient()) {
    case dbOrientType::R0:
      break;
    case dbOrientType::R90:
      xfm.rotate(90);
      break;
    case dbOrientType::R180:
      xfm.rotate(180);
      break;
    case dbOrientType::R270:
      xfm.rotate(270);
      break;
    case dbOrientType::MY:
      xfm.scale(-1, 1);
      break;
    case dbOrientType::MYR90:
      xfm.scale(-1, 1);
      xfm.rotate(90);
      break;
    case dbOrientType::MX:
      xfm.scale(1, -1);
      break;
    case dbOrientType::MXR90:
      xfm.scale(1, -1);
      xfm.rotate(90);
      break;
    default:
      break;  // error
  }
}

// Cache the boxes for shapes in obs/mterm by layer per master for
// drawing performance
void LayoutViewer::boxesByLayer(dbMaster* master, LayerBoxes& boxes)
{
  // store obstructions
  for (dbBox* box : master->getObstructions()) {
    dbTechLayer* layer = box->getTechLayer();
    dbTechLayerType type = layer->getType();
    if (type != dbTechLayerType::ROUTING && type != dbTechLayerType::CUT) {
      continue;
    }
    boxes[layer].obs.emplace_back(QRect(QPoint(box->xMin(), box->yMin()),
                                        QPoint(box->xMax(), box->yMax())));
  }

  // store mterms
  for (dbMTerm* mterm : master->getMTerms()) {
    for (dbMPin* mpin : mterm->getMPins()) {
      for (dbBox* box : mpin->getGeometry()) {
        dbTechLayer* layer = box->getTechLayer();
        dbTechLayerType type = layer->getType();
        if (type != dbTechLayerType::ROUTING && type != dbTechLayerType::CUT) {
          continue;
        }
        boxes[layer].mterms.emplace_back(
            QRect(QPoint(box->xMin(), box->yMin()),
                  QPoint(box->xMax(), box->yMax())));
      }
    }
  }
}

// Get the boxes for the given layer & master from the cache,
// populating the cache if necessary
const LayoutViewer::Boxes* LayoutViewer::boxesByLayer(dbMaster* master,
                                                      dbTechLayer* layer)
{
  auto it = cell_boxes_.find(master);
  if (it == cell_boxes_.end()) {
    LayerBoxes& boxes = cell_boxes_[master];
    boxesByLayer(master, boxes);
  }
  it = cell_boxes_.find(master);
  LayerBoxes& boxes = it->second;

  auto layer_it = boxes.find(layer);
  if (layer_it != boxes.end()) {
    return &layer_it->second;
  }
  return nullptr;
}

void LayoutViewer::drawTracks(dbTechLayer* layer,
                              dbBlock* block,
                              QPainter* painter,
                              const Rect& bounds)
{
  if (!options_->arePrefTracksVisible()
      && !options_->areNonPrefTracksVisible()) {
    return;
  }

  dbTrackGrid* grid = block->findTrackGrid(layer);
  if (!grid) {
    return;
  }

  bool is_horizontal = layer->getDirection() == dbTechLayerDir::HORIZONTAL;
  std::vector<int> grids;
  if ((!is_horizontal && options_->arePrefTracksVisible())
      || (is_horizontal && options_->areNonPrefTracksVisible())) {
    grid->getGridX(grids);
    for (int x : grids) {
      if (x < bounds.xMin()) {
        continue;
      }
      if (x > bounds.xMax()) {
        break;
      }
      painter->drawLine(x, bounds.yMin(), x, bounds.yMax());
    }
  }

  if ((is_horizontal && options_->arePrefTracksVisible())
      || (!is_horizontal && options_->areNonPrefTracksVisible())) {
    grid->getGridY(grids);
    for (int y : grids) {
      if (y < bounds.yMin()) {
        continue;
      }
      if (y > bounds.yMax()) {
        break;
      }
      painter->drawLine(bounds.xMin(), y, bounds.xMax(), y);
    }
  }
}

void LayoutViewer::drawRows(dbBlock* block,
                            QPainter* painter,
                            const Rect& bounds)
{
  if (!options_->areRowsVisible()) {
    return;
  }
  painter->setPen(Qt::white);
  painter->setBrush(QColor(0, 0xff, 0, 0x70));
  for (dbRow* row : block->getRows()) {
    int x;
    int y;
    row->getOrigin(x, y);

    dbSite* site = row->getSite();
    int spacing = row->getSpacing();
    int w = site->getWidth();
    int h = site->getHeight();
    switch (row->getOrient()) {
      case dbOrientType::R0:
      case dbOrientType::R180:
      case dbOrientType::MY:
      case dbOrientType::MX:
        /* do nothing */
        break;

      case dbOrientType::R90:
      case dbOrientType::R270:
      case dbOrientType::MYR90:
      case dbOrientType::MXR90:
        std::swap(w, h);
    }

    dbRowDir dir = row->getDirection();
    int count = row->getSiteCount();
    for (int i = 0; i < count; ++i) {
      painter->drawRect(QRect(QPoint(x, y), QPoint(x + w, y + h)));
      if (dir == dbRowDir::HORIZONTAL) {
        x += spacing;
      } else {
        y += spacing;
      }
    }
  }
}

void LayoutViewer::drawSelected(Painter& painter)
{
  for (auto& selected : selected_) {
    selected.highlight(painter);
  }
}

void LayoutViewer::drawHighlighted(Painter& painter)
{
  int highlight_group = 0;
  for (auto& highlight_set : highlighted_) {
    for (auto& highlighted : highlight_set)
      highlighted.highlight(painter, false /* select_flag*/, highlight_group);
    highlight_group++;
  }
}

void LayoutViewer::drawCongestionMap(Painter& painter, const odb::Rect& bounds)
{
  if (gcell_congestion_data_.empty())
    populateCongestionData();
  if (!options_->isCongestionVisible() || gcell_congestion_data_.empty())
    return;

  bool show_hor_congestion = options_->showHorizontalCongestion();
  bool show_ver_congestion = options_->showVerticalCongestion();
  auto min_congestion_to_show = options_->getMinCongestionToShow();
  for (auto& gcell_data : gcell_congestion_data_) {
    auto gcell_rect = gcell_data.first;
    if (!gcell_rect.intersects(bounds))
      continue;
    auto& cong_data = gcell_data.second;

    auto hor_capacity = cong_data.hor_capacity_;
    auto hor_usage = cong_data.hor_usage_;
    auto ver_capacity = cong_data.ver_capacity_;
    auto ver_usage = cong_data.ver_usage_;

    //-1 indicates capacity is not well defined...
    float hor_congestion
        = hor_capacity != 0 ? (hor_usage * 100.0) / hor_capacity : -1;
    float ver_congestion
        = ver_capacity != 0 ? (ver_usage * 100.0) / ver_capacity : -1;

    float congestion = ver_congestion;
    if (show_hor_congestion && show_ver_congestion)
      congestion = std::max(hor_congestion, ver_congestion);
    else if (show_hor_congestion)
      congestion = hor_congestion;
    else
      congestion = ver_congestion;

    if (congestion == -1 || congestion < min_congestion_to_show)
      continue;

    auto gcell_color = options_->getCongestionColor(congestion);
    Painter::Color color(
        gcell_color.red(), gcell_color.green(), gcell_color.blue(), 100);
    painter.setPen(color, true);
    painter.setBrush(color);
    painter.drawRect(gcell_rect);
  }
}

// Draw the region of the block.  Depth is not yet used but
// is there for hierarchical design support.
void LayoutViewer::drawBlock(QPainter* painter,
                             const Rect& bounds,
                             dbBlock* block,
                             int depth)
{
  int pixel = 1 / pixels_per_dbu_;  // 1 pixel in DBU
  LayerBoxes boxes;
  QTransform initial_xfm = painter->transform();

  auto& renderers = Gui::get()->renderers();
  GuiPainter gui_painter(painter, options_);

  // Draw bounds
  painter->setPen(QPen(Qt::gray, 0));
  painter->setBrush(QBrush());
  Rect bbox = getBounds(block);
  painter->drawRect(bbox.xMin(), bbox.yMin(), bbox.dx(), bbox.dy());

  auto inst_range = search_.searchInsts(
      bounds.xMin(), bounds.yMin(), bounds.xMax(), bounds.yMax(), 1 * pixel);

  // Cache the search results as we will iterate over the instances
  // for each layer.
  std::vector<dbInst*> insts;
  insts.reserve(10000);
  for (auto& [box, poly, inst] : inst_range) {
    insts.push_back(inst);
  }

  // Draw the instances bounds
  for (auto inst : insts) {
    dbMaster* master = inst->getMaster();
    // setup the instance's transform
    QTransform xfm = painter->transform();
    dbTransform inst_xfm;
    inst->getTransform(inst_xfm);
    addInstTransform(xfm, inst_xfm);
    painter->setTransform(xfm);

    // draw bbox
    painter->setPen(QPen(Qt::gray, 0));
    painter->setBrush(QBrush());
    int master_w = master->getWidth();
    int master_h = master->getHeight();
    painter->drawRect(QRect(QPoint(0, 0), QPoint(master_w, master_h)));

    // Draw an orientation tag in corner if useful in size
    if (master->getHeight() >= 5 * pixel) {
      qreal tag_size = 0.1 * master_h;
      painter->drawLine(QPointF(std::min(tag_size / 2, (double) master_w), 0.0),
                        QPointF(0.0, tag_size));
    }
    painter->setTransform(initial_xfm);
  }

  dbTech* tech = block->getDataBase()->getTech();
  for (dbTechLayer* layer : tech->getLayers()) {
    if (!options_->isVisible(layer)) {
      continue;
    }

    // Skip the cut layer if the cuts will be too small to see
    const bool is_cut = layer->getType() == dbTechLayerType::CUT;
    if (is_cut && layer->getWidth() < 1 * pixel) {
      continue;
    }

    // Draw the instances' shapes
    for (auto inst : insts) {
      dbMaster* master = inst->getMaster();
      if (master->getHeight() < 5 * pixel) {
        continue;
      }

      const Boxes* boxes = boxesByLayer(master, layer);

      if (boxes == nullptr) {
        continue;  // no shapes on this layer
      }

      // setup the instance's transform
      QTransform xfm = painter->transform();
      dbTransform inst_xfm;
      inst->getTransform(inst_xfm);
      addInstTransform(xfm, inst_xfm);
      painter->setTransform(xfm);

      // Only draw the pins/obs if they are big enough to be useful
      painter->setPen(Qt::NoPen);
      QColor color = getColor(layer);
      Qt::BrushStyle brush_pattern = getPattern(layer);
      painter->setBrush(QBrush(color, brush_pattern));

      painter->setBrush(color.lighter());
      for (auto& box : boxes->obs) {
        painter->drawRect(box);
      }

      painter->setBrush(QBrush(color, brush_pattern));
      for (auto& box : boxes->mterms) {
        painter->drawRect(box);
      }

#if 0
        // TODO
        // draw text
        painter->setPen(QPen(Qt::yellow, 0));
        painter->setBrush(QBrush(Qt::yellow));
        auto name = master->getName();
        qreal font_scale = master_w
            / painter->fontMetrics().horizontalAdvance(name.c_str());

        font_scale = std::min(font_scale, 5000.0);
        QFont f = painter->font();
        f.setPointSizeF(f.pointSize() * pixels_per_dbu_);
        painter->setFont(f);

        painter->scale(1, -1);
        painter->drawText(0, -master_h, master_w, master_h,
                          Qt::AlignCenter, name.c_str());
#endif

      painter->setTransform(initial_xfm);
    }

    // Now draw the shapes
    QColor color = getColor(layer);
    Qt::BrushStyle brush_pattern = getPattern(layer);
    painter->setBrush(QBrush(color, brush_pattern));
    painter->setPen(QPen(color, 0));
    auto iter = search_.searchShapes(layer,
                                      bounds.xMin(),
                                      bounds.yMin(),
                                      bounds.xMax(),
                                      bounds.yMax(),
                                      5 * pixel);

    for (auto& i : iter) {
      if (!options_->isNetVisible(std::get<2>(i))) {
        continue;
      }
      auto poly = std::get<1>(i);
      int size = poly.outer().size();
      if (size == 5) {
        auto bbox = std::get<0>(i);
        const auto& ll = bbox.min_corner();
        const auto& ur = bbox.max_corner();
        painter->drawRect(
            QRect(QPoint(ll.x(), ll.y()), QPoint(ur.x(), ur.y())));
      } else {
        QPolygon qpoly(size);
        for (int i = 0; i < size; i++)
          qpoly.setPoint(i, poly.outer()[i].x(), poly.outer()[i].y());
        painter->drawPolygon(qpoly);
      }
    }

    // Now draw the fills
    if (options_->areFillsVisible()) {
      QColor color = getColor(layer).lighter(50);
      Qt::BrushStyle brush_pattern = getPattern(layer);
      painter->setBrush(QBrush(color, brush_pattern));
      painter->setPen(QPen(color, 0));
      auto iter = search_.searchFills(layer,
                                       bounds.xMin(),
                                       bounds.yMin(),
                                       bounds.xMax(),
                                       bounds.yMax(),
                                       5 * pixel);

      for (auto& i : iter) {
        const auto& ll = std::get<0>(i).min_corner();
        const auto& ur = std::get<0>(i).max_corner();
        int w = ur.x() - ll.x();
        int h = ur.y() - ll.y();
        painter->drawRect(
            QRect(QPoint(ll.x(), ll.y()), QPoint(ur.x(), ur.y())));
      }
    }

    drawTracks(layer, block, painter, bounds);
    for (auto* renderer : renderers) {
      renderer->drawLayer(layer, gui_painter);
    }
  }

  drawRows(block, painter, bounds);
  for (auto* renderer : renderers) {
    renderer->drawObjects(gui_painter);
  }

  drawCongestionMap(gui_painter, bounds);

  drawSelected(gui_painter);
  // Always last so on top
  drawHighlighted(gui_painter);
}

odb::Point LayoutViewer::screenToDBU(const QPoint& point)
{
  return Point(point.x() / pixels_per_dbu_,
               (height() - point.y()) / pixels_per_dbu_);
}

Rect LayoutViewer::screenToDBU(const QRect& screen_rect)
{
  int dbu_left = (int) floor(screen_rect.left() / pixels_per_dbu_);
  int dbu_right = (int) ceil(screen_rect.right() / pixels_per_dbu_);
  int dbu_top = (int) floor(screen_rect.top() / pixels_per_dbu_);
  int dbu_bottom = (int) ceil(screen_rect.bottom() / pixels_per_dbu_);

  // Flip the y-coordinate (see file level comments)
  dbBlock* block = getBlock();
  int dbu_height = getBounds(block).yMax();
  dbu_top = dbu_height - dbu_top;
  dbu_bottom = dbu_height - dbu_bottom;

  return Rect(dbu_left, dbu_bottom, dbu_right, dbu_top);
}

QRectF LayoutViewer::dbuToScreen(const Rect& dbu_rect)
{
  dbBlock* block = getBlock();
  int dbu_height = getBounds(block).yMax();

  // Flip the y-coordinate (see file level comments)
  qreal screen_left = dbu_rect.xMin() * pixels_per_dbu_;
  qreal screen_right = dbu_rect.xMax() * pixels_per_dbu_;
  qreal screen_top = (dbu_height - dbu_rect.yMax()) * pixels_per_dbu_;
  qreal screen_bottom = (dbu_height - dbu_rect.yMin()) * pixels_per_dbu_;

  return QRectF(QPointF(screen_left, screen_top),
                QPointF(screen_right, screen_bottom));
}

void LayoutViewer::paintEvent(QPaintEvent* event)
{
  dbBlock* block = getBlock();
  if (!block) {
    return;
  }

  if (!search_init_) {
    search_.init(block);
    search_init_ = true;
  }

  QPainter painter(this);
  painter.setRenderHints(QPainter::Antialiasing);

  // Fill draw region with black
  painter.setPen(QPen(Qt::black, 0));
  painter.setBrush(Qt::black);
  painter.drawRect(event->rect());

  // Coordinate system setup (see file level comments)
  painter.save();
  painter.translate(0, height());
  painter.scale(pixels_per_dbu_, -pixels_per_dbu_);

  Rect dbu_bounds = screenToDBU(event->rect());
  drawBlock(&painter, dbu_bounds, block, 0);
  painter.restore();

  if (rubber_band_showing_) {
    painter.setPen(QPen(Qt::white, 0));
    painter.setBrush(QBrush());
    painter.drawRect(rubber_band_.normalized());
  }
}

void LayoutViewer::fit()
{
  dbBlock* block = getBlock();
  if (block == nullptr) {
    return;
  }

  Rect bbox = getBounds(block);

  QSize viewport = scroller_->maximumViewportSize();
  qreal pixels_per_dbu = std::min(viewport.width() / (double) bbox.xMax(),
                                viewport.height() / (double) bbox.yMax());
  setPixelsPerDBU(pixels_per_dbu);
}

void LayoutViewer::selectHighlightConnectedInst(bool select_flag)
{
  int highlight_group = 0;
  if (!select_flag) {
    HighlightGroupDialog dlg;
    dlg.exec();
    highlight_group = dlg.getSelectedHighlightGroup();
  }
  Gui::get()->selectHighlightConnectedInsts(select_flag, highlight_group);
}

void LayoutViewer::selectHighlightConnectedNets(bool select_flag,
                                                bool output,
                                                bool input)
{
  int highlight_group = 0;
  if (!select_flag) {
    HighlightGroupDialog dlg;
    dlg.exec();
    highlight_group = dlg.getSelectedHighlightGroup();
  }
  Gui::get()->selectHighlightConnectedNets(
      select_flag, output, input, highlight_group);
}

void LayoutViewer::updateContextMenuItems()
{
  if (Gui::get()->anyObjectInSet(true /*selection set*/, odb::dbInstObj)
      == false)  // No Instance in selected set
  {
    menu_actions_[SELECT_OUTPUT_NETS_ACT]->setDisabled(true);
    menu_actions_[SELECT_INPUT_NETS_ACT]->setDisabled(true);
    menu_actions_[SELECT_ALL_NETS_ACT]->setDisabled(true);

    menu_actions_[HIGHLIGHT_OUTPUT_NETS_ACT]->setDisabled(true);
    menu_actions_[HIGHLIGHT_INPUT_NETS_ACT]->setDisabled(true);
    menu_actions_[HIGHLIGHT_ALL_NETS_ACT]->setDisabled(true);
  } else {
    menu_actions_[SELECT_OUTPUT_NETS_ACT]->setDisabled(false);
    menu_actions_[SELECT_INPUT_NETS_ACT]->setDisabled(false);
    menu_actions_[SELECT_ALL_NETS_ACT]->setDisabled(false);

    menu_actions_[HIGHLIGHT_OUTPUT_NETS_ACT]->setDisabled(false);
    menu_actions_[HIGHLIGHT_INPUT_NETS_ACT]->setDisabled(false);
    menu_actions_[HIGHLIGHT_ALL_NETS_ACT]->setDisabled(false);
  }

  if (Gui::get()->anyObjectInSet(true, odb::dbNetObj)
      == false) {  // No Net in selected set
    menu_actions_[SELECT_CONNECTED_INST_ACT]->setDisabled(true);
    menu_actions_[HIGHLIGHT_CONNECTED_INST_ACT]->setDisabled(true);
  } else {
    menu_actions_[SELECT_CONNECTED_INST_ACT]->setDisabled(false);
    menu_actions_[HIGHLIGHT_CONNECTED_INST_ACT]->setDisabled(false);
  }
}

void LayoutViewer::showLayoutCustomMenu(QPoint pos)
{
  updateContextMenuItems();
  layout_context_menu_->popup(this->mapToGlobal(pos));
}

void LayoutViewer::designLoaded(dbBlock* block)
{
  addOwner(block);  // register as a callback object
  fit();
}

void LayoutViewer::setScroller(LayoutScroll* scroller)
{
  scroller_ = scroller;
}

void LayoutViewer::addMenuAndActions()
{
  // Create Top Level Menu for the context Menu
  auto select_menu = layout_context_menu_->addMenu(tr("Select"));
  auto highlight_menu = layout_context_menu_->addMenu(tr("Highlight"));
  auto congestion_menu = layout_context_menu_->addMenu(tr("Congestion"));
  auto view_menu = layout_context_menu_->addMenu(tr("View"));
  auto clear_menu = layout_context_menu_->addMenu(tr("Clear"));
  // Create Actions

  // Select Actions
  menu_actions_[SELECT_CONNECTED_INST_ACT]
      = select_menu->addAction(tr("Connected Insts"));
  menu_actions_[SELECT_OUTPUT_NETS_ACT]
      = select_menu->addAction(tr("Output Nets"));
  menu_actions_[SELECT_INPUT_NETS_ACT]
      = select_menu->addAction(tr("Input Nets"));
  menu_actions_[SELECT_ALL_NETS_ACT] = select_menu->addAction(tr("All Nets"));

  // Highlight Actions
  menu_actions_[HIGHLIGHT_CONNECTED_INST_ACT]
      = highlight_menu->addAction(tr("Connected Insts"));
  menu_actions_[HIGHLIGHT_OUTPUT_NETS_ACT]
      = highlight_menu->addAction(tr("Output Nets"));
  menu_actions_[HIGHLIGHT_INPUT_NETS_ACT]
      = highlight_menu->addAction(tr("Input Nets"));
  menu_actions_[HIGHLIGHT_ALL_NETS_ACT]
      = highlight_menu->addAction(tr("All Nets"));

  // View Actions
  menu_actions_[VIEW_ZOOMIN_ACT] = view_menu->addAction(tr("Zoom In"));
  menu_actions_[VIEW_ZOOMOUT_ACT] = view_menu->addAction(tr("Zoom Out"));
  menu_actions_[VIEW_ZOOMFIT_ACT] = view_menu->addAction(tr("Fit"));

  // Clear Actions
  menu_actions_[CLEAR_SELECTIONS_ACT] = clear_menu->addAction(tr("Selections"));
  menu_actions_[CLEAR_HIGHLIGHTS_ACT] = clear_menu->addAction(tr("Highlights"));
  menu_actions_[CLEAR_ALL_ACT] = clear_menu->addAction(tr("All"));

  // Connect Slots to Actions...
  connect(menu_actions_[SELECT_CONNECTED_INST_ACT],
          &QAction::triggered,
          this,
          [this]() { this->selectHighlightConnectedInst(true); });
  connect(menu_actions_[SELECT_OUTPUT_NETS_ACT],
          &QAction::triggered,
          this,
          [this]() { this->selectHighlightConnectedNets(true, true, false); });
  connect(menu_actions_[SELECT_INPUT_NETS_ACT],
          &QAction::triggered,
          this,
          [this]() { this->selectHighlightConnectedNets(true, false, true); });
  connect(
      menu_actions_[SELECT_ALL_NETS_ACT], &QAction::triggered, this, [this]() {
        this->selectHighlightConnectedNets(true, true, true);
      });

  connect(menu_actions_[HIGHLIGHT_CONNECTED_INST_ACT],
          &QAction::triggered,
          this,
          [this]() { this->selectHighlightConnectedInst(false); });
  connect(menu_actions_[HIGHLIGHT_OUTPUT_NETS_ACT],
          &QAction::triggered,
          this,
          [this]() { this->selectHighlightConnectedNets(false, true, false); });
  connect(menu_actions_[HIGHLIGHT_INPUT_NETS_ACT],
          &QAction::triggered,
          this,
          [this]() { this->selectHighlightConnectedNets(false, false, true); });
  connect(menu_actions_[HIGHLIGHT_ALL_NETS_ACT],
          &QAction::triggered,
          this,
          [this]() { this->selectHighlightConnectedNets(false, true, true); });

  connect(menu_actions_[VIEW_ZOOMIN_ACT], &QAction::triggered, this, [this]() {
    this->zoomIn();
  });
  connect(menu_actions_[VIEW_ZOOMOUT_ACT], &QAction::triggered, this, [this]() {
    this->zoomOut();
  });
  connect(menu_actions_[VIEW_ZOOMFIT_ACT], &QAction::triggered, this, [this]() {
    this->fit();
  });

  connect(
      menu_actions_[CLEAR_SELECTIONS_ACT], &QAction::triggered, this, [this]() {
        Gui::get()->clearSelections();
      });
  connect(
      menu_actions_[CLEAR_HIGHLIGHTS_ACT], &QAction::triggered, this, [this]() {
        Gui::get()->clearHighlights(-1);
      });
  connect(menu_actions_[CLEAR_ALL_ACT], &QAction::triggered, this, [this]() {
    Gui::get()->clearSelections();
    Gui::get()->clearHighlights(-1);
  });
}

////// LayoutScroll ///////
LayoutScroll::LayoutScroll(LayoutViewer* viewer, QWidget* parent)
    : QScrollArea(parent), viewer_(viewer)
{
  setWidgetResizable(true);
  setWidget(viewer);
  viewer->setScroller(this);
}

// Handles zoom in/out on ctrl-wheel
void LayoutScroll::wheelEvent(QWheelEvent* event)
{
  if (!event->modifiers().testFlag(Qt::ControlModifier)) {
    QScrollArea::wheelEvent(event);
    return;
  }

  if (event->angleDelta().y() > 0) {
    zoomIn();
  } else {
    zoomOut();
  }
}

void LayoutScroll::zoomIn()
{
  qreal old_pixels_per_dbu = viewer_->getPixelsPerDBU();

  int scrollbar_x = horizontalScrollBar()->value();
  int scrollbar_y = verticalScrollBar()->value();
  QPointF pos_in_widget = mapFromGlobal(QCursor::pos()) - widget()->pos();

  viewer_->zoomIn();

  qreal new_pixels_per_dbu = viewer_->getPixelsPerDBU();
  QPointF delta = (new_pixels_per_dbu / old_pixels_per_dbu - 1) * pos_in_widget;

  horizontalScrollBar()->setValue(scrollbar_x + delta.x());
  verticalScrollBar()->setValue(scrollbar_y + delta.y());
}

void LayoutScroll::zoomOut()
{
  qreal old_pixels_per_dbu = viewer_->getPixelsPerDBU();

  int scrollbar_x = horizontalScrollBar()->value();
  int scrollbar_y = verticalScrollBar()->value();
  QPointF pos_in_widget = mapFromGlobal(QCursor::pos()) - widget()->pos();

  viewer_->zoomOut();

  qreal new_pixels_per_dbu = viewer_->getPixelsPerDBU();
  QPointF delta = (new_pixels_per_dbu / old_pixels_per_dbu - 1) * pos_in_widget;

  horizontalScrollBar()->setValue(scrollbar_x + delta.x());
  verticalScrollBar()->setValue(scrollbar_y + delta.y());
}

void LayoutViewer::inDbPostMoveInst(dbInst*)
{
  // This is not very smart - we just clear all the search structure
  // rather than try to surgically update it.  We need a pre & post
  // callback from OpenDB to do this right.
  // TODO:: Update this now with the new callbacks from OpenDB
  if (search_init_) {
    search_.clear();
    search_init_ = false;
  }
  update();
}

void LayoutViewer::inDbFillCreate(dbFill* fill)
{
  // This is not very smart - we just clear all the search structure
  // rather than try to surgically update it.
  if (search_init_) {
    search_.clear();
    search_init_ = false;
  }
  update();
}

void LayoutViewer::populateCongestionData()
{
  auto* openroad = ord::OpenRoad::openRoad();
  auto fast_route = openroad->getFastRoute();
  if (!fast_route)
    return;
  auto g_cells = fast_route->getCongestion();
  if (g_cells.empty())
    return;
  for (auto& g_cell : g_cells) {
    odb::Rect gcell_rect = g_cell.getGCellRect();
    auto itr = gcell_congestion_data_.find(gcell_rect);
    if (itr == gcell_congestion_data_.end()) {
      gcell_congestion_data_[gcell_rect] = GCellData();
      itr = gcell_congestion_data_.find(gcell_rect);
    }

    itr->second.hor_capacity_ += g_cell.getHorCapacity();
    itr->second.hor_usage_ += g_cell.getHorUsage();

    itr->second.ver_capacity_ += g_cell.getVerCapacity();
    itr->second.ver_usage_ += g_cell.getVerUsage();
  }
}

}  // namespace gui<|MERGE_RESOLUTION|>--- conflicted
+++ resolved
@@ -52,11 +52,11 @@
 #include "db.h"
 #include "dbTransform.h"
 #include "gui/gui.h"
-<<<<<<< HEAD
+
 #include "layoutViewer.h"
-=======
+
 #include "highlightGroupDialog.h"
->>>>>>> b823140c
+
 #include "mainWindow.h"
 #include "search.h"
 
@@ -1205,6 +1205,7 @@
   update();
 }
 
+
 void LayoutViewer::populateCongestionData()
 {
   auto* openroad = ord::OpenRoad::openRoad();
@@ -1230,4 +1231,4 @@
   }
 }
 
-}  // namespace gui+}  // namespace gui
