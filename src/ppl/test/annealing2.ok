--- conflicted
+++ resolved
@@ -10,9 +10,5 @@
 Found 0 macro blocks.
 Using 1u default distance from corners.
 Using 2 tracks default min distance between IO pins.
-<<<<<<< HEAD
-[INFO PPL-0012] I/O nets HPWL: 1959.47 um.
-=======
-[INFO PPL-0012] I/O nets HPWL: 1962.64 um.
->>>>>>> 220da9d9
+[INFO PPL-0012] I/O nets HPWL: 1960.40 um.
 No differences found.