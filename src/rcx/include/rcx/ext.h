--- conflicted
+++ resolved
@@ -94,16 +94,7 @@
                        bool over_under,
                        bool diag);
   bool write_rcx_model(const char* filename);
-<<<<<<< HEAD
-  
   void write_rules(const std::string& name, const std::string& file);
-=======
-
-  void write_rules(const std::string& name,
-                   const std::string& dir,
-                   const std::string& file,
-                   int pattern);
->>>>>>> 7766abf1
   void bench_verilog(const std::string& file);
 
   void bench_wires(const BenchWiresOptions& bwo);
@@ -136,31 +127,6 @@
                  bool m_map,
                  float upper_limit,
                  float lower_limit);
-<<<<<<< HEAD
-=======
-  bool read_process(const std::string& name, const std::string& file);
-  bool rules_gen(const std::string& name,
-                 const std::string& dir,
-                 const std::string& file,
-                 bool write_to_solver,
-                 bool read_from_solver,
-                 bool run_solver,
-                 int pattern,
-                 bool keep_file,
-                 int len,
-                 int version,
-                 bool win);
-  bool metal_rules_gen(const std::string& name,
-                       const std::string& dir,
-                       const std::string& file,
-                       bool write_to_solver,
-                       bool read_from_solver,
-                       bool run_solver,
-                       int pattern,
-                       bool keep_file,
-                       int metal);
-  bool run_solver(const std::string& dir, int net, int shape);
->>>>>>> 7766abf1
 
  private:
   odb::dbDatabase* _db = nullptr;
