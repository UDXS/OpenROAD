###############################################################################
##
## BSD 3-Clause License
##
## Copyright (c) 2019, The Regents of the University of California
## All rights reserved.
##
## Redistribution and use in source and binary forms, with or without
## modification, are permitted provided that the following conditions are met:
##
## * Redistributions of source code must retain the above copyright notice, this
##   list of conditions and the following disclaimer.
##
## * Redistributions in binary form must reproduce the above copyright notice,
##   this list of conditions and the following disclaimer in the documentation
##   and#or other materials provided with the distribution.
##
## * Neither the name of the copyright holder nor the names of its
##   contributors may be used to endorse or promote products derived from
##   this software without specific prior written permission.
##
## THIS SOFTWARE IS PROVIDED BY THE COPYRIGHT HOLDERS AND CONTRIBUTORS "AS IS"
## AND ANY EXPRESS OR IMPLIED WARRANTIES, INCLUDING, BUT NOT LIMITED TO, THE
## IMPLIED WARRANTIES OF MERCHANTABILITY AND FITNESS FOR A PARTICULAR PURPOSE
## ARE DISCLAIMED. IN NO EVENT SHALL THE COPYRIGHT HOLDER OR CONTRIBUTORS BE
## LIABLE FOR ANY DIRECT, INDIRECT, INCIDENTAL, SPECIAL, EXEMPLARY, OR
## CONSEQUENTIAL DAMAGES (INCLUDING, BUT NOT LIMITED TO, PROCUREMENT OF
## SUBSTITUTE GOODS OR SERVICES; LOSS OF USE, DATA, OR PROFITS; OR BUSINESS
## INTERRUPTION) HOWEVER CAUSED AND ON ANY THEORY OF LIABILITY, WHETHER IN
## CONTRACT, STRICT LIABILITY, OR TORT (INCLUDING NEGLIGENCE OR OTHERWISE)
## ARISING IN ANY WAY OUT OF THE USE OF THIS SOFTWARE, EVEN IF ADVISED OF THE
## POSSIBILITY OF SUCH DAMAGE.
##
################################################################################

#--------------------------------------------------------------------
# Partition netlist command
#--------------------------------------------------------------------
sta::define_cmd_args "triton_part_hypergraph" {
  -hypergraph_file hypergraph_file \
  -num_parts num_parts \
  -balance_constraint balance_constraint \
  [-seed seed] \
  [-vertex_dimension vertex_dimension] \
  [-hyperedge_dimension hyperedge_dimension] \
  [-placement_dimension placement_dimension] \
  [-fixed_file fixed_file] \
  [-community_file community_file] \
  [-group_file group_file] \
  [-placement_file placement_file] \
  [-e_wt_factors e_wt_factors] \
  [-v_wt_factors <v_wt_factors>] \
  [-placement_wt_factors <placement_wt_factors>] 
  [-thr_coarsen_hyperedge_size_skip thr_coarsen_hyperedge_size_skip] \
  [-thr_coarsen_vertices thr_coarsen_vertices] \
  [-thr_coarsen_hyperedges thr_coarsen_hyperedges] \
  [-coarsening_ratio coarsening_ratio] \
  [-max_coarsen_iters max_coarsen_iters] \
  [-adj_diff_ratio adj_diff_ratio] \
  [-min_num_vertices_each_part min_num_vertices_each_part] \
  [-num_initial_solutions num_initial_solutions] \
  [-num_best_initial_solutions num_best_initial_solutions] \
  [-refiner_iters refiner_iters] \
  [-max_moves max_moves] \
  [-early_stop_ratio early_stop_ratio] \
  [-total_corking_passes total_corking_passes] \
  [-v_cycle_flag v_cycle_flag ] \
  [-max_num_vcycle max_num_vcycle] \
  [-num_coarsen_solutions num_coarsen_solutions] \
  [-num_vertices_threshold_ilp num_vertices_threshold_ilp] \
  [-global_net_threshold global_net_threshold] \
  }
proc triton_part_hypergraph { args } {
  sta::parse_key_args "triton_part_hypergraph" args \
      keys {-num_parts \
            -balance_constraint \
            -seed \
            -vertex_dimension \
            -hyperedge_dimension \
            -placement_dimension \
            -hypergraph_file \
            -fixed_file \
            -community_file \
            -group_file \
            -placement_file \
            -e_wt_factors \
            -v_wt_factors \
            -placement_wt_factors \
            -thr_coarsen_hyperedge_size_skip \
            -thr_coarsen_vertices \
            -thr_coarsen_hyperedges \
            -coarsening_ratio \
            -max_coarsen_iters \
            -adj_diff_ratio \
            -min_num_vertices_each_part \
            -num_initial_solutions \
            -num_best_initial_solutions \
            -refiner_iters \
            -max_moves \
            -early_stop_ratio \
            -total_corking_passes \
            -v_cycle_flag \
            -max_num_vcycle \
            -num_coarsen_solutions \
            -num_vertices_threshold_ilp \
            -global_net_threshold } \
      flags {}
 
  if { ![info exists keys(-hypergraph_file)] } {
    utl::error PAR 0924 "Missing mandatory argument -hypergraph_file."
  }
  set hypergraph_file $keys(-hypergraph_file)
  set num_parts 2
  set balance_constraint 1.0
  set seed 0 
  set vertex_dimension 1
  set hyperedge_dimension 1
  set placement_dimension 0
  set fixed_file ""
  set community_file ""
  set group_file ""
  set placement_file ""
  set e_wt_factors { 1.0 }
  set v_wt_factors { 1.0 }
  set placement_wt_factors { 1.0 }
  set thr_coarsen_hyperedge_size_skip 200
  set thr_coarsen_vertices 10
  set thr_coarsen_hyperedges 50
  set coarsening_ratio 1.6
  set max_coarsen_iters 30
  set adj_diff_ratio 0.0001
  set min_num_vertices_each_part 4
<<<<<<< HEAD
  set num_initial_solutions 50
=======
  set num_initial_solutions 25
>>>>>>> 27412ff2
  set num_best_initial_solutions 10
  set refiner_iters 10
  set max_moves 60
  set early_stop_ratio 0.5
  set total_corking_passes 25
  set v_cycle_flag true
  set max_num_vcycle 1
  set num_coarsen_solutions 3
  set num_vertices_threshold_ilp 50
  set global_net_threshold 1000
  
  if { [info exists keys(-num_parts)] } {
    set num_parts $keys(-num_parts)
  }

  if { [info exists keys(-balance_constraint)] } {
    set balance_constraint $keys(-balance_constraint)
  }

  if { [info exists keys(-seed)] } {
    set seed $keys(-seed)
  }

  if { [info exists keys(-vertex_dimension)] } {
    set vertex_dimension $keys(-vertex_dimension)
  }

  if { [info exists keys(-hyperedge_dimension)] } {
    set hyperedge_dimension $keys(-hyperedge_dimension)
  }

  if { [info exists keys(-placement_dimension)] } {
    set placement_dimension $keys(-placement_dimension)
  }

  if { [info exists keys(-fixed_file)] } {
    set fixed_file $keys(-fixed_file)
  }

  if { [info exists keys(-community_file)] } {
    set community_file $keys(-community_file)
  }

  if { [info exists keys(-group_file)] } {
    set group_file $keys(-group_file)
  }

  if { [info exists keys(-placement_file)] } {
    set placement_file $keys(-placement_file)
  }

  if { [info exists keys(-e_wt_factors)] } {
    set e_wt_factors $keys(-e_wt_factors)
    set e_wt_factors [list $e_wt_factors]
  }

  if { [info exists keys(-v_wt_factors)] } {
    set v_wt_factors $keys(-v_wt_factors)
    set v_wt_factors [list $v_wt_factors]
  }

  if { [info exists keys(-placement_wt_factors)] } {
    set placement_wt_factors $keys(-placement_wt_factors)
    set placement_wt_factors [list $placement_wt_factors]
  }

  if { [info exists keys(-thr_coarsen_hyperedge_size_skip)] } {
    set thr_coarsen_hyperedge_size_skip $keys(-thr_coarsen_hyperedge_size_skip)
  }

  if { [info exists keys(-thr_coarsen_vertices)] } {
    set thr_coarsen_vertices $keys(-thr_coarsen_vertices)
  }

  if { [info exists keys(-thr_coarsen_hyperedges)] } {
    set thr_coarsen_hyperedges $keys(-thr_coarsen_hyperedges)
  }

  if { [info exists keys(-coarsening_ratio)] } {
    set coarsening_ratio $keys(-coarsening_ratio)
  }
  
  if { [info exists keys(-max_coarsen_iters)] } {
    set max_coarsen_iters $keys(-max_coarsen_iters)
  }

  if { [info exists keys(-adj_diff_ratio)] } {
    set adj_diff_ratio $keys(-adj_diff_ratio)
  }

  if { [info exists keys(-min_num_vertices_each_part)] } {
    set min_num_vertices_each_part $keys(-min_num_vertices_each_part)
  }

  if { [info exists keys(-num_initial_solutions)] } {
    set num_initial_solutions $keys(-num_initial_solutions)
  }

  if { [info exists keys(-num_best_initial_solutions)] } {
    set num_best_initial_solutions $keys(-num_best_initial_solutions)
  }

  if { [info exists keys(-refiner_iters)] } {
    set refiner_iters $keys(-refiner_iters)
  }

  if { [info exists keys(-max_moves)] } {
    set max_moves $keys(-max_moves)
  }

  if { [info exists keys(-early_stop_ratio)] } {
    set early_stop_ratio $keys(-early_stop_ratio)
  }

  if { [info exists keys(-total_corking_passes)] } {
    set total_corking_passes $keys(-total_corking_passes)
  }

  if { [info exists keys(-v_cycle_flag)] } {
    set v_cycle_flag $keys(-v_cycle_flag)
  }

  if { [info exists keys(-max_num_vcycle)] } {
    set max_num_vcycle $keys(-max_num_vcycle)
  }

  if { [info exists keys(-num_coarsen_solutions)] } {
    set num_coarsen_solutions $keys(-num_coarsen_solutions)
  }

  if { [info exists keys(-num_vertices_threshold_ilp)] } {
    set num_vertices_threshold_ilp $keys(-num_vertices_threshold_ilp)
  }

  if { [info exists keys(-global_net_threshold)] } {
    set global_net_threshold $keys(-global_net_threshold)
  }

  par::triton_part_hypergraph $num_parts \
            $balance_constraint \
            $seed \
            $vertex_dimension \
            $hyperedge_dimension \
            $placement_dimension \
            $hypergraph_file \
            $fixed_file \
            $community_file \
            $group_file \
            $placement_file \
            $e_wt_factors \
            $v_wt_factors \
            $placement_wt_factors \
            $thr_coarsen_hyperedge_size_skip \
            $thr_coarsen_vertices \
            $thr_coarsen_hyperedges \
            $coarsening_ratio \
            $max_coarsen_iters \
            $adj_diff_ratio \
            $min_num_vertices_each_part \
            $num_initial_solutions \
            $num_best_initial_solutions \
            $refiner_iters \
            $max_moves \
            $early_stop_ratio \
            $total_corking_passes \
            $v_cycle_flag \
            $max_num_vcycle \
            $num_coarsen_solutions \
            $num_vertices_threshold_ilp \
            $global_net_threshold
}



sta::define_cmd_args "evaluate_hypergraph_solution" {
  -num_parts num_parts \
  -balance_constraint balance_constraint \
  -hypergraph_file hypergraph_file \
  -solution_file solution_file \
  [-vertex_dimension vertex_dimension] \
  [-hyperedge_dimension hyperedge_dimension] \
  [-fixed_file fixed_file] \
  [-group_file group_file] \
  [-e_wt_factors e_wt_factors] \
  [-v_wt_factors v_wt_factors] \ 
  }
proc evaluate_hypergraph_solution { args } {
  sta::parse_key_args "evaluate_hypergraph_solution" args \
      keys {-num_parts \
            -balance_constraint \
            -vertex_dimension \
            -hyperedge_dimension \
            -hypergraph_file \
            -solution_file \
            -fixed_file \
            -group_file \
            -e_wt_factors \
            -v_wt_factors \
             } \
      flags {}
  if { ![info exists keys(-hypergraph_file)] } {
    utl::error PAR 0925 "Missing mandatory argument -hypergraph_file."
  }
  set hypergraph_file $keys(-hypergraph_file)
  set solution_file $keys(-solution_file)
  set num_parts 2
  set balance_constraint 1.0
  set vertex_dimension 1
  set hyperedge_dimension 1
  set fixed_file ""
  set group_file ""
  set e_wt_factors { 1.0 }
  set v_wt_factors { 1.0 }
  
  if { [info exists keys(-num_parts)] } {
    set num_parts $keys(-num_parts)
  }

  if { [info exists keys(-balance_constraint)] } {
    set balance_constraint $keys(-balance_constraint)
  }

  if { [info exists keys(-seed)] } {
    set seed $keys(-seed)
  }

  if { [info exists keys(-vertex_dimension)] } {
    set vertex_dimension $keys(-vertex_dimension)
  }

  if { [info exists keys(-hyperedge_dimension)] } {
    set hyperedge_dimension $keys(-hyperedge_dimension)
  }

  if { [info exists keys(-fixed_file)] } {
    set fixed_file $keys(-fixed_file)
  }

  if { [info exists keys(-group_file)] } {
    set group_file $keys(-group_file)
  }

  if { [info exists keys(-e_wt_factors)] } {
    set e_wt_factors $keys(-e_wt_factors)
    set e_wt_factors [list $e_wt_factors]
  }

  if { [info exists keys(-v_wt_factors)] } {
    set v_wt_factors $keys(-v_wt_factors)
    set v_wt_factors [list $v_wt_factors]
  }

  set e_wt_factors [list $e_wt_factors]
  set v_wt_factors [list $v_wt_factors]
  
  par::evaluate_hypergraph_solution $num_parts \
            $balance_constraint \
            $vertex_dimension \
            $hyperedge_dimension \
            $hypergraph_file \
            $fixed_file \
            $group_file \
            $solution_file \
            $e_wt_factors \
            $v_wt_factors
}


sta::define_cmd_args "triton_part_design" { [-num_parts num_parts] \
                                            [-balance_constraint balance_constraint] \
                                            [-seed seed] \
                                            [-timing_aware_flag timing_aware_flag] \
                                            [-top_n top_n] \
                                            [-placement_flag placement_flag] \
                                            [-fence_flag fence_flag] \
                                            [-fence_lx fence_lx] \
                                            [-fence_ly fence_ly] \
                                            [-fence_ux fence_ux] \
                                            [-fence_uy fence_uy] \
                                            [-fixed_file fixed_file] \
                                            [-community_file community_file] \
                                            [-group_file group_file] \
                                            [-solution_file solution_file] \
                                            [-net_timing_factor net_timing_factor] \
                                            [-path_timing_factor path_timing_factor] \
                                            [-path_snaking_factor path_snaking_factor] \
                                            [-timing_exp_factor timing_exp_factor] \
                                            [-extra_delay extra_delay] \
<<<<<<< HEAD
=======
                                            [-guardband_flag guardband_flag] \
>>>>>>> 27412ff2
                                            [-e_wt_factors e_wt_factors] \
                                            [-v_wt_factors v_wt_factors] \
                                            [-placement_wt_factors placement_wt_factors] \
                                            [-thr_coarsen_hyperedge_size_skip thr_coarsen_hyperedge_size_skip] \
                                            [-thr_coarsen_vertices thr_coarsen_vertices] \
                                            [-thr_coarsen_hyperedges thr_coarsen_hyperedges] \
                                            [-coarsening_ratio coarsening_ratio] \
                                            [-max_coarsen_iters max_coarsen_iters] \
                                            [-adj_diff_ratio adj_diff_ratio] \
                                            [-min_num_vertices_each_part min_num_vertices_each_part] \
                                            [-num_initial_solutions num_initial_solutions] \
                                            [-num_best_initial_solutions num_best_initial_solutions] \
                                            [-refiner_iters refiner_iters] \
                                            [-max_moves max_moves] \
                                            [-early_stop_ratio early_stop_ratio] \
                                            [-total_corking_passes total_corking_passes] \
                                            [-v_cycle_flag v_cycle_flag ] \
                                            [-max_num_vcycle max_num_vcycle] \
                                            [-num_coarsen_solutions num_coarsen_solutions] \
                                            [-num_vertices_threshold_ilp num_vertices_threshold_ilp] \
                                            [-global_net_threshold global_net_threshold] \
                                          }
proc triton_part_design { args } {
  sta::parse_key_args "triton_part_design" args \
      keys {-num_parts \
            -balance_constraint \
            -seed \
            -timing_aware_flag \
            -top_n \
            -placement_flag \
            -fence_flag  \
            -fence_lx  \
            -fence_ly  \
            -fence_ux  \
            -fence_uy  \
            -fixed_file \
            -community_file \
            -group_file \
            -solution_file \
            -net_timing_factor \
            -path_timing_factor \
            -path_snaking_factor \
            -timing_exp_factor \
            -extra_delay \
<<<<<<< HEAD
=======
            -guardband_flag \
>>>>>>> 27412ff2
            -e_wt_factors \
            -v_wt_factors \
            -placement_wt_factors \
            -thr_coarsen_hyperedge_size_skip \
            -thr_coarsen_vertices \
            -thr_coarsen_hyperedges \
            -coarsening_ratio \
            -max_coarsen_iters \
            -adj_diff_ratio \
            -min_num_vertices_each_part \
            -num_initial_solutions \
            -num_best_initial_solutions \
            -refiner_iters \
            -max_moves \
            -early_stop_ratio \
            -total_corking_passes \
            -v_cycle_flag \
            -max_num_vcycle \
            -num_coarsen_solutions \
            -num_vertices_threshold_ilp \
            -global_net_threshold } \
      flags {}
  set num_parts 2
  set balance_constraint 1.0
  set seed 1
  set timing_aware_flag true
  set top_n 1000
  set placement_flag false
  set fence_flag false
  set fence_lx 0.0
  set fence_ly 0.0
  set fence_ux 0.0
  set fence_uy 0.0
  set fixed_file ""
  set community_file ""
  set group_file ""
  set solution_file ""
  set net_timing_factor 1.0
  set path_timing_factor 1.0
  set path_snaking_factor 1.0
  set timing_exp_factor 1.0
  set extra_delay 1e-9
<<<<<<< HEAD
  set e_wt_factors { 1.0 }
  set v_wt_factors { 1.0 }
  set placement_wt_factors { }
  set thr_coarsen_hyperedge_size_skip 200
  set thr_coarsen_vertices 10
  set thr_coarsen_hyperedges 50
  set coarsening_ratio 1.6
=======
  set guardband_flag false
  set e_wt_factors { 1.0 }
  set v_wt_factors { 1.0 }
  set placement_wt_factors { }
  set thr_coarsen_hyperedge_size_skip 1000
  set thr_coarsen_vertices 10
  set thr_coarsen_hyperedges 50
  set coarsening_ratio 1.5
>>>>>>> 27412ff2
  set max_coarsen_iters 30
  set adj_diff_ratio 0.0001
  set min_num_vertices_each_part 4
  set num_initial_solutions 100
  set num_best_initial_solutions 10
  set refiner_iters 10
<<<<<<< HEAD
  set max_moves 60
=======
  set max_moves 100
>>>>>>> 27412ff2
  set early_stop_ratio 0.5
  set total_corking_passes 25
  set v_cycle_flag true
  set max_num_vcycle 1
<<<<<<< HEAD
  set num_coarsen_solutions 3
=======
  set num_coarsen_solutions 4
>>>>>>> 27412ff2
  set num_vertices_threshold_ilp 50
  set global_net_threshold 1000
  
  if { [info exists keys(-num_parts)] } {
      set num_parts $keys(-num_parts)
  }

  if { [info exists keys(-balance_constraint)] } {
      set balance_constraint $keys(-balance_constraint)
  }

  if { [info exists keys(-seed)] } {
      set seed $keys(-seed)
  }

  if { [info exists keys(-timing_aware_flag)] } {
    set timing_aware_flag $keys(-timing_aware_flag)
  }

  if { [info exists keys(-top_n)] } {
    set top_n $keys(-top_n)
  }

  if { [info exists keys(-placement_flag)] } {
    set placement_flag $keys(-placement_flag)
  }

  if { [info exists keys(-fence_flag)] && 
       [info exists keys(-fence_lx)] && 
       [info exists keys(-fence_ly)] && 
       [info exists keys(-fence_ux)] && 
       [info exists keys(-fence_uy)] } {
    set fence_flag $keys(-fence_flag)
    set fence_lx $keys(-fence_lx)
    set fence_ly $keys(-fence_ly)
    set fence_ux $keys(-fence_ux)
    set fence_uy $keys(-fence_uy)
  }

  if { [info exists keys(-fixed_file)] } {
    set fixed_file $keys(-fixed_file)
  }

  if { [info exists keys(-community_file)] } {
    set community_file $keys(-community_file)
  }

  if { [info exists keys(-group_file)] } {
    set group_file $keys(-group_file)
  }

  if { [info exists keys(-solution_file)] } {
      set solution_file $keys(-solution_file)
  }
  
  if { [info exists keys(-net_timing_factor)] } {
    set net_timing_factor $keys(-net_timing_factor)
  }

  if { [info exists keys(-path_timing_factor)] } {
    set path_timing_factor $keys(-path_timing_factor)
  }

  if { [info exists keys(-path_snaking_factor)] } {
    set path_snaking_factor $keys(-path_snaking_factor)
  }

  if { [info exists keys(-timing_exp_factor)] } {
    set timing_exp_factor $keys(-timing_exp_factor)
  }

  if { [info exists keys(-extra_delay)] } {
    set extra_delay $keys(-extra_delay)
  }

<<<<<<< HEAD
=======
  if { [info exists keys(-guardband_flag)] } {
    set guardband_flag $keys(-guardband_flag)
  }

>>>>>>> 27412ff2
  if { [info exists keys(-e_wt_factors)] } {
    set e_wt_factors $keys(-e_wt_factors)
  }

  if { [info exists keys(-v_wt_factors)] } {
    set v_wt_factors $keys(-v_wt_factors)
  }

  if { [info exists keys(-placement_wt_factors)] } {
    set placement_wt_factors $keys(-placement_wt_factors)
    set placement_wt_factors [list $placement_wt_factors]
  }

  if { [info exists keys(-thr_coarsen_hyperedge_size_skip)] } {
    set thr_coarsen_hyperedge_size_skip $keys(-thr_coarsen_hyperedge_size_skip)
  }

  if { [info exists keys(-thr_coarsen_vertices)] } {
    set thr_coarsen_vertices $keys(-thr_coarsen_vertices)
  }

  if { [info exists keys(-thr_coarsen_hyperedges)] } {
    set thr_coarsen_hyperedges $keys(-thr_coarsen_hyperedges)
  }

  if { [info exists keys(-coarsening_ratio)] } {
    set coarsening_ratio $keys(-coarsening_ratio)
  }
  
  if { [info exists keys(-max_coarsen_iters)] } {
    set max_coarsen_iters $keys(-max_coarsen_iters)
  }

  if { [info exists keys(-adj_diff_ratio)] } {
    set adj_diff_ratio $keys(-adj_diff_ratio)
  }

  if { [info exists keys(-min_num_vertices_each_part)] } {
    set min_num_vertices_each_part $keys(-min_num_vertices_each_part)
  }

  if { [info exists keys(-num_initial_solutions)] } {
    set num_initial_solutions $keys(-num_initial_solutions)
  }

  if { [info exists keys(-num_best_initial_solutions)] } {
    set num_best_initial_solutions $keys(-num_best_initial_solutions)
  }

  if { [info exists keys(-refiner_iters)] } {
    set refiner_iters $keys(-refiner_iters)
  }

  if { [info exists keys(-max_moves)] } {
    set max_moves $keys(-max_moves)
  }

  if { [info exists keys(-early_stop_ratio)] } {
    set early_stop_ratio $keys(-early_stop_ratio)
  }

  if { [info exists keys(-total_corking_passes)] } {
    set total_corking_passes $keys(-total_corking_passes)
  }

  if { [info exists keys(-v_cycle_flag)] } {
    set v_cycle_flag $keys(-v_cycle_flag)
  }

  if { [info exists keys(-max_num_vcycle)] } {
    set max_num_vcycle $keys(-max_num_vcycle)
  }

  if { [info exists keys(-num_coarsen_solutions)] } {
    set num_coarsen_solutions $keys(-num_coarsen_solutions)
  }

  if { [info exists keys(-num_vertices_threshold_ilp)] } {
    set num_vertices_threshold_ilp $keys(-num_vertices_threshold_ilp)
  }

  if { [info exists keys(-global_net_threshold)] } {
    set global_net_threshold $keys(-global_net_threshold)
  }


  par::triton_part_design $num_parts \
            $balance_constraint \
            $seed \
            $timing_aware_flag \
            $top_n \
            $placement_flag \
            $fence_flag \
            $fence_lx \
            $fence_ly \
            $fence_ux \
            $fence_uy \
            $fixed_file \
            $community_file \
            $group_file \
            $solution_file \
            $net_timing_factor \
            $path_timing_factor \
            $path_snaking_factor \
            $timing_exp_factor \
            $extra_delay \
<<<<<<< HEAD
=======
            $guardband_flag \
>>>>>>> 27412ff2
            $e_wt_factors \
            $v_wt_factors \
            $placement_wt_factors \
            $thr_coarsen_hyperedge_size_skip \
            $thr_coarsen_vertices \
            $thr_coarsen_hyperedges \
            $coarsening_ratio \
            $max_coarsen_iters \
            $adj_diff_ratio \
            $min_num_vertices_each_part \
            $num_initial_solutions \
            $num_best_initial_solutions \
            $refiner_iters \
            $max_moves \
            $early_stop_ratio \
            $total_corking_passes \
            $v_cycle_flag \
            $max_num_vcycle \
            $num_coarsen_solutions \
            $num_vertices_threshold_ilp \
            $global_net_threshold 
}


sta::define_cmd_args "evaluate_part_design_solution" { 
  [-num_parts num_parts] \
  [-balance_constraint balance_constraint] \
  [-timing_aware_flag timing_aware_flag] \
  [-top_n top_n] \
  [-fence_flag fence_flag] \
  [-fence_lx fence_lx] \
  [-fence_ly fence_ly] \
  [-fence_ux fence_ux] \
  [-fence_uy fence_uy] \
  [-fixed_file fixed_file] \
  [-community_file community_file] \
  [-group_file group_file] \
  [-hypergraph_file hypergraph_file]
  [-hypergraph_int_weight_file hypergraph_int_weight_file]
  [-solution_file solution_file] \
  [-net_timing_factor net_timing_factor] \
  [-path_timing_factor path_timing_factor] \
  [-path_snaking_factor path_snaking_factor] \
  [-timing_exp_factor timing_exp_factor] \
  [-extra_delay extra_delay] \
<<<<<<< HEAD
=======
  [-guardband_flag guardband_flag] \
>>>>>>> 27412ff2
  [-e_wt_factors e_wt_factors] \
  [-v_wt_factors v_wt_factors] }
proc evaluate_part_design_solution { args } {
  sta::parse_key_args "evaluate_part_design_solution" args \
      keys {-num_parts \
            -balance_constraint \
            -timing_aware_flag \
            -top_n \
            -fence_flag  \
            -fence_lx  \
            -fence_ly  \
            -fence_ux  \
            -fence_uy  \
            -fixed_file \
            -community_file \
            -group_file \
            -hypergraph_file \
            -hypergraph_int_weight_file \
            -solution_file \
            -net_timing_factor \
            -path_timing_factor \
            -path_snaking_factor \
            -timing_exp_factor \
            -extra_delay \
<<<<<<< HEAD
=======
            -guardband_flag \
>>>>>>> 27412ff2
            -e_wt_factors \
            -v_wt_factors  } \
      flags {}
  set num_parts 2
  set balance_constraint 1.0
  set timing_aware_flag true
  set top_n 1000
  set fence_flag false
  set fence_lx 0.0
  set fence_ly 0.0
  set fence_ux 0.0
  set fence_uy 0.0
  set fixed_file ""
  set community_file ""
  set group_file ""
  set hypergraph_file ""
  set hypergraph_int_weight_file ""
  set solution_file ""
  set net_timing_factor 1.0
  set path_timing_factor 1.0
  set path_snaking_factor 1.0
  set timing_exp_factor 1.0
  set extra_delay 1e-9
  set e_wt_factors { 1.0 }
  set v_wt_factors { 1.0 }
<<<<<<< HEAD
=======
  # For fair evaluation, guardband_flag should be turned off
  set guardband_flag false 
>>>>>>> 27412ff2
   
  if { [info exists keys(-num_parts)] } {
      set num_parts $keys(-num_parts)
  }

  if { [info exists keys(-balance_constraint)] } {
      set balance_constraint $keys(-balance_constraint)
  }

  if { [info exists keys(-timing_aware_flag)] } {
    set timing_aware_flag $keys(-timing_aware_flag)
  }

  if { [info exists keys(-top_n)] } {
    set top_n $keys(-top_n)
  }

  if { [info exists keys(-fence_flag)] && 
       [info exists keys(-fence_lx)] && 
       [info exists keys(-fence_ly)] && 
       [info exists keys(-fence_ux)] && 
       [info exists keys(-fence_uy)] } {
    set fence_flag $keys(-fence_flag)
    set fence_lx $keys(-fence_lx)
    set fence_ly $keys(-fence_ly)
    set fence_ux $keys(-fence_ux)
    set fence_uy $keys(-fence_uy)
  }

  if { [info exists keys(-fixed_file)] } {
    set fixed_file $keys(-fixed_file)
  }

  if { [info exists keys(-community_file)] } {
    set community_file $keys(-community_file)
  }

  if { [info exists keys(-group_file)] } {
    set group_file $keys(-group_file)
  }

  if { [info exists keys(-hypergraph_file)] } {
    set hypergraph_file $keys(-hypergraph_file)
  }
  
  if { [info exists keys(-hypergraph_int_weight_file)] } {
    set hypergraph_int_weight_file $keys(-hypergraph_int_weight_file)
<<<<<<< HEAD
  }

  if { [info exists keys(-solution_file)] } {
      set solution_file $keys(-solution_file)
  }
  
  if { [info exists keys(-net_timing_factor)] } {
    set net_timing_factor $keys(-net_timing_factor)
  }

=======
  }

  if { [info exists keys(-solution_file)] } {
      set solution_file $keys(-solution_file)
  }
  
  if { [info exists keys(-net_timing_factor)] } {
    set net_timing_factor $keys(-net_timing_factor)
  }

>>>>>>> 27412ff2
  if { [info exists keys(-path_timing_factor)] } {
    set path_timing_factor $keys(-path_timing_factor)
  }

  if { [info exists keys(-path_snaking_factor)] } {
    set path_snaking_factor $keys(-path_snaking_factor)
  }

  if { [info exists keys(-timing_exp_factor)] } {
    set timing_exp_factor $keys(-timing_exp_factor)
  }

  if { [info exists keys(-extra_delay)] } {
    set extra_delay $keys(-extra_delay)
  }

<<<<<<< HEAD
=======
  if { [info exists keys(-guardband_flag)] } {
    set guardband_flag $keys(-guardband_flag)
  }

>>>>>>> 27412ff2
  if { [info exists keys(-e_wt_factors)] } {
    set e_wt_factors $keys(-e_wt_factors)
    set e_wt_factors [list $e_wt_factors]
  }

  if { [info exists keys(-v_wt_factors)] } {
    set v_wt_factors $keys(-v_wt_factors)
    set v_wt_factors [list $v_wt_factors]
  }

  par::evaluate_part_design_solution $num_parts \
            $balance_constraint \
            $timing_aware_flag \
            $top_n \
            $fence_flag \
            $fence_lx \
            $fence_ly \
            $fence_ux \
            $fence_uy \
            $fixed_file \
            $community_file \
            $group_file \
            $hypergraph_file \
            $hypergraph_int_weight_file \
            $solution_file \
            $net_timing_factor \
            $path_timing_factor \
            $path_snaking_factor \
            $timing_exp_factor \
            $extra_delay \
<<<<<<< HEAD
=======
            $guardband_flag \
>>>>>>> 27412ff2
            $e_wt_factors \
            $v_wt_factors 
}


#--------------------------------------------------------------------
# Write partition to verilog
#--------------------------------------------------------------------

sta::define_cmd_args "write_partition_verilog" { \
  [-port_prefix prefix] [-module_suffix suffix] [file]
}

proc write_partition_verilog { args } {
  sta::parse_key_args "write_partition_verilog" args \
    keys { -partitioning_id -port_prefix -module_suffix } flags { }

  sta::check_argc_eq1 "write_partition_verilog" $args

  set port_prefix "partition_"
  if { [info exists keys(-port_prefix)] } {
    set port_prefix $keys(-port_prefix)
  }

  set module_suffix "_partition"
  if { [info exists keys(-module_suffix)] } {
    set module_suffix $keys(-module_suffix)
  }

  par::write_partition_verilog $port_prefix $module_suffix $args
}

sta::define_cmd_args "read_partitioning" { -read_file name [-instance_map_file file_path] }

proc read_partitioning { args } {
  sta::parse_key_args "read_partitioning" args \
    keys { -read_file \
      -instance_map_file
    } flags { }

  if { ![info exists keys(-read_file)] } {
    utl::error PAR 51 "Missing mandatory argument -read_file"
  }
  set instance_file ""
  if { [info exists keys(-instance_map_file)] } {
    set instance_file $keys(-instance_map_file)
  }
  return [par::read_file $keys(-read_file) $instance_file]
}<|MERGE_RESOLUTION|>--- conflicted
+++ resolved
@@ -130,11 +130,7 @@
   set max_coarsen_iters 30
   set adj_diff_ratio 0.0001
   set min_num_vertices_each_part 4
-<<<<<<< HEAD
-  set num_initial_solutions 50
-=======
   set num_initial_solutions 25
->>>>>>> 27412ff2
   set num_best_initial_solutions 10
   set refiner_iters 10
   set max_moves 60
@@ -423,10 +419,7 @@
                                             [-path_snaking_factor path_snaking_factor] \
                                             [-timing_exp_factor timing_exp_factor] \
                                             [-extra_delay extra_delay] \
-<<<<<<< HEAD
-=======
                                             [-guardband_flag guardband_flag] \
->>>>>>> 27412ff2
                                             [-e_wt_factors e_wt_factors] \
                                             [-v_wt_factors v_wt_factors] \
                                             [-placement_wt_factors placement_wt_factors] \
@@ -471,10 +464,7 @@
             -path_snaking_factor \
             -timing_exp_factor \
             -extra_delay \
-<<<<<<< HEAD
-=======
             -guardband_flag \
->>>>>>> 27412ff2
             -e_wt_factors \
             -v_wt_factors \
             -placement_wt_factors \
@@ -517,15 +507,6 @@
   set path_snaking_factor 1.0
   set timing_exp_factor 1.0
   set extra_delay 1e-9
-<<<<<<< HEAD
-  set e_wt_factors { 1.0 }
-  set v_wt_factors { 1.0 }
-  set placement_wt_factors { }
-  set thr_coarsen_hyperedge_size_skip 200
-  set thr_coarsen_vertices 10
-  set thr_coarsen_hyperedges 50
-  set coarsening_ratio 1.6
-=======
   set guardband_flag false
   set e_wt_factors { 1.0 }
   set v_wt_factors { 1.0 }
@@ -534,27 +515,18 @@
   set thr_coarsen_vertices 10
   set thr_coarsen_hyperedges 50
   set coarsening_ratio 1.5
->>>>>>> 27412ff2
   set max_coarsen_iters 30
   set adj_diff_ratio 0.0001
   set min_num_vertices_each_part 4
   set num_initial_solutions 100
   set num_best_initial_solutions 10
   set refiner_iters 10
-<<<<<<< HEAD
-  set max_moves 60
-=======
   set max_moves 100
->>>>>>> 27412ff2
   set early_stop_ratio 0.5
   set total_corking_passes 25
   set v_cycle_flag true
   set max_num_vcycle 1
-<<<<<<< HEAD
-  set num_coarsen_solutions 3
-=======
   set num_coarsen_solutions 4
->>>>>>> 27412ff2
   set num_vertices_threshold_ilp 50
   set global_net_threshold 1000
   
@@ -630,13 +602,10 @@
     set extra_delay $keys(-extra_delay)
   }
 
-<<<<<<< HEAD
-=======
   if { [info exists keys(-guardband_flag)] } {
     set guardband_flag $keys(-guardband_flag)
   }
 
->>>>>>> 27412ff2
   if { [info exists keys(-e_wt_factors)] } {
     set e_wt_factors $keys(-e_wt_factors)
   }
@@ -743,10 +712,7 @@
             $path_snaking_factor \
             $timing_exp_factor \
             $extra_delay \
-<<<<<<< HEAD
-=======
             $guardband_flag \
->>>>>>> 27412ff2
             $e_wt_factors \
             $v_wt_factors \
             $placement_wt_factors \
@@ -792,10 +758,7 @@
   [-path_snaking_factor path_snaking_factor] \
   [-timing_exp_factor timing_exp_factor] \
   [-extra_delay extra_delay] \
-<<<<<<< HEAD
-=======
   [-guardband_flag guardband_flag] \
->>>>>>> 27412ff2
   [-e_wt_factors e_wt_factors] \
   [-v_wt_factors v_wt_factors] }
 proc evaluate_part_design_solution { args } {
@@ -820,10 +783,7 @@
             -path_snaking_factor \
             -timing_exp_factor \
             -extra_delay \
-<<<<<<< HEAD
-=======
             -guardband_flag \
->>>>>>> 27412ff2
             -e_wt_factors \
             -v_wt_factors  } \
       flags {}
@@ -849,11 +809,8 @@
   set extra_delay 1e-9
   set e_wt_factors { 1.0 }
   set v_wt_factors { 1.0 }
-<<<<<<< HEAD
-=======
   # For fair evaluation, guardband_flag should be turned off
   set guardband_flag false 
->>>>>>> 27412ff2
    
   if { [info exists keys(-num_parts)] } {
       set num_parts $keys(-num_parts)
@@ -901,7 +858,6 @@
   
   if { [info exists keys(-hypergraph_int_weight_file)] } {
     set hypergraph_int_weight_file $keys(-hypergraph_int_weight_file)
-<<<<<<< HEAD
   }
 
   if { [info exists keys(-solution_file)] } {
@@ -912,18 +868,6 @@
     set net_timing_factor $keys(-net_timing_factor)
   }
 
-=======
-  }
-
-  if { [info exists keys(-solution_file)] } {
-      set solution_file $keys(-solution_file)
-  }
-  
-  if { [info exists keys(-net_timing_factor)] } {
-    set net_timing_factor $keys(-net_timing_factor)
-  }
-
->>>>>>> 27412ff2
   if { [info exists keys(-path_timing_factor)] } {
     set path_timing_factor $keys(-path_timing_factor)
   }
@@ -940,13 +884,10 @@
     set extra_delay $keys(-extra_delay)
   }
 
-<<<<<<< HEAD
-=======
   if { [info exists keys(-guardband_flag)] } {
     set guardband_flag $keys(-guardband_flag)
   }
 
->>>>>>> 27412ff2
   if { [info exists keys(-e_wt_factors)] } {
     set e_wt_factors $keys(-e_wt_factors)
     set e_wt_factors [list $e_wt_factors]
@@ -977,10 +918,7 @@
             $path_snaking_factor \
             $timing_exp_factor \
             $extra_delay \
-<<<<<<< HEAD
-=======
             $guardband_flag \
->>>>>>> 27412ff2
             $e_wt_factors \
             $v_wt_factors 
 }
