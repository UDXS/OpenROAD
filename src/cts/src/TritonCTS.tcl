###############################################################################
##
## BSD 3-Clause License
##
## Copyright (c) 2019, The Regents of the University of California
## All rights reserved.
##
## Redistribution and use in source and binary forms, with or without
## modification, are permitted provided that the following conditions are met:
##
## * Redistributions of source code must retain the above copyright notice, this
##   list of conditions and the following disclaimer.
##
## * Redistributions in binary form must reproduce the above copyright notice,
##   this list of conditions and the following disclaimer in the documentation
##   and#or other materials provided with the distribution.
##
## * Neither the name of the copyright holder nor the names of its
##   contributors may be used to endorse or promote products derived from
##   this software without specific prior written permission.
##
## THIS SOFTWARE IS PROVIDED BY THE COPYRIGHT HOLDERS AND CONTRIBUTORS "AS IS"
## AND ANY EXPRESS OR IMPLIED WARRANTIES, INCLUDING, BUT NOT LIMITED TO, THE
## IMPLIED WARRANTIES OF MERCHANTABILITY AND FITNESS FOR A PARTICULAR PURPOSE
## ARE DISCLAIMED. IN NO EVENT SHALL THE COPYRIGHT HOLDER OR CONTRIBUTORS BE
## LIABLE FOR ANY DIRECT, INDIRECT, INCIDENTAL, SPECIAL, EXEMPLARY, OR
## CONSEQUENTIAL DAMAGES (INCLUDING, BUT NOT LIMITED TO, PROCUREMENT OF
## SUBSTITUTE GOODS OR SERVICES; LOSS OF USE, DATA, OR PROFITS; OR BUSINESS
## INTERRUPTION) HOWEVER CAUSED AND ON ANY THEORY OF LIABILITY, WHETHER IN
## CONTRACT, STRICT LIABILITY, OR TORT (INCLUDING NEGLIGENCE OR OTHERWISE)
## ARISING IN ANY WAY OUT OF THE USE OF THIS SOFTWARE, EVEN IF ADVISED OF THE
## POSSIBILITY OF SUCH DAMAGE.
##
###############################################################################

sta::define_cmd_args "configure_cts_characterization" {[-max_cap cap] \
                                                       [-max_slew slew] \
                                                       [-slew_steps slew_steps] \
                                                       [-cap_steps cap_steps] \
                                                      }

proc configure_cts_characterization { args } {
  sta::parse_key_args "configure_cts_characterization" args \
    keys {-max_cap -max_slew -slew_steps -cap_steps} flags {}

  sta::check_argc_eq0 "configure_cts_characterization" $args

  if { [info exists keys(-max_cap)] } {
    set max_cap_value $keys(-max_cap)
    cts::set_max_char_cap $max_cap_value
  }

  if { [info exists keys(-max_slew)] } {
    set max_slew_value $keys(-max_slew)
    cts::set_max_char_slew $max_slew_value
  }

  if { [info exists keys(-slew_steps)] } {
    set steps $keys(-slew_steps)
    sta::check_cardinal "-slew_steps" $steps
    cts::set_slew_steps $slew
  }

  if { [info exists keys(-cap_steps)] } {
    set steps $keys(-cap_steps)
    sta::check_cardinal "-cap_steps" $steps
    cts::set_cap_steps $cap
  }
}

sta::define_cmd_args "clock_tree_synthesis" {[-wire_unit unit]
                                             [-buf_list buflist] \
                                             [-root_buf buf] \
                                             [-clk_nets nets] \
                                             [-tree_buf buf] \
                                             [-distance_between_buffers] \
                                             [-branching_point_buffers_distance] \
                                             [-clustering_exponent] \
                                             [-clustering_unbalance_ratio] \
                                             [-sink_clustering_size] \
                                             [-sink_clustering_max_diameter] \
                                             [-sink_clustering_enable] \
                                             [-balance_levels] \
                                             [-sink_clustering_levels levels] \
                                             [-num_static_layers] \
                                             [-sink_clustering_buffer] \
                                             [-obstruction_aware] \
					     [-apply_ndr] \
                                             [-insertion_delay] \
<<<<<<< HEAD
                                             [-dummy_load]
=======
                                             [-sink_buffer_max_cap_derate] \
>>>>>>> 6420269c
                                            }

proc clock_tree_synthesis { args } {
  sta::parse_key_args "clock_tree_synthesis" args \
    keys {-root_buf -buf_list -wire_unit -clk_nets -sink_clustering_size -num_static_layers\
          -sink_clustering_buffer -distance_between_buffers -branching_point_buffers_distance -clustering_exponent\
          -clustering_unbalance_ratio -sink_clustering_max_diameter -sink_clustering_levels -tree_buf\
          -sink_buffer_max_cap_derate}\
      flags {-post_cts_disable -sink_clustering_enable -balance_levels \
	     -obstruction_aware -apply_ndr -insertion_delay -dummy_load}

  sta::check_argc_eq0 "clock_tree_synthesis" $args

  if { [info exists flags(-post_cts_disable)] } {
    utl::warn CTS 115 "-post_cts_disable is obsolete."
  }
  
  cts::set_sink_clustering [info exists flags(-sink_clustering_enable)]

  if { [info exists keys(-sink_clustering_size)] } {
    set size $keys(-sink_clustering_size)
    cts::set_sink_clustering_size $size
  }

  if { [info exists keys(-sink_clustering_max_diameter)] } {
    set distance $keys(-sink_clustering_max_diameter)
    cts::set_clustering_diameter $distance
  }

  cts::set_balance_levels [info exists flags(-balance_levels)]

  if { [info exists keys(-sink_clustering_levels)] } {
    set levels $keys(-sink_clustering_levels)
    cts::set_sink_clustering_levels $levels
  }

  if { [info exists keys(-num_static_layers)] } {
    set num $keys(-num_static_layers)
    cts::set_num_static_layers $num
  }

  if { [info exists keys(-distance_between_buffers)] } {
    set distance $keys(-distance_between_buffers)
    cts::set_distance_between_buffers [ord::microns_to_dbu $distance]
  }

  if { [info exists keys(-branching_point_buffers_distance)] } {
    set distance $keys(-branching_point_buffers_distance)
    cts::set_branching_point_buffers_distance [ord::microns_to_dbu $distance]
  }

  if { [info exists keys(-clustering_exponent)] } {
    set exponent $keys(-clustering_exponent)
    cts::set_clustering_exponent $exponent
  }

  if { [info exists keys(-clustering_unbalance_ratio)] } {
    set unbalance $keys(-clustering_unbalance_ratio)
    cts::set_clustering_unbalance_ratio $unbalance
  }

  if { [info exists keys(-buf_list)] } {
    set buf_list $keys(-buf_list)
    cts::set_buffer_list $buf_list
  } else {
    cts::set_buffer_list ""
  }

  if { [info exists keys(-wire_unit)] } {
    set wire_unit $keys(-wire_unit)
    cts::set_wire_segment_distance_unit $wire_unit
  }

  if { [info exists keys(-clk_nets)] } {
    set clk_nets $keys(-clk_nets)
    set fail [cts::set_clock_nets $clk_nets]
    if {$fail} {
      utl::error CTS 56 "Error when finding -clk_nets in DB."
    }
  }

  if { [info exists keys(-tree_buf)] } {
    set buf $keys(-tree_buf)
    cts::set_tree_buf $buf
  }

  if { [info exists keys(-root_buf)] } {
    set root_buf $keys(-root_buf)
    cts::set_root_buffer $root_buf
  } else {
    cts::set_root_buffer ""
  }

  if { [info exists keys(-sink_clustering_buffer)] } {
    set sink_buf $keys(-sink_clustering_buffer)
    cts::set_sink_buffer $sink_buf
  } else {
    cts::set_sink_buffer ""
  }

  if { [info exists keys(-sink_buffer_max_cap_derate)] } {
    set derate $keys(-sink_buffer_max_cap_derate)
    if {[expr {$derate > 1.0 || $derate < 0.0 }]} {
      utl::error CTS 109 "sink_buffer_max_cap_derate needs to be between 0 and 1.0."
    }
    cts::set_sink_buffer_max_cap_derate $derate
  }

  cts::set_obstruction_aware [info exists flags(-obstruction_aware)]

  cts::set_apply_ndr [info exists flags(-apply_ndr)]

  cts::set_insertion_delay [info exists flags(-insertion_delay)]
    
  cts::set_dummy_load [info exists flags(-dummy_load)]
    
  if { [ord::get_db_block] == "NULL" } {
    utl::error CTS 103 "No design block found."
  }
  cts::run_triton_cts
}

sta::define_cmd_args "report_cts" {[-out_file file] \
                                  }
proc report_cts { args } {
  sta::parse_key_args "report_cts" args \
    keys {-out_file} flags {}

  sta::check_argc_eq0 "report_cts" $args

  if { [info exists keys(-out_file)] } {
    set outFile $keys(-out_file)
    cts::set_metric_output $outFile
  }

  cts::report_cts_metrics
}

namespace eval cts {
proc clock_tree_synthesis_debug { args } {
  sta::parse_key_args "clock_tree_synthesis_debug" args \
    keys {} flags {-plot}

  sta::check_argc_eq0 "clock_tree_synthesis_debug" $args
  cts::set_plot_option [info exists flags(-plot)]

  cts::set_debug_cmd
}
}<|MERGE_RESOLUTION|>--- conflicted
+++ resolved
@@ -87,11 +87,8 @@
                                              [-obstruction_aware] \
 					     [-apply_ndr] \
                                              [-insertion_delay] \
-<<<<<<< HEAD
+                                             [-sink_buffer_max_cap_derate] \
                                              [-dummy_load]
-=======
-                                             [-sink_buffer_max_cap_derate] \
->>>>>>> 6420269c
                                             }
 
 proc clock_tree_synthesis { args } {
