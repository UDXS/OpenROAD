--- conflicted
+++ resolved
@@ -1,20 +1,18 @@
-<<<<<<< HEAD
-Notice 0: Reading LEF file:  nangate45-bench/tech/NangateOpenCellLibrary.lef
-Notice 0:     Created 22 technology layers
-Notice 0:     Created 27 technology vias
-Notice 0:     Created 134 library cells
-Notice 0: Finished LEF file:  nangate45-bench/tech/NangateOpenCellLibrary.lef
-Notice 0: Reading LEF file:  nangate45-bench/tech/fakeram45_64x7.lef
-Notice 0:     Created 1 library cells
-Notice 0: Finished LEF file:  nangate45-bench/tech/fakeram45_64x7.lef
-Notice 0: 
-Reading DEF file: nangate45-bench/design/gcd_mem5/gcd_mem5.def
-Notice 0: Design: gcd_mem5
-Notice 0:     Created 89 pins.
-Notice 0:     Created 311 components and 1866 component-terminals.
-Notice 0:     Created 2 special nets and 0 connections.
-Notice 0:     Created 412 nets and 1244 connections.
-Notice 0: Finished DEF file: nangate45-bench/design/gcd_mem5/gcd_mem5.def
+[INFO ODB-0222] Reading LEF file: nangate45-bench/tech/NangateOpenCellLibrary.lef
+[INFO ODB-0223]     Created 22 technology layers
+[INFO ODB-0224]     Created 27 technology vias
+[INFO ODB-0225]     Created 134 library cells
+[INFO ODB-0226] Finished LEF file:  nangate45-bench/tech/NangateOpenCellLibrary.lef
+[INFO ODB-0222] Reading LEF file: nangate45-bench/tech/fakeram45_64x7.lef
+[INFO ODB-0225]     Created 1 library cells
+[INFO ODB-0226] Finished LEF file:  nangate45-bench/tech/fakeram45_64x7.lef
+[INFO ODB-0127] Reading DEF file: nangate45-bench/design/gcd_mem5/gcd_mem5.def
+[INFO ODB-0128] Design: gcd_mem5
+[INFO ODB-0130]     Created 89 pins.
+[INFO ODB-0131]     Created 311 components and 1866 component-terminals.
+[INFO ODB-0132]     Created 2 special nets and 0 connections.
+[INFO ODB-0133]     Created 412 nets and 1244 connections.
+[INFO ODB-0134] Finished DEF file: nangate45-bench/design/gcd_mem5/gcd_mem5.def
 End Parsing Global Config
 Begin Extracting Macro Cells
 End Extracting Macro Cells
@@ -93,99 +91,4 @@
 [INFO MPL-0062] ParquetSolLayout 51.12 72
 [INFO MPL-0063] TargetLayout 69.35 67.2
 [INFO MPL-0073] NumFinalSols: 0
-=======
-[INFO ODB-0222] Reading LEF file: nangate45-bench/tech/NangateOpenCellLibrary.lef
-[INFO ODB-0223]     Created 22 technology layers
-[INFO ODB-0224]     Created 27 technology vias
-[INFO ODB-0225]     Created 134 library cells
-[INFO ODB-0226] Finished LEF file:  nangate45-bench/tech/NangateOpenCellLibrary.lef
-[INFO ODB-0222] Reading LEF file: nangate45-bench/tech/fakeram45_64x7.lef
-[INFO ODB-0225]     Created 1 library cells
-[INFO ODB-0226] Finished LEF file:  nangate45-bench/tech/fakeram45_64x7.lef
-[INFO ODB-0127] Reading DEF file: nangate45-bench/design/gcd_mem5/gcd_mem5.def
-[INFO ODB-0128] Design: gcd_mem5
-[INFO ODB-0130]     Created 89 pins.
-[INFO ODB-0131]     Created 311 components and 1866 component-terminals.
-[INFO ODB-0132]     Created 2 special nets and 0 connections.
-[INFO ODB-0133]     Created 412 nets and 1244 connections.
-[INFO ODB-0134] Finished DEF file: nangate45-bench/design/gcd_mem5/gcd_mem5.def
-[PROC] End Parsing Global Config
-[PROC] Begin Extracting Macro Cells ...
-[PROC] End Extracting Macro Cells
-[INFO] NumMacros = 5
-[INFO] NumEdgeInSta = 2393
-[INFO] NumVertexInSta = 1333
-[INFO] NumEastPins = 23
-[INFO] NumWestPins = 20
-[INFO] NumNorthPins = 0
-[INFO] NumSouthPins = 46
-[PROC] Begin Generating Sequential Graph ...
-[PROC] End Generating Sequential Graph
-[INFO] NumVertexSeqGraph = 44
-[INFO] NumEdgeSeqGraph = 1306
-[PROC] Begin One Level Partition ...
-[PROC] Begin Partition ...
-[INFO] NumMacros = 5
-[INFO] NumCutLines = 2
-[INFO] CutLine = 0
-[INFO] RoundUpCutLine = 0
-[INFO] CutLine = 69
-[INFO] RoundUpCutLine = 69
-[PROC] End Partition
-[PROC] End One Level Partition
-[PROC] Begin Horizontal Partition ...
-[PROC] Begin East Partition ...
-[PROC] Begin Partition ...
-[INFO] NumMacros = 0
-[INFO] NumCutLines = 0
-[PROC] End Partition
-[PROC] End East Partition
-[PROC] Begin West Partition ...
-[PROC] Begin Partition ...
-[INFO] NumMacros = 5
-[INFO] NumCutLines = 2
-[INFO] CutLine = 0
-[INFO] RoundUpCutLine = 0
-[INFO] CutLine = 67
-[INFO] RoundUpCutLine = 67
-[PROC] End Partition
-[PROC] End West Partition
-[PROC] End Horizontal Partition
-[PROC] Begin Horizontal Partition ...
-[PROC] Begin East Partition ...
-[PROC] Begin Partition ...
-[INFO] NumMacros = 5
-[INFO] NumCutLines = 2
-[INFO] CutLine = 0
-[INFO] RoundUpCutLine = 0
-[INFO] CutLine = 67
-[INFO] RoundUpCutLine = 67
-[PROC] End Partition
-[PROC] End East Partition
-[PROC] Begin West Partition ...
-[PROC] Begin Partition ...
-[INFO] NumMacros = 0
-[INFO] NumCutLines = 0
-[PROC] End Partition
-[PROC] End West Partition
-[PROC] End Horizontal Partition
-[INFO] NumExtractedSets = 4
-[PROC] Begin Parquet ...
-[INFO] Parquet BBOX exceed the given area
-[INFO] ParquetSolLayout = (51.12, 72)
-[INFO] TargetLayout = (69.35, 67.2)
-[PROC] Begin Parquet ...
-[INFO] Parquet BBOX exceed the given area
-[INFO] ParquetSolLayout = (51.12, 72)
-[INFO] TargetLayout = (69.35, 67.2)
-[PROC] Begin Parquet ...
-[INFO] Parquet BBOX exceed the given area
-[INFO] ParquetSolLayout = (51.12, 72)
-[INFO] TargetLayout = (69.35, 67.2)
-[PROC] Begin Parquet ...
-[INFO] Parquet BBOX exceed the given area
-[INFO] ParquetSolLayout = (51.12, 72)
-[INFO] TargetLayout = (69.35, 67.2)
-[INFO] NumFinalSols = 0
->>>>>>> ef2dcd7f
 No differences found.