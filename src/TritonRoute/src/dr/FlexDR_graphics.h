/* Author: Matt Liberty */
/*
 * Copyright (c) 2020, The Regents of the University of California
 * All rights reserved.
 * 
 * Redistribution and use in source and binary forms, with or without
 * modification, are permitted provided that the following conditions are met:
 *     * Redistributions of source code must retain the above copyright
 *       notice, this list of conditions and the following disclaimer.
 *     * Redistributions in binary form must reproduce the above copyright
 *       notice, this list of conditions and the following disclaimer in the
 *       documentation and/or other materials provided with the distribution.
 *     * Neither the name of the University nor the
 *       names of its contributors may be used to endorse or promote products
 *       derived from this software without specific prior written permission.
 * 
 * THIS SOFTWARE IS PROVIDED BY THE COPYRIGHT HOLDERS AND CONTRIBUTORS "AS IS" AND
 * ANY EXPRESS OR IMPLIED WARRANTIES, INCLUDING, BUT NOT LIMITED TO, THE IMPLIED
 * WARRANTIES OF MERCHANTABILITY AND FITNESS FOR A PARTICULAR PURPOSE ARE
 * DISCLAIMED. IN NO EVENT SHALL THE REGENTS BE LIABLE FOR ANY
 * DIRECT, INDIRECT, INCIDENTAL, SPECIAL, EXEMPLARY, OR CONSEQUENTIAL DAMAGES
 * (INCLUDING, BUT NOT LIMITED TO, PROCUREMENT OF SUBSTITUTE GOODS OR SERVICES;
 * LOSS OF USE, DATA, OR PROFITS; OR BUSINESS INTERRUPTION) HOWEVER CAUSED AND
 * ON ANY THEORY OF LIABILITY, WHETHER IN CONTRACT, STRICT LIABILITY, OR TORT
 * (INCLUDING NEGLIGENCE OR OTHERWISE) ARISING IN ANY WAY OUT OF THE USE OF THIS
 * SOFTWARE, EVEN IF ADVISED OF THE POSSIBILITY OF SUCH DAMAGE.
 */

#pragma once

#include <memory>

#include "gui/gui.h"
#include "frBaseTypes.h"

namespace odb {
  class dbDatabase;
}

namespace fr {

class frPoint;
class FlexGridGraph;
class FlexWavefrontGrid;
class FlexDRWorker;
class drNet;
class frDesign;

// This class draws debugging graphics on the layout
class FlexDRGraphics : public gui::Renderer
{
 public:
<<<<<<< HEAD
  
  // Debug InitialPlace
  FlexDRGraphics(frDebugSettings* settings, frDesign* design, odb::dbDatabase* db);
=======

  // Debug detailed routing
  FlexDRGraphics(frDebugSettings* settings,
                 frDesign* design,
                 odb::dbDatabase* db,
                 Logger* logger);
>>>>>>> 3a28378f

  void startWorker(FlexDRWorker* worker);

  void startIter(int iter);

  void startNet(drNet* net);

  void endNet(drNet* net);

  void searchNode(const FlexGridGraph* grid_graph,
                  const FlexWavefrontGrid& grid);

  // Show a message in the status bar
  void status(const std::string& message);

  // From Renderer API
  virtual void drawObjects(gui::Painter& painter) override;
  virtual void drawLayer(odb::dbTechLayer* layer, gui::Painter& painter) override;

  // Is the GUI being displayed (true) or are we in batch mode (false)
  static bool guiActive();
  
  
  void update();
  
  void pause(drNet* net);
  
 private:

  FlexDRWorker*    worker_;
  drNet*           net_;
  const FlexGridGraph* grid_graph_;
  frDebugSettings* settings_;
  int              current_iter_;
  frLayerNum       last_pt_layer_;
  gui::Gui*        gui_;
  Logger*          logger_;
  // maps odb layerIdx -> tr layerIdx, with -1 for no equivalent
  std::vector<frLayerNum> layer_map_;
  std::vector<std::vector<frPoint>> points_by_layer_;
<<<<<<< HEAD
  frDebugSettings*          settings_;
  
  
//  void drawPath(gui::Painter& painter, std::vector<FlexMazeIdx>& path, frLayerNum ln);
  
=======

  // Names for the custom visibility controls in the gui
  static const char* grid_graph_visible_;
  static const char* route_guides_visible_;
  static const char* routing_objs_visible_;
>>>>>>> 3a28378f
};

}  // namespace dr<|MERGE_RESOLUTION|>--- conflicted
+++ resolved
@@ -50,18 +50,12 @@
 class FlexDRGraphics : public gui::Renderer
 {
  public:
-<<<<<<< HEAD
-  
-  // Debug InitialPlace
-  FlexDRGraphics(frDebugSettings* settings, frDesign* design, odb::dbDatabase* db);
-=======
 
   // Debug detailed routing
   FlexDRGraphics(frDebugSettings* settings,
                  frDesign* design,
                  odb::dbDatabase* db,
                  Logger* logger);
->>>>>>> 3a28378f
 
   void startWorker(FlexDRWorker* worker);
 
@@ -102,19 +96,11 @@
   // maps odb layerIdx -> tr layerIdx, with -1 for no equivalent
   std::vector<frLayerNum> layer_map_;
   std::vector<std::vector<frPoint>> points_by_layer_;
-<<<<<<< HEAD
-  frDebugSettings*          settings_;
-  
-  
-//  void drawPath(gui::Painter& painter, std::vector<FlexMazeIdx>& path, frLayerNum ln);
-  
-=======
 
   // Names for the custom visibility controls in the gui
   static const char* grid_graph_visible_;
   static const char* route_guides_visible_;
   static const char* routing_objs_visible_;
->>>>>>> 3a28378f
 };
 
 }  // namespace dr