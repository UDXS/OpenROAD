--- conflicted
+++ resolved
@@ -89,12 +89,11 @@
        FlexGCWorker* gcWorkerIn);
   frLayerNum getMinLayerNum()  // inclusive
   {
-    return std::max((frLayerNum) (getTech()->getBottomLayerNum()),
-                    minLayerNum_);
+    return std::max((frLayerNum)(getTech()->getBottomLayerNum()), minLayerNum_);
   }
   frLayerNum getMaxLayerNum()  // inclusive
   {
-    return std::min((frLayerNum) (getTech()->getTopLayerNum()), maxLayerNum_);
+    return std::min((frLayerNum)(getTech()->getTopLayerNum()), maxLayerNum_);
   }
   gcNet* addNet(frBlockObject* owner = nullptr)
   {
@@ -300,7 +299,6 @@
   void checkMetalEndOfLine();
   void checkMetalEndOfLine_main(gcPin* pin);
   void checkMetalEndOfLine_eol(gcSegment* edge, frConstraint* constraint);
-<<<<<<< HEAD
   void getMetalEolExtQueryRegion(gcSegment* edge,
                                  const gtl::rectangle_data<frCoord>& extRect,
                                  frCoord spacing,
@@ -317,7 +315,6 @@
       frLef58EolExtensionConstraint* constraint);
   void checkMetalEndOfLine_ext(gcSegment* edge,
                                frLef58EolExtensionConstraint* constraint);
-=======
   void checkMetalEOLkeepout_helper(gcSegment* edge,
                                    gcRect* rect,
                                    gtl::rectangle_data<frCoord> queryRect,
@@ -328,7 +325,6 @@
                              frLef58EolKeepOutConstraint* constraint,
                              box_t& queryBox,
                              gtl::rectangle_data<frCoord>& queryRect);
->>>>>>> b115b621
   bool checkMetalEndOfLine_eol_isEolEdge(gcSegment* edge,
                                          frConstraint* constraint);
   bool checkMetalEndOfLine_eol_hasMinMaxLength(gcSegment* edge,
