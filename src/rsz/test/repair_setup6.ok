[INFO ODB-0222] Reading LEF file: Nangate45/Nangate45.lef
[INFO ODB-0223]     Created 22 technology layers
[INFO ODB-0224]     Created 27 technology vias
[INFO ODB-0225]     Created 135 library cells
[INFO ODB-0226] Finished LEF file:  Nangate45/Nangate45.lef
[INFO ODB-0128] Design: reg1
[INFO ODB-0130]     Created 1 pins.
[INFO ODB-0131]     Created 17 components and 92 component-terminals.
[INFO ODB-0132]     Created 2 special nets and 34 connections.
[INFO ODB-0133]     Created 7 nets and 30 connections.
<<<<<<< HEAD
[INFO IFP-0001] Added 857 rows of 210 sites.
[WARNING DPL-0038] No 1-site fill cells detected.  To remove 1-site gaps use the -disallow_one_site_gaps flag.
=======
[INFO IFP-0001] Added 857 rows of 210 site FreePDK45_38x28_10R_NP_162NW_34O with height 1.
>>>>>>> d76c80d8
Placement Analysis
---------------------------------
total displacement          6.8 u
average displacement        0.4 u
max displacement            0.7 u
original HPWL            2531.1 u
legalized HPWL           2533.0 u
delta HPWL                    0 %

worst slack -0.39
[INFO RSZ-0040] Inserted 2 buffers.
[INFO RSZ-0041] Resized 18 instances.
[WARNING RSZ-0062] Unable to repair all setup violations.
worst slack -0.06
worst slack -0.06<|MERGE_RESOLUTION|>--- conflicted
+++ resolved
@@ -8,12 +8,8 @@
 [INFO ODB-0131]     Created 17 components and 92 component-terminals.
 [INFO ODB-0132]     Created 2 special nets and 34 connections.
 [INFO ODB-0133]     Created 7 nets and 30 connections.
-<<<<<<< HEAD
-[INFO IFP-0001] Added 857 rows of 210 sites.
+[INFO IFP-0001] Added 857 rows of 210 site FreePDK45_38x28_10R_NP_162NW_34O with height 1.
 [WARNING DPL-0038] No 1-site fill cells detected.  To remove 1-site gaps use the -disallow_one_site_gaps flag.
-=======
-[INFO IFP-0001] Added 857 rows of 210 site FreePDK45_38x28_10R_NP_162NW_34O with height 1.
->>>>>>> d76c80d8
 Placement Analysis
 ---------------------------------
 total displacement          6.8 u
