--- conflicted
+++ resolved
@@ -8,35 +8,21 @@
     .Z(net10));
  BUF_X2 fanout9 (.A(net10),
     .Z(net9));
- BUF_X4 fanout8 (.A(net0),
+ BUF_X1 fanout8 (.A(net0),
     .Z(net8));
  CLKBUF_X2 fanout7 (.A(net8),
     .Z(net7));
-<<<<<<< HEAD
  BUF_X1 fanout6 (.A(net7),
     .Z(net6));
  BUF_X2 fanout5 (.A(net7),
     .Z(net5));
- BUF_X8 fanout4 (.A(net8),
+ CLKBUF_X3 fanout4 (.A(net8),
     .Z(net0));
  BUF_X2 fanout3 (.A(net8),
     .Z(net3));
- BUF_X8 fanout2 (.A(net8),
+ CLKBUF_X3 fanout2 (.A(net8),
     .Z(net2));
- BUF_X8 fanout1 (.A(net8),
-=======
- BUF_X2 fanout6 (.A(net9),
-    .Z(net6));
- CLKBUF_X3 fanout5 (.A(net6),
-    .Z(net0));
- CLKBUF_X2 fanout4 (.A(net9),
-    .Z(net4));
- BUF_X2 fanout3 (.A(net4),
-    .Z(net3));
- CLKBUF_X3 fanout2 (.A(net4),
-    .Z(net2));
- CLKBUF_X3 fanout1 (.A(net4),
->>>>>>> fff5373c
+ CLKBUF_X3 fanout1 (.A(net8),
     .Z(net0));
  DFF_X1 drvr (.CK(clk1),
     .Q(net1));
