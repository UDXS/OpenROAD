--- conflicted
+++ resolved
@@ -315,16 +315,7 @@
  wire net283;
  wire net287;
  wire net288;
-<<<<<<< HEAD
  wire net290;
- wire net596;
- wire net597;
- wire net598;
- wire net617;
-=======
- wire net289;
- wire net291;
->>>>>>> a5258d62
 
  DFF_X2 drvr_1 (.D(data),
     .CK(clk1),
@@ -668,105 +659,6 @@
  DFF_X1 load64 (.D(net3),
     .CK(clk1),
     .Q(output64));
-<<<<<<< HEAD
- DFF_X1 load65 (.D(net597),
-    .CK(clk1),
-    .Q(output65));
- DFF_X1 load66 (.D(net597),
-    .CK(clk1),
-    .Q(output66));
- DFF_X1 load67 (.D(net597),
-    .CK(clk1),
-    .Q(output67));
- DFF_X1 load68 (.D(net597),
-    .CK(clk1),
-    .Q(output68));
- DFF_X1 load69 (.D(net597),
-    .CK(clk1),
-    .Q(output69));
- DFF_X1 load7 (.D(net597),
-    .CK(clk1),
-    .Q(output7));
- DFF_X1 load70 (.D(net597),
-    .CK(clk1),
-    .Q(output70));
- DFF_X1 load71 (.D(net597),
-    .CK(clk1),
-    .Q(output71));
- DFF_X1 load72 (.D(net597),
-    .CK(clk1),
-    .Q(output72));
- DFF_X1 load73 (.D(net597),
-    .CK(clk1),
-    .Q(output73));
- DFF_X1 load74 (.D(net597),
-    .CK(clk1),
-    .Q(output74));
- DFF_X1 load75 (.D(net597),
-    .CK(clk1),
-    .Q(output75));
- DFF_X1 load76 (.D(net597),
-    .CK(clk1),
-    .Q(output76));
- DFF_X1 load77 (.D(net597),
-    .CK(clk1),
-    .Q(output77));
- DFF_X1 load78 (.D(net597),
-    .CK(clk1),
-    .Q(output78));
- DFF_X1 load79 (.D(net597),
-    .CK(clk1),
-    .Q(output79));
- DFF_X1 load8 (.D(net597),
-    .CK(clk1),
-    .Q(output8));
- DFF_X1 load80 (.D(net597),
-    .CK(clk1),
-    .Q(output80));
- DFF_X1 load81 (.D(net597),
-    .CK(clk1),
-    .Q(output81));
- DFF_X1 load82 (.D(net598),
-    .CK(clk1),
-    .Q(output82));
- DFF_X1 load83 (.D(net598),
-    .CK(clk1),
-    .Q(output83));
- DFF_X1 load84 (.D(net598),
-    .CK(clk1),
-    .Q(output84));
- DFF_X1 load85 (.D(net598),
-    .CK(clk1),
-    .Q(output85));
- DFF_X1 load86 (.D(net598),
-    .CK(clk1),
-    .Q(output86));
- DFF_X1 load87 (.D(net598),
-    .CK(clk1),
-    .Q(output87));
- DFF_X1 load88 (.D(net598),
-    .CK(clk1),
-    .Q(output88));
- DFF_X1 load89 (.D(net598),
-    .CK(clk1),
-    .Q(output89));
- DFF_X1 load9 (.D(net598),
-    .CK(clk1),
-    .Q(output9));
- DFF_X1 load90 (.D(net617),
-    .CK(clk1),
-    .Q(output90));
- DFF_X1 load91 (.D(net617),
-    .CK(clk1),
-    .Q(output91));
- DFF_X1 load92 (.D(net617),
-    .CK(clk1),
-    .Q(output92));
- DFF_X1 load93 (.D(net617),
-    .CK(clk1),
-    .Q(output93));
- DFF_X1 load94 (.D(net617),
-=======
  DFF_X1 load65 (.D(net0),
     .CK(clk1),
     .Q(output65));
@@ -864,7 +756,6 @@
     .CK(clk1),
     .Q(output93));
  DFF_X1 load94 (.D(net0),
->>>>>>> a5258d62
     .CK(clk1),
     .Q(output94));
  DFF_X1 load95 (.D(net0),
@@ -885,72 +776,33 @@
  NAND2_X4 nand_inst_0 (.A1(clk_to_nand1),
     .A2(clk_to_nand0),
     .ZN(net0));
-<<<<<<< HEAD
- NAND2_X4 clone1 (.A1(net596),
+ NAND2_X4 clone1 (.A1(clk_to_nand0),
     .A2(net288),
     .ZN(net1));
- NAND2_X4 clone2 (.A1(net596),
+ NAND2_X4 clone2 (.A1(clk_to_nand0),
     .A2(net288),
-=======
- NAND2_X4 clone1 (.A1(clk_to_nand0),
-    .A2(net289),
-    .ZN(net1));
- NAND2_X4 clone2 (.A1(clk_to_nand0),
-    .A2(net289),
->>>>>>> a5258d62
     .ZN(net2));
  NAND2_X4 clone3 (.A1(clk_to_nand1),
     .A2(clk_to_nand0),
     .ZN(net3));
  NAND2_X2 clone123 (.A1(clk_to_nand0),
     .A2(clk_to_nand1),
-<<<<<<< HEAD
     .ZN(net123));
- NAND2_X2 clone126 (.A1(net596),
+ NAND2_X2 clone126 (.A1(clk_to_nand0),
     .A2(net288),
     .ZN(net126));
- NAND2_X2 clone128 (.A1(net596),
+ NAND2_X2 clone128 (.A1(clk_to_nand0),
     .A2(net288),
     .ZN(net128));
  NAND2_X2 clone283 (.A1(clk_to_nand0),
-=======
-    .ZN(net124));
- NAND2_X2 clone127 (.A1(clk_to_nand0),
-    .A2(net289),
-    .ZN(net127));
- NAND2_X2 clone129 (.A1(clk_to_nand0),
-    .A2(net289),
-    .ZN(net129));
- NAND2_X2 clone284 (.A1(clk_to_nand0),
->>>>>>> a5258d62
     .A2(clk_to_nand1),
     .ZN(net283));
  NAND2_X2 clone287 (.A1(clk_to_nand0),
     .A2(clk_to_nand1),
-<<<<<<< HEAD
     .ZN(net287));
  BUF_X8 split288 (.A(clk_to_nand1),
     .Z(net288));
- NAND2_X2 clone290 (.A1(net596),
+ NAND2_X2 clone290 (.A1(clk_to_nand0),
     .A2(net288),
     .ZN(net290));
- BUF_X4 split596 (.A(clk_to_nand0),
-    .Z(net596));
- NAND2_X2 clone597 (.A1(clk_to_nand1),
-    .A2(clk_to_nand0),
-    .ZN(net597));
- NAND2_X2 clone598 (.A1(clk_to_nand1),
-    .A2(clk_to_nand0),
-    .ZN(net598));
- NAND2_X2 clone617 (.A1(clk_to_nand1),
-    .A2(clk_to_nand0),
-    .ZN(net617));
-=======
-    .ZN(net288));
- BUF_X8 split289 (.A(clk_to_nand1),
-    .Z(net289));
- NAND2_X2 clone291 (.A1(clk_to_nand0),
-    .A2(net289),
-    .ZN(net291));
->>>>>>> a5258d62
 endmodule