/////////////////////////////////////////////////////////////////////////////
//
// Copyright (c) 2019, The Regents of the University of California
// All rights reserved.
//
// BSD 3-Clause License
//
// Redistribution and use in source and binary forms, with or without
// modification, are permitted provided that the following conditions are met:
//
// * Redistributions of source code must retain the above copyright notice, this
//   list of conditions and the following disclaimer.
//
// * Redistributions in binary form must reproduce the above copyright notice,
//   this list of conditions and the following disclaimer in the documentation
//   and/or other materials provided with the distribution.
//
// * Neither the name of the copyright holder nor the names of its
//   contributors may be used to endorse or promote products derived from
//   this software without specific prior written permission.
//
// THIS SOFTWARE IS PROVIDED BY THE COPYRIGHT HOLDERS AND CONTRIBUTORS "AS IS"
// AND ANY EXPRESS OR IMPLIED WARRANTIES, INCLUDING, BUT NOT LIMITED TO, THE
// IMPLIED WARRANTIES OF MERCHANTABILITY AND FITNESS FOR A PARTICULAR PURPOSE
// ARE DISCLAIMED. IN NO EVENT SHALL THE COPYRIGHT HOLDER OR CONTRIBUTORS BE
// LIABLE FOR ANY DIRECT, INDIRECT, INCIDENTAL, SPECIAL, EXEMPLARY, OR
// CONSEQUENTIAL DAMAGES (INCLUDING, BUT NOT LIMITED TO, PROCUREMENT OF
// SUBSTITUTE GOODS OR SERVICES; LOSS OF USE, DATA, OR PROFITS; OR BUSINESS
// INTERRUPTION) HOWEVER CAUSED AND ON ANY THEORY OF LIABILITY, WHETHER IN
// CONTRACT, STRICT LIABILITY, OR TORT (INCLUDING NEGLIGENCE OR OTHERWISE)
// ARISING IN ANY WAY OUT OF THE USE OF THIS SOFTWARE, EVEN IF ADVISED OF THE
// POSSIBILITY OF SUCH DAMAGE.
//
///////////////////////////////////////////////////////////////////////////////

#include "rsz/Resizer.hh"

#include "SteinerTree.hh"

#include "gui/gui.h"
#include "utl/Logger.h"

#include "sta/Report.hh"
#include "sta/FuncExpr.hh"
#include "sta/PortDirection.hh"
#include "sta/TimingRole.hh"
#include "sta/Units.hh"
#include "sta/Liberty.hh"
#include "sta/TimingArc.hh"
#include "sta/TimingModel.hh"
#include "sta/Network.hh"
#include "sta/Graph.hh"
#include "sta/DcalcAnalysisPt.hh"
#include "sta/ArcDelayCalc.hh"
#include "sta/GraphDelayCalc.hh"
#include "sta/Parasitics.hh"
#include "sta/Sdc.hh"
#include "sta/InputDrive.hh"
#include "sta/Corner.hh"
#include "sta/PathVertex.hh"
#include "sta/SearchPred.hh"
#include "sta/Bfs.hh"
#include "sta/Search.hh"
#include "sta/PathRef.hh"
#include "sta/PathExpanded.hh"
#include "sta/StaMain.hh"
#include "sta/Fuzzy.hh"

// http://vlsicad.eecs.umich.edu/BK/Slots/cache/dropzone.tamu.edu/~zhuoli/GSRC/fast_buffer_insertion.html

namespace sta {
extern const char *rsz_tcl_inits[];
}

namespace rsz {

using std::abs;
using std::min;
using std::max;
using std::string;
using std::to_string;
using std::vector;
using std::map;
using std::pair;
using std::sqrt;

using utl::RSZ;

using odb::dbInst;
using odb::dbModule;
using odb::dbPlacementStatus;
using odb::Rect;
using odb::dbOrientType;
using odb::dbMPin;
using odb::dbBox;
using odb::dbMasterType;

using sta::evalTclInit;
using sta::makeBlockSta;
using sta::Level;
using sta::stringLess;
using sta::Network;
using sta::NetworkEdit;
using sta::NetPinIterator;
using sta::NetConnectedPinIterator;
using sta::InstancePinIterator;
using sta::LeafInstanceIterator;
using sta::LibertyLibraryIterator;
using sta::LibertyCellIterator;
using sta::LibertyCellTimingArcSetIterator;
using sta::TimingArcSet;
using sta::TimingArcSetArcIterator;
using sta::TimingArcSetSeq;
using sta::GateTimingModel;
using sta::TimingRole;
using sta::FuncExpr;
using sta::Term;
using sta::Port;
using sta::PinSeq;
using sta::NetIterator;
using sta::PinConnectedPinIterator;
using sta::FindNetDrvrLoads;;
using sta::VertexIterator;
using sta::VertexOutEdgeIterator;
using sta::Edge;
using sta::Search;
using sta::SearchPredNonReg2;
using sta::ClkArrivalSearchPred;
using sta::BfsBkwdIterator;
using sta::BfsFwdIterator;
using sta::BfsIndex;
using sta::Clock;
using sta::PathExpanded;
using sta::INF;
using sta::fuzzyEqual;
using sta::fuzzyLess;
using sta::fuzzyLessEqual;
using sta::fuzzyGreater;
using sta::fuzzyGreaterEqual;
using sta::delayInf;
using sta::stringPrint;
using sta::Unit;
using sta::ArcDelayCalc;
using sta::Corners;
using sta::InputDrive;

extern "C" {
extern int Rsz_Init(Tcl_Interp *interp);
}

Resizer::Resizer() :
  StaState(),
  wire_signal_res_(0.0),
  wire_signal_cap_(0.0),
  wire_clk_res_(0.0),
  wire_clk_cap_(0.0),
  max_area_(0.0),
  openroad_(nullptr),
  logger_(nullptr),
  gui_(nullptr),
  sta_(nullptr),
  db_network_(nullptr),
  db_(nullptr),
  block_(nullptr),
  core_exists_(false),
  parasitics_src_(ParasiticsSrc::none),
  design_area_(0.0),
  min_(MinMax::min()),
  max_(MinMax::max()),
  buffer_lowest_drive_(nullptr),
  buffer_med_drive_(nullptr),
  buffer_highest_drive_(nullptr),
  target_load_map_(nullptr),
  level_drvr_vertices_valid_(false),
  tgt_slews_{0.0, 0.0},
  tgt_slew_corner_(nullptr),
  tgt_slew_dcalc_ap_(nullptr),
  unique_net_index_(1),
  unique_inst_index_(1),
  resize_count_(0),
  repair_design_buffer_count_(0),
  inserted_buffer_count_(0),
  max_wire_length_(0),
  steiner_renderer_(nullptr),
  rebuffer_net_count_(0),
  hold_buffer_count_(0)
{
}

void
Resizer::init(OpenRoad *openroad,
              Tcl_Interp *interp,
              Logger *logger,
              Gui *gui,
              dbDatabase *db,
              dbSta *sta,
              SteinerTreeBuilder *stt_builder,
              GlobalRouter *global_router)
{
  openroad_ = openroad;
  logger_ = logger;
  gui_ = gui;
  db_ = db;
  block_ = nullptr;
  sta_ = sta;
  stt_builder_ = stt_builder;
  global_router_ = global_router;
  incr_groute_ = nullptr;
  db_network_ = sta->getDbNetwork();
  copyState(sta);
  // Define swig TCL commands.
  Rsz_Init(interp);
  // Eval encoded sta TCL sources.
  evalTclInit(interp, sta::rsz_tcl_inits);
}

////////////////////////////////////////////////////////////////

double
Resizer::coreArea() const
{
  return dbuToMeters(core_.dx()) * dbuToMeters(core_.dy());
}

double
Resizer::utilization()
{
  ensureBlock();
  ensureDesignArea();
  double core_area = coreArea();
  if (core_area > 0.0)
    return design_area_ / core_area;
  else
    return 1.0;
}

double
Resizer::maxArea() const
{
  return max_area_;
}

////////////////////////////////////////////////////////////////

class VertexLevelLess
{
public:
  VertexLevelLess(const Network *network);
  bool operator()(const Vertex *vertex1,
                  const Vertex *vertex2) const;

protected:
  const Network *network_;
};

VertexLevelLess::VertexLevelLess(const Network *network) :
  network_(network)
{
}

bool
VertexLevelLess::operator()(const Vertex *vertex1,
                            const Vertex *vertex2) const
{
  Level level1 = vertex1->level();
  Level level2 = vertex2->level();
  return (level1 < level2)
    || (level1 == level2
        // Break ties for stable results.
        && stringLess(network_->pathName(vertex1->pin()),
                      network_->pathName(vertex2->pin())));
}


////////////////////////////////////////////////////////////////

// block_ indicates core_, design_area_, db_network_ etc valid.
void
Resizer::ensureBlock()
{
  // block_ indicates core_, design_area_
  if (block_ == nullptr) {
    block_ = db_->getChip()->getBlock();
    block_->getCoreArea(core_);
    core_exists_ = !(core_.xMin() == 0
                     && core_.xMax() == 0
                     && core_.yMin() == 0
                     && core_.yMax() == 0);
  }
}

void
Resizer::init()
{
  // Abbreviated copyState
  db_network_ = sta_->getDbNetwork();
  sta_->ensureLevelized();
  graph_ = sta_->graph();
  ensureBlock();
  ensureDesignArea();
  ensureLevelDrvrVertices();
  sta_->ensureClkNetwork();
}

void
Resizer::removeBuffers()
{
  ensureBlock();
  db_network_ = sta_->getDbNetwork();
  // Disable incremental timing.
  graph_delay_calc_->delaysInvalid();
  search_->arrivalsInvalid();

  int remove_count = 0;
  for (dbInst *inst : block_->getInsts()) {
    LibertyCell *lib_cell = db_network_->libertyCell(inst);
    if (lib_cell && lib_cell->isBuffer()) {
      Instance *buffer = db_network_->dbToSta(inst);
      // Do not remove buffers connected to input/output ports
      // because verilog netlists use the net name for the port.
      if (!bufferBetweenPorts(buffer)) {
        removeBuffer(buffer);
        remove_count++;
      }
    }
  }
  level_drvr_vertices_valid_ = false;
  logger_->info(RSZ, 26, "Removed {} buffers.", remove_count);
}

bool
Resizer::bufferBetweenPorts(Instance *buffer)
{
  LibertyCell *lib_cell = network_->libertyCell(buffer);
  LibertyPort *in_port, *out_port;
  lib_cell->bufferPorts(in_port, out_port);
  Pin *in_pin = db_network_->findPin(buffer, in_port);
  Pin *out_pin = db_network_->findPin(buffer, out_port);
  Net *in_net = db_network_->net(in_pin);
  Net *out_net = db_network_->net(out_pin);
  bool in_net_ports = hasPort(in_net);
  bool out_net_ports = hasPort(out_net);
  return in_net_ports && out_net_ports;
}

void
Resizer::removeBuffer(Instance *buffer)
{
  LibertyCell *lib_cell = network_->libertyCell(buffer);
  LibertyPort *in_port, *out_port;
  lib_cell->bufferPorts(in_port, out_port);
  Pin *in_pin = db_network_->findPin(buffer, in_port);
  Pin *out_pin = db_network_->findPin(buffer, out_port);
  Net *in_net = db_network_->net(in_pin);
  Net *out_net = db_network_->net(out_pin);
  bool out_net_ports = hasPort(out_net);
  Net *survivor, *removed;
  if (out_net_ports) {
    survivor = out_net;
    removed = in_net;
  }
  else {
    // default or out_net_ports
    // Default to in_net surviving so drivers (cached in dbNetwork)
    // do not change.
    survivor = in_net;
    removed = out_net;
  }

  if (!sdc_->isConstrained(in_pin)
      && !sdc_->isConstrained(out_pin)
      && !sdc_->isConstrained(removed)
      && !sdc_->isConstrained(buffer)) {
    sta_->disconnectPin(in_pin);
    sta_->disconnectPin(out_pin);
    sta_->deleteInstance(buffer);

    NetPinIterator *pin_iter = db_network_->pinIterator(removed);
    while (pin_iter->hasNext()) {
      Pin *pin = pin_iter->next();
      Instance *pin_inst = db_network_->instance(pin);
      if (pin_inst != buffer) {
        Port *pin_port = db_network_->port(pin);
        sta_->disconnectPin(pin);
        sta_->connectPin(pin_inst, pin_port, survivor);
      }
    }
    delete pin_iter;
    sta_->deleteNet(removed);
    parasitics_invalid_.erase(removed);
  }
}

void
Resizer::ensureLevelDrvrVertices()
{
  if (!level_drvr_vertices_valid_) {
    level_drvr_vertices_.clear();
    VertexIterator vertex_iter(graph_);
    while (vertex_iter.hasNext()) {
      Vertex *vertex = vertex_iter.next();
      if (vertex->isDriver(network_))
        level_drvr_vertices_.push_back(vertex);
    }
    sort(level_drvr_vertices_, VertexLevelLess(network_));
    level_drvr_vertices_valid_ = true;
  }
}

////////////////////////////////////////////////////////////////

void
Resizer::resizePreamble()
{
  init();
  makeEquivCells();
  findBuffers();
  findTargetLoads();
}

void
Resizer::findBuffers()
{
  LibertyLibraryIterator *lib_iter = network_->libertyLibraryIterator();
  while (lib_iter->hasNext()) {
    LibertyLibrary *lib = lib_iter->next();
    for (LibertyCell *buffer : *lib->buffers()) {
      if (!dontUse(buffer)
          && isLinkCell(buffer)) {
        buffer_cells_.push_back(buffer);
      }
    }
  }
  delete lib_iter;

  if (buffer_cells_.empty())
    logger_->error(RSZ, 22, "no buffers found.");

  sort(buffer_cells_, [this] (const LibertyCell *buffer1,
                          const LibertyCell *buffer2) {
                        return bufferDriveResistance(buffer1)
                          > bufferDriveResistance(buffer2);
                      });
  buffer_lowest_drive_ = buffer_cells_[0];
  buffer_med_drive_ = buffer_cells_[buffer_cells_.size() / 2];
  buffer_highest_drive_ = buffer_cells_[buffer_cells_.size() - 1];
}

bool
Resizer::isLinkCell(LibertyCell *cell)
{
  return network_->findLibertyCell(cell->name()) == cell;
}

////////////////////////////////////////////////////////////////

void
Resizer::bufferInputs()
{
  init();
  inserted_buffer_count_ = 0;
  incrementalParasiticsBegin();
  InstancePinIterator *port_iter = network_->pinIterator(network_->topInstance());
  while (port_iter->hasNext()) {
    Pin *pin = port_iter->next();
    Vertex *vertex = graph_->pinDrvrVertex(pin);
    Net *net = network_->net(network_->term(pin));
    if (network_->direction(pin)->isInput()
        && !vertex->isConstant()
        && !sta_->isClock(pin)
        // Hands off special nets.
        && !db_network_->isSpecial(net)
        && hasPins(net))
      // repair_design will resize to target slew.
      bufferInput(pin, buffer_lowest_drive_);
  }
  delete port_iter;
  updateParasitics();
  incrementalParasiticsEnd();

  if (inserted_buffer_count_ > 0) {
    logger_->info(RSZ, 27, "Inserted {} input buffers.", inserted_buffer_count_);
    level_drvr_vertices_valid_ = false;
  }
}
   
bool
Resizer::hasPins(Net *net)
{
  NetPinIterator *pin_iter = db_network_->pinIterator(net);
  bool has_pins = pin_iter->hasNext();
  delete pin_iter;
  return has_pins;
}

Instance *
Resizer::bufferInput(const Pin *top_pin,
                     LibertyCell *buffer_cell)
{
  Term *term = db_network_->term(top_pin);
  Net *input_net = db_network_->net(term);
  LibertyPort *input, *output;
  buffer_cell->bufferPorts(input, output);
  string buffer_name = makeUniqueInstName("input");
  Instance *parent = db_network_->topInstance();
  Net *buffer_out = makeUniqueNet();
  Instance *buffer = makeInstance(buffer_cell,
                                  buffer_name.c_str(),
                                  parent);
  if (buffer) {
    journalMakeBuffer(buffer);
    Point pin_loc = db_network_->location(top_pin);
    setLocation(buffer, pin_loc);
    designAreaIncr(area(db_network_->cell(buffer_cell)));
    inserted_buffer_count_++;

    NetPinIterator *pin_iter = db_network_->pinIterator(input_net);
    while (pin_iter->hasNext()) {
      Pin *pin = pin_iter->next();
      // Leave input port pin connected to input_net.
      if (pin != top_pin) {
        sta_->disconnectPin(pin);
        Port *pin_port = db_network_->port(pin);
        sta_->connectPin(db_network_->instance(pin), pin_port, buffer_out);
      }
    }
    delete pin_iter;
    sta_->connectPin(buffer, input, input_net);
    sta_->connectPin(buffer, output, buffer_out);

    parasiticsInvalid(input_net);
    parasiticsInvalid(buffer_out);
  }
  return buffer;
}

void
Resizer::setLocation(Instance *inst,
                     Point pt)
{
  dbInst *dinst = db_network_->staToDb(inst);
  int x = pt.x();
  int y = pt.y();
  // Stay inside the lines.
  if (core_exists_) {
    dbMaster *master = dinst->getMaster();
    int width = master->getWidth();
    if (x < core_.xMin())
      x = core_.xMin();
    else if (x > core_.xMax() - width)
      // Make sure the instance is entirely inside core.
      x = core_.xMax() - width;

    int height = master->getHeight();
    if (y < core_.yMin())
      y = core_.yMin();
    else if (y > core_.yMax() - height)
      y = core_.yMax() - height;
  }

  dinst->setPlacementStatus(dbPlacementStatus::PLACED);
  dinst->setLocation(x, y);
}

void
Resizer::bufferOutputs()
{
  init();
  inserted_buffer_count_ = 0;
  incrementalParasiticsBegin();
  InstancePinIterator *port_iter = network_->pinIterator(network_->topInstance());
  while (port_iter->hasNext()) {
    Pin *pin = port_iter->next();
    Vertex *vertex = graph_->pinLoadVertex(pin);
    Net *net = network_->net(network_->term(pin));
    if (network_->direction(pin)->isOutput()
        && net
        // DEF does not have tristate output types so we have look at the drivers.
        && !hasTristateDriver(net)
        && !vertex->isConstant()
        // Hands off special nets.
        && !db_network_->isSpecial(net)
        && hasPins(net))
      bufferOutput(pin, buffer_lowest_drive_);
  }
  delete port_iter;
  updateParasitics();
  incrementalParasiticsEnd();

  if (inserted_buffer_count_ > 0) {
    logger_->info(RSZ, 28, "Inserted {} output buffers.", inserted_buffer_count_);
    level_drvr_vertices_valid_ = false;
  }
}

bool
Resizer::hasTristateDriver(const Net *net)
{
  PinSet *drivers = network_->drivers(net);
  if (drivers) {
    for (Pin *pin : *drivers) {
      if (isTristateDriver(pin))
        return true;
    }
  }
  return false;
}

bool
Resizer::isTristateDriver(const Pin *pin)
{
  // Note LEF macro PINs do not have a clue about tristates.
  LibertyPort *port = network_->libertyPort(pin);
  return port && port->direction()->isAnyTristate();
}

void
Resizer::bufferOutput(Pin *top_pin,
                      LibertyCell *buffer_cell)
{
  NetworkEdit *network = networkEdit();
  Term *term = network_->term(top_pin);
  Net *output_net = network_->net(term);
  LibertyPort *input, *output;
  buffer_cell->bufferPorts(input, output);
  string buffer_name = makeUniqueInstName("output");
  Instance *parent = network->topInstance();
  Net *buffer_in = makeUniqueNet();
  Instance *buffer = makeInstance(buffer_cell,
                                  buffer_name.c_str(),
                                  parent);
  if (buffer) {
    journalMakeBuffer(buffer);
    setLocation(buffer, db_network_->location(top_pin));
    designAreaIncr(area(db_network_->cell(buffer_cell)));
    inserted_buffer_count_++;

    NetPinIterator *pin_iter = network->pinIterator(output_net);
    while (pin_iter->hasNext()) {
      Pin *pin = pin_iter->next();
      if (pin != top_pin) {
        // Leave output port pin connected to output_net.
        sta_->disconnectPin(pin);
        Port *pin_port = network->port(pin);
        sta_->connectPin(network->instance(pin), pin_port, buffer_in);
      }
    }
    delete pin_iter;
    sta_->connectPin(buffer, input, buffer_in);
    sta_->connectPin(buffer, output, output_net);

    parasiticsInvalid(buffer_in);
    parasiticsInvalid(output_net);
  }
}

////////////////////////////////////////////////////////////////

// Repair long wires, max slew, max capacitance, max fanout violations
// The whole enchilada.
// max_wire_length zero for none (meters)
void
Resizer::repairDesign(double max_wire_length,
                      double slew_margin,
                      double max_cap_margin)
{
  int repaired_net_count, slew_violations, cap_violations;
  int fanout_violations, length_violations;
  repairDesign(max_wire_length, slew_margin, max_cap_margin,
               repaired_net_count, slew_violations, cap_violations,
               fanout_violations, length_violations);
  repair_design_buffer_count_ = inserted_buffer_count_;

  if (slew_violations > 0)
    logger_->info(RSZ, 34, "Found {} slew violations.", slew_violations);
  if (fanout_violations > 0)
    logger_->info(RSZ, 35, "Found {} fanout violations.", fanout_violations);
  if (cap_violations > 0)
    logger_->info(RSZ, 36, "Found {} capacitance violations.", cap_violations);
  if (length_violations > 0)
    logger_->info(RSZ, 37, "Found {} long wires.", length_violations);
  if (repair_design_buffer_count_ > 0)
    logger_->info(RSZ, 38, "Inserted {} buffers in {} nets.",
                  repair_design_buffer_count_,
                  repaired_net_count);
  if (resize_count_ > 0)
    logger_->info(RSZ, 39, "Resized {} instances.", resize_count_);
}

void
Resizer::repairDesign(double max_wire_length, // zero for none (meters)
                      double slew_margin,
                      double max_cap_margin,
                      int &repaired_net_count,
                      int &slew_violations,
                      int &cap_violations,
                      int &fanout_violations,
                      int &length_violations)
{
  repaired_net_count = 0;
  slew_violations = 0;
  cap_violations = 0;
  fanout_violations = 0;
  length_violations = 0;
  inserted_buffer_count_ = 0;
  resize_count_ = 0;

  sta_->checkSlewLimitPreamble();
  sta_->checkCapacitanceLimitPreamble();
  sta_->checkFanoutLimitPreamble();

  incrementalParasiticsBegin();
  int max_length = metersToDbu(max_wire_length);
  for (int i = level_drvr_vertices_.size() - 1; i >= 0; i--) {
    Vertex *drvr = level_drvr_vertices_[i];
    Pin *drvr_pin = drvr->pin();
    Net *net = network_->isTopLevelPort(drvr_pin)
      ? network_->net(network_->term(drvr_pin))
      : network_->net(drvr_pin);
    const char *dbg_net_name = nullptr;
    bool debug = net && dbg_net_name
      && sta::stringEq(sdc_network_->pathName(net), dbg_net_name);
    if (debug)
      logger_->setDebugLevel(RSZ, "repair_net", 3);
    if (net
        && !sta_->isClock(drvr_pin)
        // Exclude tie hi/low cells and supply nets.
        && !drvr->isConstant())
      repairNet(net, drvr_pin, drvr, slew_margin, max_cap_margin,
                true, true, true, max_length, true,
                repaired_net_count, slew_violations, cap_violations,
                fanout_violations, length_violations);
    if (debug)
      logger_->setDebugLevel(RSZ, "repair_net", 0);
  }
  updateParasitics();
  incrementalParasiticsEnd();

  if (inserted_buffer_count_ > 0)
    level_drvr_vertices_valid_ = false;
}

// repairDesign but restricted to clock network and
// no max_fanout/max_cap checks.
// Use max_wire_length zero for none (meters)
void
Resizer::repairClkNets(double max_wire_length)
{
  init();
  // Need slews to resize inserted buffers.
  sta_->findDelays();

  inserted_buffer_count_ = 0;
  resize_count_ = 0;

  int repaired_net_count = 0;
  int slew_violations = 0;
  int cap_violations = 0;
  int fanout_violations = 0;
  int length_violations = 0;
  int max_length = metersToDbu(max_wire_length);
  incrementalParasiticsBegin();
  for (Clock *clk : sdc_->clks()) {
    const PinSet *clk_pins = sta_->pins(clk);
    if (clk_pins) {
      for (const Pin *clk_pin : *clk_pins) {
        Net *net = network_->isTopLevelPort(clk_pin)
          ? network_->net(network_->term(clk_pin))
          : network_->net(clk_pin);
        if (network_->isDriver(clk_pin)) {
          Vertex *drvr = graph_->pinDrvrVertex(clk_pin);
          // Do not resize clock tree gates.
          repairNet(net, clk_pin, drvr, 0.0, 0.0,
                    false, false, false, max_length, false,
                    repaired_net_count, slew_violations, cap_violations,
                    fanout_violations, length_violations);
        }
      }
    }
  }
  updateParasitics();
  incrementalParasiticsEnd();

  if (length_violations > 0)
    logger_->info(RSZ, 47, "Found {} long wires.", length_violations);
  if (inserted_buffer_count_ > 0) {
    logger_->info(RSZ, 48, "Inserted {} buffers in {} nets.",
                  inserted_buffer_count_,
                  repaired_net_count);
    level_drvr_vertices_valid_ = false;
  }
}

// Repair one net (for debugging)
void
Resizer::repairNet(Net *net,
                   double max_wire_length, // meters
                   double slew_margin,
                   double max_cap_margin)
{
  init();

  sta_->checkSlewLimitPreamble();
  sta_->checkCapacitanceLimitPreamble();
  sta_->checkFanoutLimitPreamble();

  inserted_buffer_count_ = 0;
  resize_count_ = 0;
  resized_multi_output_insts_.clear();
  int repaired_net_count = 0;
  int slew_violations = 0;
  int cap_violations = 0;
  int fanout_violations = 0;
  int length_violations = 0;
  int max_length = metersToDbu(max_wire_length);
  PinSet *drivers = network_->drivers(net);
  if (drivers && !drivers->empty()) {
    PinSet::Iterator drvr_iter(drivers);
    Pin *drvr_pin = drvr_iter.next();
    Vertex *drvr = graph_->pinDrvrVertex(drvr_pin);
    repairNet(net, drvr_pin, drvr, slew_margin, max_cap_margin,
              true, true, true, max_length, true,
              repaired_net_count, slew_violations, cap_violations,
              fanout_violations, length_violations);
  }

  if (slew_violations > 0)
    logger_->info(RSZ, 51, "Found {} slew violations.", slew_violations);
  if (fanout_violations > 0)
    logger_->info(RSZ, 52, "Found {} fanout violations.", fanout_violations);
  if (cap_violations > 0)
    logger_->info(RSZ, 53, "Found {} capacitance violations.", cap_violations);
  if (length_violations > 0)
    logger_->info(RSZ, 54, "Found {} long wires.", length_violations);
  if (inserted_buffer_count_ > 0) {
    logger_->info(RSZ, 55, "Inserted {} buffers in {} nets.",
                  inserted_buffer_count_,
                  repaired_net_count);
    level_drvr_vertices_valid_ = false;
  }
  if (resize_count_ > 0)
    logger_->info(RSZ, 56, "Resized {} instances.", resize_count_);
  if (resize_count_ > 0)
    logger_->info(RSZ, 57, "Resized {} instances.", resize_count_);
}

void
Resizer::repairNet(Net *net,
                   const Pin *drvr_pin,
                   Vertex *drvr,
                   double slew_margin,
                   double max_cap_margin,
                   bool check_slew,
                   bool check_cap,
                   bool check_fanout,
                   int max_length, // dbu
                   bool resize_drvr,
                   int &repaired_net_count,
                   int &slew_violations,
                   int &cap_violations,
                   int &fanout_violations,
                   int &length_violations)
{
  // Hands off special nets.
  if (!db_network_->isSpecial(net)) {
    SteinerTree *tree = makeSteinerTree(drvr_pin, true, max_steiner_pin_count_,
                                        stt_builder_, db_network_, logger_);
    if (tree) {
      debugPrint(logger_, RSZ, "repair_net", 1, "repair net {}",
                 sdc_network_->pathName(drvr_pin));
      // Resize the driver to normalize slews before repairing limit violations.
      if (resize_drvr)
        resizeToTargetSlew(drvr_pin, true);
      // For tristate nets all we can do is resize the driver.
      if (!isTristateDriver(drvr_pin)) {
        ensureWireParasitic(drvr_pin, net);
        graph_delay_calc_->findDelays(drvr);

        float max_load_slew = INF;
        float max_cap = INF;
        float max_fanout = INF;
        bool repair_slew = false;
        bool repair_cap = false;
        bool repair_fanout = false;
        bool repair_wire = false;
        const Corner *corner = sta_->cmdCorner();
        if (check_cap) {
          float cap1, max_cap1, cap_slack1;
          const Corner *corner1;
          const RiseFall *tr1;
          sta_->checkCapacitance(drvr_pin, nullptr, max_,
                                 corner1, tr1, cap1, max_cap1, cap_slack1);
          if (max_cap1 > 0.0 && corner1) {
            max_cap1 *= (1.0 - max_cap_margin / 100.0);
            max_cap = max_cap1;
            if (cap1 > max_cap1) {
              corner = corner1;
              cap_violations++;
              repair_cap = true;
            }
          }
        }
        if (check_fanout) {
          float fanout, fanout_slack;
          sta_->checkFanout(drvr_pin, max_,
                            fanout, max_fanout, fanout_slack);
          if (max_fanout > 0.0 && fanout_slack < 0.0) {
            fanout_violations++;
            repair_fanout = true;
          }
        }
        int wire_length = findMaxSteinerDist(tree);
        if (max_length
            && wire_length > max_length) {
          length_violations++;
          repair_wire = true;
        }
        if (check_slew) {
          float slew1, slew_slack1, max_slew1;
          const Corner *corner1;
          // Check slew at the driver.
          checkSlew(drvr_pin, slew_margin, slew1, max_slew1, slew_slack1, corner1);
          // Max slew violations at the driver pin are repaired by reducing the
          // load capacitance. Wire resistance may shield capacitance from the
          // driver but so this is conservative.
          // Find max load cap that corresponds to max_slew.
          LibertyPort *drvr_port = network_->libertyPort(drvr_pin);
          if (corner1
              && max_slew1 > 0.0) {
            if (drvr_port) {
              float max_cap1 = findSlewLoadCap(drvr_port, max_slew1, corner1);
              max_cap = min(max_cap, max_cap1);
            }
            corner = corner1;
            if (slew_slack1 < 0.0) {
              debugPrint(logger_, RSZ, "repair_net", 2, "drvr slew violation slew={} max_slew={}",
                         delayAsString(slew1, this, 3),
                         delayAsString(max_slew1, this, 3));
              repair_slew = true;
              slew_violations++;
            }
          }
          // Check slew at the loads.
          // Note that many liberty libraries do not have max_transition attributes on
          // input pins.
          // Max slew violations at the load pins are repaired by inserting buffers
          // and reducing the wire length to the load.
          checkLoadSlews(drvr_pin, slew_margin, slew1, max_slew1, slew_slack1, corner1);
          if (slew_slack1 < 0.0) {
            debugPrint(logger_, RSZ, "repair_net", 2,
                       "load slew violation load_slew={} max_slew={}",
                       delayAsString(slew1, this, 3),
                       delayAsString(max_slew1, this, 3));
            corner = corner1;
            // Don't double count the driver/load on same net.
            if (!repair_slew)
              slew_violations++;
            repair_slew = true;
          }
        }
        if (repair_slew
            || repair_cap
            || repair_fanout
            || repair_wire) {
          Point drvr_loc = db_network_->location(drvr->pin());
          debugPrint(logger_, RSZ, "repair_net", 1, "driver {} ({} {}) l={}",
                     sdc_network_->pathName(drvr_pin),
                     units_->distanceUnit()->asString(dbuToMeters(drvr_loc.getX()), 1),
                     units_->distanceUnit()->asString(dbuToMeters(drvr_loc.getY()), 1),
                     units_->distanceUnit()->asString(dbuToMeters(wire_length), 1));
          SteinerPt drvr_pt = tree->drvrPt(network_);
          int wire_length;
          float pin_cap, fanout;
          PinSeq load_pins;
          if (drvr_pt != SteinerTree::null_pt)
            repairNet(tree, drvr_pt, SteinerTree::null_pt, net, drvr_pin,
                      max_cap, max_fanout, max_length, corner, 0,
                      wire_length, pin_cap, fanout, load_pins, max_load_slew);
          repaired_net_count++;

          if (resize_drvr)
            resizeToTargetSlew(drvr_pin, true);
        }
      }
      delete tree;
    }
  }
}

bool
Resizer::checkLimits(const Pin *drvr_pin,
                     double slew_margin,
                     double max_cap_margin,
                     bool check_slew,
                     bool check_cap,
                     bool check_fanout)
{
  if (check_cap) {
    float cap1, max_cap1, cap_slack1;
    const Corner *corner1;
    const RiseFall *tr1;
    sta_->checkCapacitance(drvr_pin, nullptr, max_,
                           corner1, tr1, cap1, max_cap1, cap_slack1);
    max_cap1 *= (1.0 - max_cap_margin / 100.0);
    if (cap1 < max_cap1)
      return true;
  }
  if (check_fanout) {
    float fanout, fanout_slack, max_fanout;
    sta_->checkFanout(drvr_pin, max_,
                      fanout, max_fanout, fanout_slack);
    if (fanout_slack < 0.0)
      return true;

  }
  if (check_slew) {
    float slew1, slew_slack1, max_slew1;
    const Corner *corner1;
    checkSlew(drvr_pin, slew_margin, slew1, max_slew1, slew_slack1, corner1);
    if (slew_slack1 < 0.0)
      return true;
    checkLoadSlews(drvr_pin, slew_margin, slew1, max_slew1, slew_slack1, corner1);
    if (slew_slack1 < 0.0)
      return true;
  }
  return false;
}

void
Resizer::checkSlew(const Pin *drvr_pin,
                   double slew_margin,
                   // Return values.
                   Slew &slew,
                   float &limit,
                   float &slack,
                   const Corner *&corner)
{
  slack = INF;
  limit = INF;
  corner = nullptr;

  const Corner *corner1;
  const RiseFall *tr1;
  Slew slew1;
  float limit1, slack1;
  sta_->checkSlew(drvr_pin, nullptr, max_, false,
                  corner1, tr1, slew1, limit1, slack1);
  if (corner1) {
    limit1 *= (1.0 - slew_margin / 100.0);
    slack1 = limit1 - slew1;
    if (slack1 < slack) {
      slew = slew1;
      limit = limit1;
      slack = slack1;
      corner = corner1;
    }
  }
}

void
Resizer::checkLoadSlews(const Pin *drvr_pin,
                        double slew_margin,
                        // Return values.
                        Slew &slew,
                        float &limit,
                        float &slack,
                        const Corner *&corner)
{
  slack = INF;
  limit = INF;
  PinConnectedPinIterator *pin_iter = network_->connectedPinIterator(drvr_pin);
  while (pin_iter->hasNext()) {
    Pin *pin = pin_iter->next();
    if (pin != drvr_pin) {
      const Corner *corner1;
      const RiseFall *tr1;
      Slew slew1;
      float limit1, slack1;
      sta_->checkSlew(pin, nullptr, max_, false,
                      corner1, tr1, slew1, limit1, slack1);
      if (corner1) {
        limit1 *= (1.0 - slew_margin / 100.0);
        limit = min(limit, limit1);
        slack1 = limit1 - slew1;
        if (slack1 < slack) {
          slew = slew1;
          slack = slack1;
          corner = corner1;
        }
      }
    }
  }
  delete pin_iter;
}

float
Resizer::bufferInputMaxSlew(LibertyCell *buffer,
                            const Corner *corner) const
{
  LibertyPort *input, *output;
  buffer->bufferPorts(input, output);
  return maxInputSlew(input, corner);
}

float
Resizer::maxInputSlew(const LibertyPort *input,
                      const Corner *corner) const
{
  float limit;
  bool exists;
  sta_->findSlewLimit(input, corner, MinMax::max(), limit, exists);
  // umich brain damage control
  if (limit == 0.0)
    limit = INF;
  return limit;
}

// Find the output port load capacitance that results in slew.
double
Resizer::findSlewLoadCap(LibertyPort *drvr_port,
                         double slew,
                         const Corner *corner)
{
  const DcalcAnalysisPt *dcalc_ap = corner->findDcalcAnalysisPt(max_);
  double drvr_res = drvr_port->driveResistance();
  if (drvr_res == 0.0)
    return INF;
  // cap1 lower bound
  // cap2 upper bound
  double cap1 = 0.0;
  double cap2 = slew / drvr_res * 2;
  double tol = .01; // 1%
  double diff1 = gateSlewDiff(drvr_port, cap2, slew, dcalc_ap);
  // binary search for diff = 0.
  while (abs(cap1 - cap2) > max(cap1, cap2) * tol) {
    if (diff1 < 0.0) {
      cap1 = cap2;
      cap2 *= 2;
      diff1 = gateSlewDiff(drvr_port, cap2, slew, dcalc_ap);
    }
    else {
      double cap3 = (cap1 + cap2) / 2.0;
      double diff2 = gateSlewDiff(drvr_port, cap3, slew, dcalc_ap);
      if (diff2 < 0.0) {
        cap1 = cap3;
      }
      else {
        cap2 = cap3;
        diff1 = diff2;
      }
    }
  }
  return cap1;
}

// objective function
double
Resizer::gateSlewDiff(LibertyPort *drvr_port,
                      double load_cap,
                      double slew,
                      const DcalcAnalysisPt *dcalc_ap)
{
  ArcDelay delays[RiseFall::index_count];
  Slew slews[RiseFall::index_count];
  gateDelays(drvr_port, load_cap, dcalc_ap, delays, slews);
  Slew gate_slew = max(slews[RiseFall::riseIndex()], slews[RiseFall::fallIndex()]);
  return gate_slew - slew;
}

void
Resizer::repairNet(SteinerTree *tree,
                   SteinerPt pt,
                   SteinerPt prev_pt,
                   Net *net,
                   const Pin *drvr_pin,
                   float max_cap,
                   float max_fanout,
                   int max_length, // dbu
                   const Corner *corner,
                   int level,
                   // Return values.
                   // Remaining parasiics after repeater insertion.
                   int &wire_length, // dbu
                   float &pin_cap,
                   float &fanout,
                   PinSeq &load_pins,
                   float &max_load_slew)
{
  Point pt_loc = tree->location(pt);
  int pt_x = pt_loc.getX();
  int pt_y = pt_loc.getY();
  debugPrint(logger_, RSZ, "repair_net", 2, "{:{}s}pt ({} {})",
             "", level,
             units_->distanceUnit()->asString(dbuToMeters(pt_x), 1),
             units_->distanceUnit()->asString(dbuToMeters(pt_y), 1));
  double wire_cap = wireSignalCapacitance(corner);
  double wire_res = wireSignalResistance(corner);

  SteinerPt left = tree->left(pt);
  int wire_length_left = 0;
  float pin_cap_left = 0.0;
  float fanout_left = 0.0;
  float max_load_slew_left = INF;
  PinSeq loads_left;
  if (left != SteinerTree::null_pt)
    repairNet(tree, left, pt, net, drvr_pin, max_cap, max_fanout, max_length,
              corner, level+1,
              wire_length_left, pin_cap_left, fanout_left,
              loads_left, max_load_slew_left);
  double cap_left = pin_cap_left + dbuToMeters(wire_length_left) * wire_cap;

  SteinerPt right = tree->right(pt);
  int wire_length_right = 0;
  float pin_cap_right = 0.0;
  float fanout_right = 0.0;
  PinSeq loads_right;
  float max_load_slew_right = INF;
  if (right != SteinerTree::null_pt)
    repairNet(tree, right, pt, net, drvr_pin, max_cap, max_fanout, max_length,
              corner, level+1,
              wire_length_right, pin_cap_right, fanout_right,
              loads_right, max_load_slew_right);
  double cap_right = pin_cap_right + dbuToMeters(wire_length_right) * wire_cap;

  debugPrint(logger_, RSZ, "repair_net", 3, "{:{}s}left  l={} pin_cap={} cap={} fanout={}",
             "", level,
             units_->distanceUnit()->asString(dbuToMeters(wire_length_left), 1),
             units_->capacitanceUnit()->asString(pin_cap_left, 3),
             units_->capacitanceUnit()->asString(cap_left, 3),
             fanout_left);
  debugPrint(logger_, RSZ, "repair_net", 3, "{:{}s}right l={} pin_cap={} cap={} fanout={}",
             "", level,
             units_->distanceUnit()->asString(dbuToMeters(wire_length_right), 1),
             units_->capacitanceUnit()->asString(pin_cap_right, 3),
             units_->capacitanceUnit()->asString(cap_right, 3),
             fanout_right);

  wire_length = wire_length_left + wire_length_right;
  float wire_length1 = dbuToMeters(wire_length);
  pin_cap = pin_cap_left + pin_cap_right;
  float load_cap = cap_left + cap_right;
  fanout = fanout_left + fanout_right;
  max_load_slew = min(max_load_slew_left, max_load_slew_right);
  LibertyCell *buffer_cell = findTargetCell(buffer_lowest_drive_, load_cap, false);

  // Check for violations when the left/right branches are combined.
  // Add a buffer to left or right branch to stay under the max cap/length/fanout.
  bool repeater_left = false;
  bool repeater_right = false;
  float r_drvr = driveResistance(drvr_pin);
  // Elmore factor for 20-80% slew thresholds.
  constexpr float k_threshold = 1.39;
  float load_slew = (r_drvr + wire_length1 * wire_res) * load_cap * k_threshold;
  bool load_slew_violation = load_slew > max_load_slew;
  // Driver slew checks were converted to max cap.
  if (load_slew_violation) {
    debugPrint(logger_, RSZ, "repair_net", 3, "{:{}s}load slew violation {} > {}",
               "", level,
               delayAsString(load_slew, this, 3),
               delayAsString(max_load_slew, this, 3));
    float slew_slack_left = max_load_slew_left
      - (r_drvr + dbuToMeters(wire_length_left) * wire_res) * cap_left * k_threshold;
    float slew_slack_right = max_load_slew_right
      - (r_drvr + dbuToMeters(wire_length_right) * wire_res) * cap_right * k_threshold;
    debugPrint(logger_, RSZ, "repair_net", 3, "{:{}s} slew slack left={} right={}",
               "", level,
               delayAsString(slew_slack_left, this, 3),
               delayAsString(slew_slack_right, this, 3));
    // Isolate the branch with the smaller slack by buffering the OTHER branch.
    if (slew_slack_left < slew_slack_right)
      repeater_left = true;
    else
      repeater_right = true;
  }
  bool cap_violation = (cap_left + cap_right) > max_cap;
  if (cap_violation) {
    debugPrint(logger_, RSZ, "repair_net", 3, "{:{}s}cap violation", "", level);
    if (cap_left > cap_right)
      repeater_left = true;
    else
      repeater_right = true;
  }
  bool length_violation = max_length > 0
    && (wire_length_left + wire_length_right) > max_length;
  if (length_violation) {
    debugPrint(logger_, RSZ, "repair_net", 3, "{:{}s}length violation", "", level);
    if (wire_length_left > wire_length_right)
      repeater_left = true;
    else
      repeater_right = true;
  }
  bool fanout_violation = max_fanout > 0
    // Note that if both fanout_left==max_fanout and fanout_right==max_fanout
    // there is no way repair the violation (adding a buffer to either branch
    // results in max_fanout+1, which is a violation).
    // Leave room for one buffer on the other branch by using >= to avoid
    // this situation.
    && (fanout_left + fanout_right) >= max_fanout;
  if (fanout_violation) {
    debugPrint(logger_, RSZ, "repair_net", 3, "{:{}s}fanout violation", "", level);
    if (fanout_left > fanout_right)
      repeater_left = true;
    else
      repeater_right = true;
  }

  if (repeater_left)
    makeRepeater("left", tree, pt, buffer_cell, corner, true, level,
                 wire_length_left, pin_cap_left, fanout_left, loads_left,
                 max_load_slew_left);
  if (repeater_right)
    makeRepeater("right", tree, pt, buffer_cell, corner, true, level,
                 wire_length_right, pin_cap_right, fanout_right, loads_right,
                 max_load_slew_right);

  // Update after left/right repeaters are inserted.
  wire_length = wire_length_left + wire_length_right;
  pin_cap = pin_cap_left + pin_cap_right;
  fanout = fanout_left + fanout_right;
  max_load_slew = min(max_load_slew_left, max_load_slew_right);

  // Union left/right load pins.
  for (Pin *load_pin : loads_left)
    load_pins.push_back(load_pin);
  for (Pin *load_pin : loads_right)
    load_pins.push_back(load_pin);

  // Steiner pt pin is the net driver if prev_pt is null.
  if (prev_pt != SteinerTree::null_pt) {
    const PinSeq *pt_pins = tree->pins(pt);
    if (pt_pins) {
      for (Pin *load_pin : *pt_pins) {
        debugPrint(logger_, RSZ, "repair_net", 2, "{:{}s}load {}",
                   "", level,
                   sdc_network_->pathName(load_pin));
        LibertyPort *load_port = network_->libertyPort(load_pin);
        if (load_port) {
          pin_cap += load_port->capacitance();
          fanout += portFanoutLoad(load_port);
          max_load_slew = min(max_load_slew, maxInputSlew(load_port, corner));
        }
        else
          fanout += 1;
        load_pins.push_back(load_pin);
      }
    }

    Point prev_loc = tree->location(prev_pt);
    int length = Point::manhattanDistance(prev_loc, pt_loc);
    wire_length += length;
    // Back up from pt to prev_pt adding repeaters as necessary for
    // length/max_cap/max_slew violations.
    int prev_x = prev_loc.getX();
    int prev_y = prev_loc.getY();
    debugPrint(logger_, RSZ, "repair_net", 3, "{:{}s}wl={} l={}",
               "", level,
               units_->distanceUnit()->asString(dbuToMeters(wire_length), 1),
               units_->distanceUnit()->asString(dbuToMeters(length), 1));
    wire_length1 = dbuToMeters(wire_length);
    load_cap = pin_cap + wire_length1 * wire_cap;

    load_slew = (r_drvr + wire_length1 * wire_res) * load_cap * k_threshold;
    debugPrint(logger_, RSZ, "repair_net", 3, "{:{}s}load_slew={} r_drvr={}",
               "", level,
               delayAsString(load_slew, this, 3),
               units_->resistanceUnit()->asString(r_drvr, 3));

    buffer_cell = findTargetCell(buffer_lowest_drive_, load_cap, false);
    while ((max_length > 0 && wire_length > max_length)
           || (wire_cap > 0.0
               && load_cap > max_cap)
           || load_slew > max_load_slew) {
      // Make the wire a bit shorter than necessary to allow for
      // offset from instance origin to pin and detailed placement movement.
      static double length_margin = .05;
      bool split_wire = false;
      bool resize = true;
      // Distance from loads to repeater.
      int split_length = std::numeric_limits<int>::max();
      if (max_length > 0 && wire_length > max_length) {
        debugPrint(logger_, RSZ, "repair_net", 3, "{:{}s}max wire length violation {} > {}",
                   "", level,
                   units_->distanceUnit()->asString(dbuToMeters(wire_length), 1),
                   units_->distanceUnit()->asString(dbuToMeters(max_length), 1));
        split_length = min(split_length, max_length);
        split_wire = true;
      }
      if (wire_cap > 0.0
          && load_cap > max_cap) {
        debugPrint(logger_, RSZ, "repair_net", 3, "{:{}s}max cap violation {} > {}",
                   "", level,
                   units_->capacitanceUnit()->asString(load_cap, 3),
                   units_->capacitanceUnit()->asString(max_cap, 3))
        split_length = min(split_length, metersToDbu((max_cap - pin_cap) / wire_cap));
        split_wire = true;
      }
      if (load_slew > max_load_slew) { 
        debugPrint(logger_, RSZ, "repair_net", 3, "{:{}s}max load slew violation {} > {}",
                   "", level,
                   delayAsString(load_slew, this, 3),
                   delayAsString(max_load_slew, this, 3));
        // Using elmore delay to approximate wire
        // load_slew = (Rbuffer + L*Rwire) * (L*Cwire + Cpin) * k_threshold
        // Setting this to max_slew_load is a quadratic in L
        // L^2*Rwire*Cwire + L*(Rbuffer*Cwire + Rwire*Cpin) + Rbuffer*Cpin - max_load_slew/k_threshold
        // Solve using quadradic eqn for L.
        float r_buffer = bufferDriveResistance(buffer_cell);
        float a = wire_res * wire_cap;
        float b = r_buffer * wire_cap + wire_res * pin_cap;
        float c = r_buffer * pin_cap - max_load_slew / k_threshold;
        float l = (-b + sqrt(b*b - 4 * a * c)) / (2 * a);
        if (l >= 0.0) {
          split_length = min(split_length, metersToDbu(l));
          split_wire = true;
          resize = false;
        }
        else {
          split_length = 0;
          split_wire = true;
          resize = false;
        }
        debugPrint(logger_, RSZ, "repair_net", 3, "{:{}s}split length={}",
                   "", level,
                   units_->distanceUnit()->asString(dbuToMeters(split_length), 1));
      }
      if (split_wire) {
        // Distance from pt to repeater backward toward prev_pt.
        // Note that split_length can be longer than the wire length
        // because it is the maximum value that satisfies max slew/cap.
        double buf_dist = (split_length >= wire_length)
          ? length
          : length - (wire_length - split_length * (1.0 - length_margin));
        double dx = prev_x - pt_x;
        double dy = prev_y - pt_y;
        double d = (length == 0) ? 0.0 : buf_dist / length;
        int buf_x = pt_x + d * dx;
        int buf_y = pt_y + d * dy;
        makeRepeater("wire", buf_x, buf_y, buffer_cell, corner, resize, level,
                     wire_length, pin_cap, fanout, load_pins, max_load_slew);
        // Update for the next round.
        length -= buf_dist;
        wire_length = length;
        pt_x = buf_x;
        pt_y = buf_y;

        wire_length1 = dbuToMeters(wire_length);
        load_cap = pin_cap + wire_length1 * wire_cap;
        load_slew = (r_drvr + wire_length1 * wire_res) * load_cap * k_threshold;
        buffer_cell = findTargetCell(buffer_lowest_drive_, load_cap, false);
        debugPrint(logger_, RSZ, "repair_net", 3, "{:{}s}wl={} l={}",
                   "", level,
                   units_->distanceUnit()->asString(dbuToMeters(wire_length), 1),
                   units_->distanceUnit()->asString(dbuToMeters(length), 1));
      }
      else
        break;
    }
  }
}

LibertyCell *
Resizer::findBufferUnderSlew(float max_slew,
                             float load_cap)
{
  LibertyCell *min_slew_buffer = buffer_lowest_drive_;
  float min_slew = INF;
  LibertyCellSeq *equiv_cells = sta_->equivCells(buffer_lowest_drive_);
  if (equiv_cells) {
    sort(equiv_cells, [this] (const LibertyCell *buffer1,
                              const LibertyCell *buffer2) {
      return bufferDriveResistance(buffer1)
        > bufferDriveResistance(buffer2);
    });
    for (LibertyCell *buffer : *equiv_cells) {
      if (!dontUse(buffer)
          && isLinkCell(buffer)) {
        float slew = bufferSlew(buffer, load_cap, tgt_slew_dcalc_ap_);
        debugPrint(logger_, RSZ, "buffer_under_slew", 1, "{:{}s}pt ({} {})",
                   buffer->name(),
                   units_->timeUnit()->asString(slew));
        if (slew < max_slew) {
          return buffer;
        }
        if (slew < min_slew) {
          min_slew_buffer = buffer;
          min_slew = slew;
        }
      }
    }
  }
  // Could not find a buffer under max_slew but this is min slew achievable.
  return min_slew_buffer;
}

void
Resizer::makeRepeater(const char *where,
                      SteinerTree *tree,
                      SteinerPt pt,
                      LibertyCell *buffer_cell,
                      const Corner *corner,
                      bool resize,
                      int level,
                      int &wire_length,
                      float &pin_cap,
                      float &fanout,
                      PinSeq &load_pins,
                      float &max_load_slew)
{
  Point pt_loc = tree->location(pt);
  makeRepeater(where, pt_loc.getX(), pt_loc.getY(), buffer_cell, corner, resize,
               level, wire_length, pin_cap, fanout, load_pins, max_load_slew);
}

void
Resizer::makeRepeater(const char *where,
                      int x,
                      int y,
                      LibertyCell *buffer_cell,
                      const Corner *corner,
                      bool resize,
                      int level,
                      int &wire_length,
                      float &pin_cap,
                      float &fanout,
                      PinSeq &load_pins,
                      float &max_load_slew)
{
  LibertyPort *buffer_input_port, *buffer_output_port;
  buffer_cell->bufferPorts(buffer_input_port, buffer_output_port);
  string buffer_name = makeUniqueInstName("repeater");
  debugPrint(logger_, RSZ, "repair_net", 2, "{:{}s}{} {} {} ({} {})",
             "", level,
             where,
             buffer_name.c_str(),
             buffer_cell->name(),
             units_->distanceUnit()->asString(dbuToMeters(x), 1),
             units_->distanceUnit()->asString(dbuToMeters(y), 1));

  // Inserting a buffer is complicated by the fact that verilog netlists
  // use the net name for input and output ports. This means the ports
  // cannot be moved to a different net.

  // This cannot depend on the net in caller because the buffer may be inserted
  // between the driver and the loads changing the net as the repair works its
  // way from the loads to the driver.

  Net *net = nullptr, *in_net, *out_net;
  bool have_output_port_load = false;
  for (Pin *pin : load_pins) {
    if (network_->isTopLevelPort(pin)) {
      net = network_->net(network_->term(pin));
      if (network_->direction(pin)->isAnyOutput()) {
        have_output_port_load = true;
        break;
      }
    }
    else
      net = network_->net(pin);
  }
  Instance *parent = db_network_->topInstance();

  // If the net is driven by an input port,
  // use the net as the repeater input net so the port stays connected to it.
  if (hasInputPort(net)
      || !have_output_port_load) {
    in_net = net;
    out_net = makeUniqueNet();
    // Copy signal type to new net.
    dbNet *out_net_db = db_network_->staToDb(out_net);
    dbNet *in_net_db = db_network_->staToDb(in_net);
    out_net_db->setSigType(in_net_db->getSigType());

    // Move load pins to out_net.
    for (Pin *pin : load_pins) {
      Port *port = network_->port(pin);
      Instance *inst = network_->instance(pin);
      sta_->disconnectPin(pin);
      sta_->connectPin(inst, port, out_net);
    }
  }
  else {
    // One of the loads is an output port.
    // Use the net as the repeater output net so the port stays connected to it.
    in_net = makeUniqueNet();
    out_net = net;
    // Copy signal type to new net.
    dbNet *out_net_db = db_network_->staToDb(out_net);
    dbNet *in_net_db = db_network_->staToDb(in_net);
    in_net_db->setSigType(out_net_db->getSigType());

    // Move non-repeater load pins to in_net.
    PinSet load_pins1;
    for (Pin *pin : load_pins)
      load_pins1.insert(pin);

    NetPinIterator *pin_iter = network_->pinIterator(out_net);
    while (pin_iter->hasNext()) {
      Pin *pin = pin_iter->next();
      if (!load_pins1.hasKey(pin)) {
        Port *port = network_->port(pin);
        Instance *inst = network_->instance(pin);
        sta_->disconnectPin(pin);
        sta_->connectPin(inst, port, in_net);
      }
    }
  }

  Instance *buffer = makeInstance(buffer_cell,
                                  buffer_name.c_str(),
                                  parent);
  journalMakeBuffer(buffer);
  Point buf_loc(x, y);
  setLocation(buffer, buf_loc);
  designAreaIncr(area(db_network_->cell(buffer_cell)));
  inserted_buffer_count_++;

  sta_->connectPin(buffer, buffer_input_port, in_net);
  sta_->connectPin(buffer, buffer_output_port, out_net);

  parasiticsInvalid(in_net);
  parasiticsInvalid(out_net);

  // Resize repeater as we back up by levels.
  if (resize) {
    Pin *drvr_pin = network_->findPin(buffer, buffer_output_port);
    resizeToTargetSlew(drvr_pin, false);
    buffer_cell = network_->libertyCell(buffer);
    buffer_cell->bufferPorts(buffer_input_port, buffer_output_port);
  }

  Pin *buf_in_pin = network_->findPin(buffer, buffer_input_port);
  load_pins.clear();
  load_pins.push_back(buf_in_pin);
  wire_length = 0;
  pin_cap = buffer_input_port->capacitance();
  fanout = portFanoutLoad(buffer_input_port);
  max_load_slew = bufferInputMaxSlew(buffer_cell, corner);
}

bool
Resizer::hasInputPort(const Net *net)
{
  bool has_top_level_port = false;
  NetConnectedPinIterator *pin_iter = network_->connectedPinIterator(net);
  while (pin_iter->hasNext()) {
    Pin *pin = pin_iter->next();
    if (network_->isTopLevelPort(pin)
        && network_->direction(pin)->isAnyInput()) {
      has_top_level_port = true;
      break;
    }
  }
  delete pin_iter;
  return has_top_level_port;
}

bool
Resizer::hasOutputPort(const Net *net)
{
  bool has_top_level_port = false;
  NetConnectedPinIterator *pin_iter = network_->connectedPinIterator(net);
  while (pin_iter->hasNext()) {
    Pin *pin = pin_iter->next();
    if (network_->isTopLevelPort(pin)
        && network_->direction(pin)->isAnyOutput()) {
      has_top_level_port = true;
      break;
    }
  }
  delete pin_iter;
  return has_top_level_port;
}

bool
Resizer::hasPort(const Net *net)
{
  bool has_top_level_port = false;
  NetConnectedPinIterator *pin_iter = network_->connectedPinIterator(net);
  while (pin_iter->hasNext()) {
    Pin *pin = pin_iter->next();
    if (network_->isTopLevelPort(pin)) {
      has_top_level_port = true;
      break;
    }
  }
  delete pin_iter;
  return has_top_level_port;
}

float
Resizer::driveResistance(const Pin *drvr_pin)
{
  if (network_->isTopLevelPort(drvr_pin)) {
    InputDrive *drive = sdc_->findInputDrive(network_->port(drvr_pin));
    if (drive) {
      float max_res = 0;
      for (auto min_max : MinMax::range()) {
        for (auto rf : RiseFall::range()) {
          LibertyCell *cell;
          LibertyPort *from_port;
          float *from_slews;
          LibertyPort *to_port;
          drive->driveCell(rf, min_max, cell, from_port, from_slews, to_port);
          if (to_port)
            max_res = max(max_res, to_port->driveResistance());
          else {
            float res;
            bool exists;
            drive->driveResistance(rf, min_max, res, exists);
            max_res = max(max_res, res);
          }
        }
      }
      return max_res;
    }
  }
  else {
    LibertyPort *drvr_port = network_->libertyPort(drvr_pin);
    if (drvr_port)
      return drvr_port->driveResistance();
  }
  return 0.0;
}

float
Resizer::bufferDriveResistance(const LibertyCell *buffer) const
{
  LibertyPort *input, *output;
  buffer->bufferPorts(input, output);
  return output->driveResistance();
}

////////////////////////////////////////////////////////////////

void
Resizer::resizeToTargetSlew()
{
  resize_count_ = 0;
  resized_multi_output_insts_.clear();
  incrementalParasiticsBegin();
  // Resize in reverse level order.
  for (int i = level_drvr_vertices_.size() - 1; i >= 0; i--) {
    Vertex *drvr = level_drvr_vertices_[i];
    Pin *drvr_pin = drvr->pin();
    Net *net = network_->net(drvr_pin);
    if (net
        && !drvr->isConstant()
        && hasFanout(drvr)
        // Hands off the clock nets.
        && !sta_->isClock(drvr_pin)
        // Hands off special nets.
        && !db_network_->isSpecial(net)) {
      resizeToTargetSlew(drvr_pin, true);
      if (overMaxArea()) {
        logger_->error(RSZ, 24, "Max utilization reached.");
        break;
      }
    }
  }
  updateParasitics();
  incrementalParasiticsEnd();

  if (resize_count_ > 0)
    logger_->info(RSZ, 29, "Resized {} instances.", resize_count_);
}

bool
Resizer::hasFanout(Vertex *drvr)
{
  VertexOutEdgeIterator edge_iter(drvr, graph_);
  return edge_iter.hasNext();
}

void
Resizer::makeEquivCells()
{
  LibertyLibrarySeq libs;
  LibertyLibraryIterator *lib_iter = network_->libertyLibraryIterator();
  while (lib_iter->hasNext()) {
    LibertyLibrary *lib = lib_iter->next();
    // massive kludge until makeEquivCells is fixed to only incldue link cells
    LibertyCellIterator cell_iter(lib);
    if (cell_iter.hasNext()) {
      LibertyCell *cell = cell_iter.next();
      if (isLinkCell(cell))
        libs.push_back(lib);
    }
  }
  delete lib_iter;
  sta_->makeEquivCells(&libs, nullptr);
}

static float
targetLoadDist(float load_cap,
               float target_load)
{
  return abs(load_cap - target_load);
}

bool
Resizer::resizeToTargetSlew(const Pin *drvr_pin,
                            bool update_count)
{
  Instance *inst = network_->instance(drvr_pin);
  LibertyCell *cell = network_->libertyCell(inst);
  if (cell) {
    bool revisiting_inst = false;
    if (hasMultipleOutputs(inst)) {
      revisiting_inst = resized_multi_output_insts_.hasKey(inst);
      debugPrint(logger_, RSZ, "resize", 2, "multiple outputs{}",
                 revisiting_inst ? " - revisit" : "");
      resized_multi_output_insts_.insert(inst);
    }
    ensureWireParasitic(drvr_pin);
    // Includes net parasitic capacitance.
    float load_cap = graph_delay_calc_->loadCap(drvr_pin, tgt_slew_dcalc_ap_);
    if (load_cap > 0.0) {
      LibertyCell *target_cell = findTargetCell(cell, load_cap, revisiting_inst);
      if (target_cell != cell) {
        debugPrint(logger_, RSZ, "resize", 2, "{} {} -> {}",
                   sdc_network_->pathName(drvr_pin),
                   cell->name(),
                   target_cell->name());
        if (replaceCell(inst, target_cell, true)
            && !revisiting_inst
            && update_count)
          resize_count_++;
      }
    }
  }
  return false;
}

LibertyCell *
Resizer::findTargetCell(LibertyCell *cell,
                        float load_cap,
                        bool revisiting_inst)
{
  LibertyCell *best_cell = cell;
  LibertyCellSeq *equiv_cells = sta_->equivCells(cell);
  if (equiv_cells) {
    bool is_buf_inv = cell->isBuffer() || cell->isInverter();
    float target_load = (*target_load_map_)[cell];
    float best_load = target_load;
    float best_dist = targetLoadDist(load_cap, target_load);
    float best_delay = is_buf_inv
      ? bufferDelay(cell, load_cap, tgt_slew_dcalc_ap_)
      : 0.0;
    debugPrint(logger_, RSZ, "resize", 3, "{} load cap {} dist={:.2e} delay={}",
               cell->name(),
               units_->capacitanceUnit()->asString(load_cap),
               best_dist,
               delayAsString(best_delay, sta_, 3));
    for (LibertyCell *target_cell : *equiv_cells) {
      if (!dontUse(target_cell)
          && isLinkCell(target_cell)) {
        float target_load = (*target_load_map_)[target_cell];
        float delay = is_buf_inv
          ? bufferDelay(target_cell, load_cap, tgt_slew_dcalc_ap_)
          : 0.0;
        float dist = targetLoadDist(load_cap, target_load);
        debugPrint(logger_, RSZ, "resize", 3, " {} dist={:.2e} delay={}",
                   target_cell->name(),
                   dist,
                   delayAsString(delay, sta_, 3));
        if (is_buf_inv
            // Library may have "delay" buffers/inverters that are
            // functionally buffers/inverters but have additional
            // intrinsic delay. Accept worse target load matching if
            // delay is reduced to avoid using them.
            ? ((delay < best_delay
                && dist < best_dist * 1.1)
               || (dist < best_dist
                   && delay < best_delay * 1.1))
            : dist < best_dist
            // If the instance has multiple outputs (generally a register Q/QN)
            // only allow upsizing after the first pin is visited.
            && (!revisiting_inst
                || target_load > best_load)) {
          best_cell = target_cell;
          best_dist = dist;
          best_load = target_load;
          best_delay = delay;
        }
      }
    }
  }
  return best_cell;
}

// Replace LEF with LEF so ports stay aligned in instance.
bool
Resizer::replaceCell(Instance *inst,
                     LibertyCell *replacement,
                     bool journal)
{
  const char *replacement_name = replacement->name();
  dbMaster *replacement_master = db_->findMaster(replacement_name);
  if (replacement_master) {
    dbInst *dinst = db_network_->staToDb(inst);
    dbMaster *master = dinst->getMaster();
    designAreaIncr(-area(master));
    Cell *replacement_cell1 = db_network_->dbToSta(replacement_master);
    if (journal)
      journalInstReplaceCellBefore(inst);
    sta_->replaceCell(inst, replacement_cell1);
    designAreaIncr(area(replacement_master));

    // Invalidate estimated parasitics on all instance pins.
    // Input nets change pin cap, outputs change location (slightly).
    if (haveEstimatedParasitics()) {
      InstancePinIterator *pin_iter = network_->pinIterator(inst);
      while (pin_iter->hasNext()) {
        const Pin *pin = pin_iter->next();
        const Net *net = network_->net(pin);
        if (net)
          parasiticsInvalid(net);
      }
      delete pin_iter;
    }
    return true;
  }
  return false;
}

bool
Resizer::hasMultipleOutputs(const Instance *inst)
{
  int output_count = 0;
  InstancePinIterator *pin_iter = network_->pinIterator(inst);
  while (pin_iter->hasNext()) {
    const Pin *pin = pin_iter->next();
    if (network_->direction(pin)->isAnyOutput()
        && network_->net(pin)) {
      output_count++;
      if (output_count > 1)
        return true;
    }
  }
  return false;
}

////////////////////////////////////////////////////////////////

void
Resizer::resizeSlackPreamble()
{
  resizePreamble();
  // Save max_wire_length for multiple repairDesign calls.
  max_wire_length_ = findMaxWireLength();
  net_slack_map_.clear();
}

// Run repair design to find the slacks but save/restore all changes to the netlist.
void
Resizer::findResizeSlacks()
{
  journalBegin();
  estimateWireParasitics();
  int repaired_net_count, slew_violations, cap_violations;
  int fanout_violations, length_violations;
  repairDesign(max_wire_length_, 0.0, 0.0,
               repaired_net_count, slew_violations, cap_violations,
               fanout_violations, length_violations);
  findResizeSlacks1();
  journalRestore();
}
  
void
Resizer::findResizeSlacks1()
{
  // Use driver pin slacks rather than Sta::netSlack to save visiting
  // the net pins and min'ing the slack.
  NetSeq nets;
  for (int i = level_drvr_vertices_.size() - 1; i >= 0; i--) {
    Vertex *drvr = level_drvr_vertices_[i];
    Pin *drvr_pin = drvr->pin();
    Net *net = network_->isTopLevelPort(drvr_pin)
      ? network_->net(network_->term(drvr_pin))
      : network_->net(drvr_pin);
    if (net
        && !drvr->isConstant()
        // Hands off special nets.
        && !db_network_->isSpecial(net)
        && !sta_->isClock(drvr_pin)) {
      net_slack_map_[net] = sta_->vertexSlack(drvr, max_);
      nets.push_back(net);
    }
  }

  // Find the nets with the worst slack.
  double worst_percent = .1;
  //  sort(nets.begin(), nets.end(). [&](const Net *net1,
  sort(nets, [this](const Net *net1,
                 const Net *net2)
             { return resizeNetSlack(net1) < resizeNetSlack(net2); });
  worst_slack_nets_.clear();
  for (int i = 0; i < nets.size() * worst_percent; i++)
    worst_slack_nets_.push_back(nets[i]);
}

NetSeq &
Resizer::resizeWorstSlackNets()
{
  return worst_slack_nets_;
}

vector<dbNet*>
Resizer::resizeWorstSlackDbNets()
{
  vector<dbNet*> nets;
  for (Net* net : worst_slack_nets_)
    nets.push_back(db_network_->staToDb(net));
  return nets;
}

Slack
Resizer::resizeNetSlack(const Net *net)
{
  return net_slack_map_[net];
}

Slack
Resizer::resizeNetSlack(const dbNet *db_net)
{
  const Net *net = db_network_->dbToSta(db_net);
  return net_slack_map_[net];
}

////////////////////////////////////////////////////////////////

double
Resizer::area(Cell *cell)
{
  return area(db_network_->staToDb(cell));
}

double
Resizer::area(dbMaster *master)
{
  if (!master->isCoreAutoPlaceable()) {
    return 0;
  }
  return dbuToMeters(master->getWidth()) * dbuToMeters(master->getHeight());
}

double
Resizer::dbuToMeters(int dist) const
{
  int dbu = db_->getTech()->getDbUnitsPerMicron();
  return dist / (dbu * 1e+6);
}

int
Resizer::metersToDbu(double dist) const
{
  int dbu = db_->getTech()->getDbUnitsPerMicron();
  return dist * dbu * 1e+6;
}

void
Resizer::setMaxUtilization(double max_utilization)
{
  max_area_ = coreArea() * max_utilization;
}

bool
Resizer::overMaxArea()
{
  return max_area_
    && fuzzyGreaterEqual(design_area_, max_area_);
}

void
Resizer::setDontUse(LibertyCellSeq *dont_use)
{
  if (dont_use) {
    for (LibertyCell *cell : *dont_use)
      dont_use_.insert(cell);
  }
}

bool
Resizer::dontUse(LibertyCell *cell)
{
  return cell->dontUse()
    || dont_use_.hasKey(cell);
}

////////////////////////////////////////////////////////////////

// Find a target slew for the libraries and then
// a target load for each cell that gives the target slew.
void
Resizer::findTargetLoads()
{
  // Find target slew across all buffers in the libraries.
  findBufferTargetSlews();
  if (target_load_map_ == nullptr)
    target_load_map_ = new CellTargetLoadMap;
  target_load_map_->clear();

  // Find target loads at the tgt_slew_corner.
  int lib_ap_index = tgt_slew_corner_->libertyIndex(max_);
  LibertyLibraryIterator *lib_iter = network_->libertyLibraryIterator();
  while (lib_iter->hasNext()) {
    LibertyLibrary *lib = lib_iter->next();
    LibertyCellIterator cell_iter(lib);
    while (cell_iter.hasNext()) {
      LibertyCell *cell = cell_iter.next();
      if (isLinkCell(cell)) {
        LibertyCell *corner_cell = cell->cornerCell(lib_ap_index);
        float tgt_load;
        bool exists;
        target_load_map_->findKey(corner_cell, tgt_load, exists);
        if (!exists) {
          tgt_load = findTargetLoad(corner_cell);
          (*target_load_map_)[corner_cell] = tgt_load;
        }
        // Map link cell to corner cell target load.
        if (cell != corner_cell)
          (*target_load_map_)[cell] = tgt_load;
      }
    }
  }
  delete lib_iter;
}

float
Resizer::targetLoadCap(LibertyCell *cell)
{
  float load_cap = 0.0;
  bool exists;
  target_load_map_->findKey(cell, load_cap, exists);
  if (!exists)
    logger_->error(RSZ, 68, "missing target load cap.");
  return load_cap;
}

float
Resizer::findTargetLoad(LibertyCell *cell)
{
  LibertyCellTimingArcSetIterator arc_set_iter(cell);
  float target_load_sum = 0.0;
  int arc_count = 0;
  while (arc_set_iter.hasNext()) {
    TimingArcSet *arc_set = arc_set_iter.next();
    TimingRole *role = arc_set->role();
    if (!role->isTimingCheck()
        && role != TimingRole::tristateDisable()
        && role != TimingRole::tristateEnable()) {
      TimingArcSetArcIterator arc_iter(arc_set);
      while (arc_iter.hasNext()) {
        TimingArc *arc = arc_iter.next();
        int in_rf_index = arc->fromEdge()->asRiseFall()->index();
        int out_rf_index = arc->toEdge()->asRiseFall()->index();
        float arc_target_load = findTargetLoad(cell, arc, 
                                               tgt_slews_[in_rf_index],
                                               tgt_slews_[out_rf_index]);
        debugPrint(logger_, RSZ, "target_load", 3, "{} {} -> {} {} target_load = {:.2e}",
                   cell->name(),
                   arc->from()->name(),
                   arc->to()->name(),
                   arc->toEdge()->asString(),
                   arc_target_load);
        target_load_sum += arc_target_load;
        arc_count++;
      }
    }
  }
  float target_load = arc_count ? target_load_sum / arc_count : 0.0;
  debugPrint(logger_, RSZ, "target_load", 2, "{} target_load = {:.2e}",
             cell->name(),
             target_load);
  return target_load;
}

// Find the load capacitance that will cause the output slew
// to be equal to out_slew.
float
Resizer::findTargetLoad(LibertyCell *cell,
                        TimingArc *arc,
                        Slew in_slew,
                        Slew out_slew)
{
  GateTimingModel *model = dynamic_cast<GateTimingModel*>(arc->model());
  if (model) {
    // load_cap1 lower bound
    // load_cap2 upper bound
    double load_cap1 = 0.0;
    double load_cap2 = 1.0e-12;  // 1pF
    double tol = .01; // 1%
    double diff1 = gateSlewDiff(cell, arc, model, in_slew, load_cap1, out_slew);
    if (diff1 > 0.0)
      // Zero load cap out_slew is higher than the target.
      return 0.0;
    double diff2 = gateSlewDiff(cell, arc, model, in_slew, load_cap2, out_slew);
    // binary search for diff = 0.
    while (abs(load_cap1 - load_cap2) > max(load_cap1, load_cap2) * tol) {
      if (diff2 < 0.0) {
        load_cap1 = load_cap2;
        diff1 = diff2;
        load_cap2 *= 2;
        diff2 = gateSlewDiff(cell, arc, model, in_slew, load_cap2, out_slew);
      }
      else {
        double load_cap3 = (load_cap1 + load_cap2) / 2.0;
        double diff3 = gateSlewDiff(cell, arc, model, in_slew, load_cap3, out_slew);
        if (diff3 < 0.0) {
          load_cap1 = load_cap3;
          diff1 = diff3;
        }
        else {
          load_cap2 = load_cap3;
          diff2 = diff3;
        }
      }
    }
    return load_cap1;
  }
  return 0.0;
}

// objective function
Slew
Resizer::gateSlewDiff(LibertyCell *cell,
                      TimingArc *arc,
                      GateTimingModel *model,
                      Slew in_slew,
                      float load_cap,
                      Slew out_slew)

{
  const Pvt *pvt = tgt_slew_dcalc_ap_->operatingConditions();
  ArcDelay arc_delay;
  Slew arc_slew;
  model->gateDelay(cell, pvt, in_slew, load_cap, 0.0, false,
                   arc_delay, arc_slew);
  return arc_slew - out_slew;
}

////////////////////////////////////////////////////////////////

Slew
Resizer::targetSlew(const RiseFall *rf)
{
  return tgt_slews_[rf->index()];
}

// Find target slew across all buffers in the libraries.
void
Resizer::findBufferTargetSlews()
{
  tgt_slews_ = {0.0};
  tgt_slew_corner_ = nullptr;
  
  for (Corner *corner : *sta_->corners()) {
    int lib_ap_index = corner->libertyIndex(max_);
    const DcalcAnalysisPt *dcalc_ap = corner->findDcalcAnalysisPt(max_);
    const Pvt *pvt = dcalc_ap->operatingConditions();
    // Average slews across buffers at corner.
    Slew slews[RiseFall::index_count]{0.0};
    int counts[RiseFall::index_count]{0};
    for (LibertyCell *buffer : buffer_cells_) {
      LibertyCell *corner_buffer = buffer->cornerCell(lib_ap_index);
      findBufferTargetSlews(corner_buffer, pvt, slews, counts);
    }
    Slew slew_rise = slews[RiseFall::riseIndex()] / counts[RiseFall::riseIndex()];
    Slew slew_fall = slews[RiseFall::fallIndex()] / counts[RiseFall::fallIndex()];
    // Use the target slews from the slowest corner,
    // and resize using that corner.
    if (slew_rise > tgt_slews_[RiseFall::riseIndex()]) {
      tgt_slews_[RiseFall::riseIndex()] = slew_rise;
      tgt_slews_[RiseFall::fallIndex()] = slew_fall;
      tgt_slew_corner_ = corner;
      tgt_slew_dcalc_ap_ = corner->findDcalcAnalysisPt(max_);
    }
  }

  debugPrint(logger_, RSZ, "target_load", 1, "target slew corner {} = {}/{}",
             tgt_slew_corner_->name(),
             delayAsString(tgt_slews_[RiseFall::riseIndex()], sta_, 3),
             delayAsString(tgt_slews_[RiseFall::fallIndex()], sta_, 3));
}

void
Resizer::findBufferTargetSlews(LibertyCell *buffer,
                               const Pvt *pvt,
                               // Return values.
                               Slew slews[],
                               int counts[])
{
  LibertyPort *input, *output;
  buffer->bufferPorts(input, output);
  TimingArcSetSeq *arc_sets = buffer->timingArcSets(input, output);
  if (arc_sets) {
    for (TimingArcSet *arc_set : *arc_sets) {
      TimingArcSetArcIterator arc_iter(arc_set);
      while (arc_iter.hasNext()) {
        TimingArc *arc = arc_iter.next();
        GateTimingModel *model = dynamic_cast<GateTimingModel*>(arc->model());
        RiseFall *in_rf = arc->fromEdge()->asRiseFall();
        RiseFall *out_rf = arc->toEdge()->asRiseFall();
        float in_cap = input->capacitance(in_rf, max_);
        float load_cap = in_cap * tgt_slew_load_cap_factor;
        ArcDelay arc_delay;
        Slew arc_slew;
        model->gateDelay(buffer, pvt, 0.0, load_cap, 0.0, false,
                         arc_delay, arc_slew);
        model->gateDelay(buffer, pvt, arc_slew, load_cap, 0.0, false,
                         arc_delay, arc_slew);
        slews[out_rf->index()] += arc_slew;
        counts[out_rf->index()]++;
      }
    }
  }
}

////////////////////////////////////////////////////////////////

// Repair tie hi/low net driver fanout by duplicating the
// tie hi/low instances for every pin connected to tie hi/low instances.
void
Resizer::repairTieFanout(LibertyPort *tie_port,
                         double separation, // meters
                         bool verbose)
{
  ensureBlock();
  ensureDesignArea();
  Instance *top_inst = network_->topInstance();
  LibertyCell *tie_cell = tie_port->libertyCell();
  InstanceSeq insts;
  findCellInstances(tie_cell, insts);
  int tie_count = 0;
  int separation_dbu = metersToDbu(separation);
  for (Instance *inst : insts) {
    Pin *drvr_pin = network_->findPin(inst, tie_port);
    if (drvr_pin) {
      Net *net = network_->net(drvr_pin);
      if (net) {
        NetConnectedPinIterator *pin_iter = network_->connectedPinIterator(net);
        while (pin_iter->hasNext()) {
          Pin *load = pin_iter->next();
          if (load != drvr_pin) {
            // Make tie inst.
            Point tie_loc = tieLocation(load, separation_dbu);
            Instance *load_inst = network_->instance(load);
            const char *inst_name = network_->name(load_inst);
            string tie_name = makeUniqueInstName(inst_name, true);
            Instance *tie = makeInstance(tie_cell, tie_name.c_str(),
                                         top_inst);
            setLocation(tie, tie_loc);

            // Put the tie cell instance in the same module with the load
            // it drives.
            if (!network_->isTopInstance(load_inst)) {
              dbInst* load_inst_odb = db_network_->staToDb(load_inst);
              dbInst* tie_odb = db_network_->staToDb(tie);
              load_inst_odb->getModule()->addInst(tie_odb);
            }

            // Make tie output net.
            Net *load_net = makeUniqueNet();

            // Connect tie inst output.
            sta_->connectPin(tie, tie_port, load_net);

            // Connect load to tie output net.
            sta_->disconnectPin(load);
            Port *load_port = network_->port(load);
            sta_->connectPin(load_inst, load_port, load_net);

            designAreaIncr(area(db_network_->cell(tie_cell)));
            tie_count++;
          }
        }
        delete pin_iter;

        // Delete inst output net.
        Pin *tie_pin = network_->findPin(inst, tie_port);
        Net *tie_net = network_->net(tie_pin);
        sta_->deleteNet(tie_net);
        parasitics_invalid_.erase(tie_net);
        // Delete the tie instance.
        sta_->deleteInstance(inst);
      }
    }
  }

  if (tie_count > 0) {
    logger_->info(RSZ, 42, "Inserted {} tie {} instances.",
                  tie_count,
                  tie_cell->name());
    level_drvr_vertices_valid_ = false;
  }
}

void
Resizer::findCellInstances(LibertyCell *cell,
                           // Return value.
                           InstanceSeq &insts)
{
  LeafInstanceIterator *inst_iter = network_->leafInstanceIterator();
  while (inst_iter->hasNext()) {
    Instance *inst = inst_iter->next();
    if (network_->libertyCell(inst) == cell)
      insts.push_back(inst);
  }
  delete inst_iter;
}

// Place the tie instance on the side of the load pin.
Point
Resizer::tieLocation(Pin *load,
                     int separation)
{
  Point load_loc = db_network_->location(load);
  int load_x = load_loc.getX();
  int load_y = load_loc.getY();
  int tie_x = load_x;
  int tie_y = load_y;
  if (!network_->isTopLevelPort(load)) {
    dbInst *db_inst = db_network_->staToDb(network_->instance(load));
    dbBox *bbox = db_inst->getBBox();
    int left_dist = abs(load_x - bbox->xMin());
    int right_dist = abs(load_x - bbox->xMax());
    int bot_dist = abs(load_y - bbox->yMin());
    int top_dist = abs(load_y - bbox->yMax());
    if (left_dist < right_dist
        && left_dist < bot_dist
        && left_dist < top_dist)
      // left
      tie_x -= separation;
    if (right_dist < left_dist
        && right_dist < bot_dist
        && right_dist < top_dist)
      // right
      tie_x += separation;
    if (bot_dist < left_dist
        && bot_dist < right_dist
        && bot_dist < top_dist)
      // bot
      tie_y -= separation;
    if (top_dist < left_dist
        && top_dist < right_dist
        && top_dist < bot_dist)
      // top
      tie_y += separation;
  }
  return Point(tie_x, tie_y);
}

////////////////////////////////////////////////////////////////

void
Resizer::repairSetup(float slack_margin,
                     int max_passes)
{
  inserted_buffer_count_ = 0;
  resize_count_ = 0;
  Slack worst_slack;
  Vertex *worst_vertex;
  sta_->worstSlack(max_, worst_slack, worst_vertex);
  debugPrint(logger_, RSZ, "repair_setup", 1, "worst_slack = {}",
             delayAsString(worst_slack, sta_, 3));
  Slack prev_worst_slack = -INF;
  int pass = 1;
  int decreasing_slack_passes = 0;
  incrementalParasiticsBegin();
  while (fuzzyLess(worst_slack, slack_margin)
         && pass <= max_passes) {
    PathRef worst_path = sta_->vertexWorstSlackPath(worst_vertex, max_);
    bool changed = repairSetup(worst_path, worst_slack);
    updateParasitics();
    sta_->findRequireds();
    sta_->worstSlack(max_, worst_slack, worst_vertex);
    bool decreasing_slack = fuzzyLessEqual(worst_slack, prev_worst_slack);
    debugPrint(logger_, RSZ, "repair_setup", 1, "pass {} worst_slack = {} {}",
               pass,
               delayAsString(worst_slack, sta_, 3),
               decreasing_slack ? "v" : "^");
    if (decreasing_slack) {
      // Allow slack to increase to get out of local minima.
      // Do not update prev_worst_slack so it saves the high water mark.
      decreasing_slack_passes++;
      if (!changed
          || decreasing_slack_passes > repair_setup_decreasing_slack_passes_allowed_) {
        // Undo changes that reduced slack.
        journalRestore();
        debugPrint(logger_, RSZ, "repair_setup", 1,
                   "decreasing slack for {} passes. Restoring best slack {}",
                   decreasing_slack_passes,
                   delayAsString(prev_worst_slack, sta_, 3));
        break;
      }
    }
    else {
      prev_worst_slack = worst_slack;
      decreasing_slack_passes = 0;
      // Progress, start journal so we can back up to here.
      journalBegin();
    }
    if (overMaxArea())
      break;
    pass++;
  }
  // Leave the parasitics up to date.
  updateParasitics();
  incrementalParasiticsEnd();

  if (inserted_buffer_count_ > 0)
    logger_->info(RSZ, 40, "Inserted {} buffers.", inserted_buffer_count_);
  if (resize_count_ > 0)
    logger_->info(RSZ, 41, "Resized {} instances.", resize_count_);
  if (fuzzyLess(worst_slack, slack_margin))
    logger_->warn(RSZ, 62, "Unable to repair all setup violations.");
  if (overMaxArea())
    logger_->error(RSZ, 25, "max utilization reached.");
}

// For testing.
void
Resizer::repairSetup(Pin *end_pin)
{
  inserted_buffer_count_ = 0;
  resize_count_ = 0;
  Vertex *vertex = graph_->pinLoadVertex(end_pin);
  Slack slack = sta_->vertexSlack(vertex, max_);
  PathRef path = sta_->vertexWorstSlackPath(vertex, max_);
  incrementalParasiticsBegin();
  repairSetup(path, slack);
  // Leave the parasitices up to date.
  updateParasitics();
  incrementalParasiticsEnd();

  if (inserted_buffer_count_ > 0)
    logger_->info(RSZ, 30, "Inserted {} buffers.", inserted_buffer_count_);
  if (resize_count_ > 0)
    logger_->info(RSZ, 31, "Resized {} instances.", resize_count_);
}

bool
Resizer::repairSetup(PathRef &path,
                     Slack path_slack)
{
  PathExpanded expanded(&path, sta_);
  bool changed = false;
  if (expanded.size() > 1) {
    int path_length = expanded.size();
    vector<pair<int, Delay>> load_delays;
    int start_index = expanded.startIndex();
    const DcalcAnalysisPt *dcalc_ap = path.dcalcAnalysisPt(sta_);
    int lib_ap = dcalc_ap->libertyIndex();
    // Find load delay for each gate in the path.
    for (int i = start_index; i < path_length; i++) {
      PathRef *path = expanded.path(i);
      Vertex *path_vertex = path->vertex(sta_);
      const Pin *path_pin = path->pin(sta_);
      if (network_->isDriver(path_pin)
          && !network_->isTopLevelPort(path_pin)) {
        TimingArc *prev_arc = expanded.prevArc(i);
        TimingArc *corner_arc = prev_arc->cornerArc(lib_ap);
        Edge *prev_edge = path->prevEdge(prev_arc, sta_);
        Delay load_delay = graph_->arcDelay(prev_edge, prev_arc, dcalc_ap->index())
          // Remove intrinsic delay to find load dependent delay.
          - corner_arc->intrinsicDelay();
        load_delays.push_back(pair(i, load_delay));
        debugPrint(logger_, RSZ, "repair_setup", 3, "{} load_delay = {}",
                   path_vertex->name(network_),
                   delayAsString(load_delay, sta_, 3));
      }
    }

    sort(load_delays.begin(), load_delays.end(),
         [](pair<int, Delay> pair1,
            pair<int, Delay> pair2) {
           return pair1.second > pair2.second;
         });
    // Attack gates with largest load delays first.
    for (auto index_delay : load_delays) {
      int drvr_index = index_delay.first;
      PathRef *drvr_path = expanded.path(drvr_index);
      Vertex *drvr_vertex = drvr_path->vertex(sta_);
      const Pin *drvr_pin = drvr_vertex->pin();
      LibertyPort *drvr_port = network_->libertyPort(drvr_pin);
      LibertyCell *drvr_cell = drvr_port ? drvr_port->libertyCell() : nullptr;
      int fanout = this->fanout(drvr_vertex);
      debugPrint(logger_, RSZ, "repair_setup", 2, "{} {} fanout = {}",
                 network_->pathName(drvr_pin),
                 drvr_cell ? drvr_cell->name() : "none",
                 fanout);

      if (upsizeDrvr(drvr_path, drvr_index, &expanded)) {
        changed = true;
        break;
      }

      // For tristate nets all we can do is resize the driver.
      bool tristate_drvr = isTristateDriver(drvr_pin);
      if (fanout > 1
          // Rebuffer blows up on large fanout nets.
          && fanout < rebuffer_max_fanout_
          && !tristate_drvr) { 
        int rebuffer_count = rebuffer(drvr_pin);
        if (rebuffer_count > 0) {
          debugPrint(logger_, RSZ, "repair_setup", 2, "rebuffer {} inserted {}",
                     network_->pathName(drvr_pin),
                     rebuffer_count);
          changed = true;
          break;
        }
      }

      // Don't split loads on low fanout nets.
      if (fanout > split_load_min_fanout_
          && !tristate_drvr) {
        splitLoads(drvr_path, drvr_index, path_slack, &expanded);
        changed = true;
        break;
      }
    }
  }
  return changed;
}

bool
Resizer::upsizeDrvr(PathRef *drvr_path,
                    int drvr_index,
                    PathExpanded *expanded)
{
  Pin *drvr_pin = drvr_path->pin(this);
  const DcalcAnalysisPt *dcalc_ap = drvr_path->dcalcAnalysisPt(sta_);
  float load_cap = graph_delay_calc_->loadCap(drvr_pin, dcalc_ap);
  int in_index = drvr_index - 1;
  PathRef *in_path = expanded->path(in_index);
  Pin *in_pin = in_path->pin(sta_);
  LibertyPort *in_port = network_->libertyPort(in_pin);

  float prev_drive;
  if (drvr_index >= 2) {
    int prev_drvr_index = drvr_index - 2;
    PathRef *prev_drvr_path = expanded->path(prev_drvr_index);
    Pin *prev_drvr_pin = prev_drvr_path->pin(sta_);
    prev_drive = 0.0;
    LibertyPort *prev_drvr_port = network_->libertyPort(prev_drvr_pin);
    if (prev_drvr_port) {
      prev_drive = prev_drvr_port->driveResistance();
    }
  }
  else
    prev_drive = 0.0;
  LibertyPort *drvr_port = network_->libertyPort(drvr_pin);
  LibertyCell *upsize = upsizeCell(in_port, drvr_port, load_cap,
                                   prev_drive, dcalc_ap);
  if (upsize) {
    Instance *drvr = network_->instance(drvr_pin);
    debugPrint(logger_, RSZ, "repair_setup", 2, "resize {} {} -> {}",
               network_->pathName(drvr_pin),
               drvr_port->libertyCell()->name(),
               upsize->name());
    if (replaceCell(drvr, upsize, true)) {
      resize_count_++;
      return true;
    }
  }
  return false;
}

LibertyCell *
Resizer::upsizeCell(LibertyPort *in_port,
                    LibertyPort *drvr_port,
                    float load_cap,
                    float prev_drive,
                    const DcalcAnalysisPt *dcalc_ap)
{
  int lib_ap = dcalc_ap->libertyIndex();
  LibertyCell *cell = drvr_port->libertyCell();
  LibertyCellSeq *equiv_cells = sta_->equivCells(cell);
  if (equiv_cells) {
    const char *in_port_name = in_port->name();
    const char *drvr_port_name = drvr_port->name();
    sort(equiv_cells,
         [=] (const LibertyCell *cell1,
              const LibertyCell *cell2) {
           LibertyPort *port1=cell1->findLibertyPort(drvr_port_name)->cornerPort(lib_ap);
           LibertyPort *port2=cell2->findLibertyPort(drvr_port_name)->cornerPort(lib_ap);
           return port1->driveResistance() > port2->driveResistance();
         });
    float drive = drvr_port->cornerPort(lib_ap)->driveResistance();
    float delay = gateDelay(drvr_port, load_cap, tgt_slew_dcalc_ap_)
      + prev_drive * in_port->cornerPort(lib_ap)->capacitance();
    for (LibertyCell *equiv : *equiv_cells) {
      LibertyCell *equiv_corner = equiv->cornerCell(lib_ap);
      LibertyPort *equiv_drvr = equiv_corner->findLibertyPort(drvr_port_name);
      LibertyPort *equiv_input = equiv_corner->findLibertyPort(in_port_name);
      float equiv_drive = equiv_drvr->driveResistance();
      // Include delay of previous driver into equiv gate.
      float equiv_delay = gateDelay(equiv_drvr, load_cap, dcalc_ap)
        + prev_drive * equiv_input->capacitance();
      if (!dontUse(equiv)
          && equiv_drive < drive
          && equiv_delay < delay)
        return equiv;
    }
  }
  return nullptr;
}

void
Resizer::splitLoads(PathRef *drvr_path,
                    int drvr_index,
                    Slack drvr_slack,
                    PathExpanded *expanded)
{
  Pin *drvr_pin = drvr_path->pin(this);
  PathRef *load_path = expanded->path(drvr_index + 1);
  Vertex *load_vertex = load_path->vertex(sta_);
  Pin *load_pin = load_vertex->pin();
  // Divide and conquer.
  debugPrint(logger_, RSZ, "repair_setup", 2, "split loads {} -> {}",
             network_->pathName(drvr_pin),
             network_->pathName(load_pin));

  Vertex *drvr_vertex = drvr_path->vertex(sta_);
  const RiseFall *rf = drvr_path->transition(sta_);
  // Sort fanouts of the drvr on the critical path by slack margin
  // wrt the critical path slack.
  vector<pair<Vertex*, Slack>> fanout_slacks;
  VertexOutEdgeIterator edge_iter(drvr_vertex, graph_);
  while (edge_iter.hasNext()) {
    Edge *edge = edge_iter.next();
    Vertex *fanout_vertex = edge->to(graph_);
    Slack fanout_slack = sta_->vertexSlack(fanout_vertex, rf, max_);
    Slack slack_margin = fanout_slack - drvr_slack;
    debugPrint(logger_, RSZ, "repair_setup", 3, " fanin {} slack_margin = {}",
               network_->pathName(fanout_vertex->pin()),
               delayAsString(slack_margin, sta_, 3));
    fanout_slacks.push_back(pair<Vertex*, Slack>(fanout_vertex, slack_margin));
  }

  sort(fanout_slacks.begin(), fanout_slacks.end(),
       [](pair<Vertex*, Slack> pair1,
          pair<Vertex*, Slack> pair2) {
         return pair1.second > pair2.second;
       });

  Net *net = network_->net(drvr_pin);

  string buffer_name = makeUniqueInstName("split");
  Instance *parent = db_network_->topInstance();
  LibertyCell *buffer_cell = buffer_lowest_drive_;
  Instance *buffer = makeInstance(buffer_cell,
                                  buffer_name.c_str(),
                                  parent);
  journalMakeBuffer(buffer);
  inserted_buffer_count_++;
  designAreaIncr(area(db_network_->cell(buffer_cell)));

  Net *out_net = makeUniqueNet();
  LibertyPort *input, *output;
  buffer_cell->bufferPorts(input, output);
  Point drvr_loc = db_network_->location(drvr_pin);
  setLocation(buffer, drvr_loc);

  // Split the loads with extra slack to an inserted buffer.
  // before
  // drvr_pin -> net -> load_pins
  // after
  // drvr_pin -> net -> load_pins with low slack
  //                 -> buffer_in -> net -> rest of loads
  sta_->connectPin(buffer, input, net);
  parasiticsInvalid(net);
  sta_->connectPin(buffer, output, out_net);
  int split_index = fanout_slacks.size() / 2;
  for (int i = 0; i < split_index; i++) {
    pair<Vertex*, Slack> fanout_slack = fanout_slacks[i];
    Vertex *load_vertex = fanout_slack.first;
    Pin *load_pin = load_vertex->pin();
    // Leave ports connected to original net so verilog port names are preserved.
    if (!network_->isTopLevelPort(load_pin)) {
      LibertyPort *load_port = network_->libertyPort(load_pin);
      Instance *load = network_->instance(load_pin);

      sta_->disconnectPin(load_pin);
      sta_->connectPin(load, load_port, out_net);
    }
  }
  Pin *buffer_out_pin = network_->findPin(buffer, output);
  resizeToTargetSlew(buffer_out_pin, false);
}

////////////////////////////////////////////////////////////////

void
Resizer::repairHold(float slack_margin,
                    bool allow_setup_violations,
                    // Max buffer count as percent of design instance count.
                    float max_buffer_percent,
                    int max_passes)
{
  init();
  sta_->checkSlewLimitPreamble();
  sta_->checkCapacitanceLimitPreamble();
  LibertyCell *buffer_cell = findHoldBuffer();

  sta_->findRequireds();
  VertexSet *ends = sta_->search()->endpoints();
  VertexSeq ends1;
  for (Vertex *end : *ends)
    ends1.push_back(end);
  sort(ends1, sta::VertexIdLess(graph_));

  int max_buffer_count = max_buffer_percent * network_->instanceCount();
  incrementalParasiticsBegin();
  repairHold(ends1, buffer_cell, slack_margin,
             allow_setup_violations, max_buffer_count, max_passes);

  // Leave the parasitices up to date.
  updateParasitics();
  incrementalParasiticsEnd();
}

// For testing/debug.
void
Resizer::repairHold(Pin *end_pin,
                    float slack_margin,
                    bool allow_setup_violations,
                    float max_buffer_percent,
                    int max_passes)
{
  init();
  sta_->checkSlewLimitPreamble();
  sta_->checkCapacitanceLimitPreamble();
  LibertyCell *buffer_cell = findHoldBuffer();

  Vertex *end = graph_->pinLoadVertex(end_pin);
  VertexSeq ends;
  ends.push_back(end);

  sta_->findRequireds();
  int max_buffer_count = max_buffer_percent * network_->instanceCount();
  incrementalParasiticsBegin();
  repairHold(ends, buffer_cell, slack_margin, allow_setup_violations,
             max_buffer_count, max_passes);
  // Leave the parasitices up to date.
  updateParasitics();
  incrementalParasiticsEnd();
}

// Find the buffer with the most delay in the fastest corner.
LibertyCell *
Resizer::findHoldBuffer()
{
  LibertyCell *max_buffer = nullptr;
  float max_delay = 0.0;
  for (LibertyCell *buffer : buffer_cells_) {
    float buffer_min_delay = bufferHoldDelay(buffer);
    if (max_buffer == nullptr
        || buffer_min_delay > max_delay) {
      max_buffer = buffer;
      max_delay = buffer_min_delay;
    }
  }
  return max_buffer;
}

float
Resizer::bufferHoldDelay(LibertyCell *buffer)
{
  Delay delays[RiseFall::index_count];
  bufferHoldDelays(buffer, delays);
  return min(delays[RiseFall::riseIndex()],
             delays[RiseFall::fallIndex()]);
}

// Min self delay across corners; buffer -> buffer
void
Resizer::bufferHoldDelays(LibertyCell *buffer,
                          // Return values.
                          Delay delays[RiseFall::index_count])
{
  LibertyPort *input, *output;
  buffer->bufferPorts(input, output);

  for (int rf_index : RiseFall::rangeIndex())
    delays[rf_index] = MinMax::min()->initValue();
  for (Corner *corner : *sta_->corners()) {
    LibertyPort *corner_port = input->cornerPort(corner->libertyIndex(max_));
    const DcalcAnalysisPt *dcalc_ap = corner->findDcalcAnalysisPt(max_);
    float load_cap = corner_port->capacitance();
    ArcDelay gate_delays[RiseFall::index_count];
    Slew slews[RiseFall::index_count];
    gateDelays(output, load_cap, dcalc_ap, gate_delays, slews);
    for (int rf_index : RiseFall::rangeIndex())
      delays[rf_index] = min(delays[rf_index], gate_delays[rf_index]);
  }
}

void
Resizer::repairHold(VertexSeq &ends,
                    LibertyCell *buffer_cell,
                    float slack_margin,
                    bool allow_setup_violations,
                    int max_buffer_count,
                    int max_passes)
{
  // Find endpoints with hold violations.
  VertexSeq hold_failures;
  Slack worst_slack;
  findHoldViolations(ends, slack_margin, worst_slack, hold_failures);
  if (!hold_failures.empty()) {
    logger_->info(RSZ, 46, "Found {} endpoints with hold violations.",
                  hold_failures.size());
    hold_buffer_count_ = 0;
    bool progress = true;
    int pass = 1;
    while (worst_slack < 0.0
           && progress
           && !overMaxArea()
           && hold_buffer_count_ <= max_buffer_count
           && pass <= max_passes) {
      debugPrint(logger_, RSZ, "repair_hold", 1,
                 "pass {} worst slack {}",
                 pass,
                 delayAsString(worst_slack, sta_, 3));
      int hold_buffer_count_before = hold_buffer_count_;
      repairHoldPass(hold_failures, buffer_cell, slack_margin,
                     allow_setup_violations, max_buffer_count);
      debugPrint(logger_, RSZ, "repair_hold", 1, "inserted {}",
                 hold_buffer_count_ - hold_buffer_count_before);
      sta_->findRequireds();
      findHoldViolations(ends, slack_margin, worst_slack, hold_failures);
      pass++;
      progress = hold_buffer_count_ > hold_buffer_count_before;
    }
    if (slack_margin == 0.0 && fuzzyLess(worst_slack, 0.0))
      logger_->warn(RSZ, 66, "Unable to repair all hold violations.");
    else if (fuzzyLess(worst_slack, slack_margin))
      logger_->warn(RSZ, 64, "Unable to repair all hold checks within margin.");

    if (hold_buffer_count_ > 0) {
      logger_->info(RSZ, 32, "Inserted {} hold buffers.", hold_buffer_count_);
      level_drvr_vertices_valid_ = false;
    }
<<<<<<< HEAD
    logger_->metric("design__instance__count__hold_buffer", inserted_buffer_count_);
    if (inserted_buffer_count_ > max_buffer_count)
=======
    if (hold_buffer_count_ > max_buffer_count)
>>>>>>> 5974ecf4
      logger_->error(RSZ, 60, "Max buffer count reached.");
    if (overMaxArea())
      logger_->error(RSZ, 50, "Max utilization reached.");
  }
  else
    logger_->info(RSZ, 33, "No hold violations found.");
}

void
Resizer::findHoldViolations(VertexSeq &ends,
                            float slack_margin,
                            // Return values.
                            Slack &worst_slack,
                            VertexSeq &hold_violations)
{
  worst_slack = INF;
  hold_violations.clear();
  debugPrint(logger_, RSZ, "repair_hold", 3, "Hold violations");
  for (Vertex *end : ends) {
    Slack slack = sta_->vertexSlack(end, min_) - slack_margin;
    if (!sta_->isClock(end->pin())
        && slack < 0.0) {
      debugPrint(logger_, RSZ, "repair_hold", 3, " {}",
                 end->name(sdc_network_));
      if (slack < worst_slack)
        worst_slack = slack;
      hold_violations.push_back(end);
    }
  }
}

void
Resizer::repairHoldPass(VertexSeq &hold_failures,
                        LibertyCell *buffer_cell,
                        float slack_margin,
                        bool allow_setup_violations,
                        int max_buffer_count)
{
  updateParasitics();
  sort(hold_failures, [=] (Vertex *end1,
                           Vertex *end2) {
    return sta_->vertexSlack(end1, min_) < sta_->vertexSlack(end2, min_);
  });
  for (Vertex *end_vertex : hold_failures) {
    updateParasitics();
    repairEndHold(end_vertex, buffer_cell, slack_margin,
                  allow_setup_violations, max_buffer_count);
  }
}

void
Resizer::repairEndHold(Vertex *end_vertex,
                       LibertyCell *buffer_cell,
                       float slack_margin,
                       bool allow_setup_violations,
                       int max_buffer_count)
{
  PathRef end_path = sta_->vertexWorstSlackPath(end_vertex, min_);
  if (!end_path.isNull()) {
    Slack end_hold_slack = end_path.slack(sta_);
    debugPrint(logger_, RSZ, "repair_hold", 3, "repair end {} hold_slack={}",
               end_vertex->name(network_),
               delayAsString(end_hold_slack, sta_));
    PathExpanded expanded(&end_path, sta_);
    sta::SearchPredNonLatch2 pred(sta_);
    int path_length = expanded.size();
    if (path_length > 1) {
      int min_index = MinMax::minIndex();
      int max_index = MinMax::maxIndex();
      for (int i = expanded.startIndex(); i < path_length; i++) {
        PathRef *path = expanded.path(i);
        Vertex *path_vertex = path->vertex(sta_);
        if (path_vertex->isDriver(network_)) {
          const RiseFall *path_rf = path->transition(sta_);
          PinSeq load_pins;
          float load_cap = 0.0;
          bool loads_have_out_port = false;
          VertexOutEdgeIterator edge_iter(path_vertex, graph_);
          while (edge_iter.hasNext()) {
            Edge *edge = edge_iter.next();
            Vertex *fanout = edge->to(graph_);
            if (pred.searchTo(fanout)
                && pred.searchThru(edge)) {
              Slack fanout_hold_slack = sta_->vertexSlack(fanout, min_)
                - slack_margin;
              if (fanout_hold_slack < 0.0) {
                Pin *load_pin = fanout->pin();
                load_pins.push_back(load_pin);
                if (network_->direction(load_pin)->isAnyOutput()
                    && network_->isTopLevelPort(load_pin))
                  loads_have_out_port = true;
                else {
                  LibertyPort *load_port = network_->libertyPort(load_pin);
                  if (load_port)
                    load_cap += load_port->capacitance();
                }
              }
            }
          }
          if (!load_pins.empty()) {
            Slack path_slacks[RiseFall::index_count][MinMax::index_count];
            sta_->vertexSlacks(path_vertex, path_slacks);
            Slack hold_slack  = path_slacks[path_rf->index()][min_index] - slack_margin;
            Slack setup_slack = path_slacks[path_rf->index()][max_index];;
            debugPrint(logger_, RSZ,
                       "repair_hold", 3, " {} hold_slack={} setup_slack={} fanouts={}",
                       path_vertex->name(network_),
                       delayAsString(hold_slack, sta_),
                       delayAsString(setup_slack, sta_),
                       load_pins.size());
            const DcalcAnalysisPt *dcalc_ap = sta_->cmdCorner()->findDcalcAnalysisPt(max_);
            Delay buffer_delay = bufferDelay(buffer_cell, path_rf, load_cap, dcalc_ap);
            if (setup_slack > -hold_slack
                // enough slack to insert a buffer
                && setup_slack > buffer_delay) {
              Vertex *path_load = expanded.path(i + 1)->vertex(sta_);
              Point path_load_loc = db_network_->location(path_load->pin());
              Point drvr_loc = db_network_->location(path_vertex->pin());
              Point buffer_loc((drvr_loc.x() + path_load_loc.x()) / 2,
                               (drvr_loc.y() + path_load_loc.y()) / 2);
              makeHoldDelay(path_vertex, load_pins, loads_have_out_port,
                            buffer_cell, buffer_loc);
            }
          }
        }
      }
    }
  }
}

void
Resizer::makeHoldDelay(Vertex *drvr,
                       PinSeq &load_pins,
                       bool loads_have_out_port,
                       LibertyCell *buffer_cell,
                       Point loc)
{
  Pin *drvr_pin = drvr->pin();
  Instance *parent = db_network_->topInstance();
  Net *drvr_net = network_->isTopLevelPort(drvr_pin)
    ? db_network_->net(db_network_->term(drvr_pin))
    : db_network_->net(drvr_pin);
  Net *in_net, *out_net;
  if (loads_have_out_port) {
    // Verilog uses nets as ports, so the net connected to an output port has
    // to be preserved.
    // Move the driver pin over to gensym'd net.
    in_net = makeUniqueNet();
    Port *drvr_port = network_->port(drvr_pin);
    Instance *drvr_inst = network_->instance(drvr_pin);
    sta_->disconnectPin(drvr_pin);
    sta_->connectPin(drvr_inst, drvr_port, in_net);
    out_net = drvr_net;
  }
  else {
    in_net = drvr_net;
    out_net = makeUniqueNet();
  }

  parasiticsInvalid(in_net);

  Net *buf_in_net = in_net;
  Instance *buffer = nullptr;
  LibertyPort *input, *output;
  buffer_cell->bufferPorts(input, output);
  // drvr_pin->drvr_net->hold_buffer->net2->load_pins
  string buffer_name = makeUniqueInstName("hold");
  buffer = makeInstance(buffer_cell, buffer_name.c_str(), parent);
  journalMakeBuffer(buffer);
  hold_buffer_count_++;
  designAreaIncr(area(db_network_->cell(buffer_cell)));

  sta_->connectPin(buffer, input, buf_in_net);
  sta_->connectPin(buffer, output, out_net);
  setLocation(buffer, loc);
  parasiticsInvalid(out_net);

  for (Pin *load_pin : load_pins) {
    Net *load_net = network_->isTopLevelPort(load_pin)
      ? network_->net(network_->term(load_pin))
      : network_->net(load_pin);
    if (load_net != out_net) {
      Instance *load = db_network_->instance(load_pin);
      Port *load_port = db_network_->port(load_pin);
      sta_->disconnectPin(load_pin);
      sta_->connectPin(load, load_port, out_net);
    }
  }

  Pin *buffer_out_pin = network_->findPin(buffer, output);
  updateParasitics();
  Vertex *buffer_out_vertex = graph_->pinDrvrVertex(buffer_out_pin);
  sta_->findDelays(buffer_out_vertex);
  if (!checkMaxSlewCap(buffer_out_pin))
    resizeToTargetSlew(buffer_out_pin, false);
}

bool
Resizer::checkMaxSlewCap(const Pin *drvr_pin)
{
  float cap, limit, slack;
  const Corner *corner;
  const RiseFall *tr;
  sta_->checkCapacitance(drvr_pin, nullptr, max_,
                         corner, tr, cap, limit, slack);
  float slack_limit_ratio = slack / limit;
  if (slack_limit_ratio < hold_slack_limit_ratio_max_)
    return false;

  Slew slew;
  sta_->checkSlew(drvr_pin, nullptr, max_, false,
                  corner, tr, slew, limit, slack);
  slack_limit_ratio = slack / limit;
  if (slack_limit_ratio < hold_slack_limit_ratio_max_)
    return false;

  checkLoadSlews(drvr_pin, 0.0, slew, limit, slack, corner);
  slack_limit_ratio = slack / limit;
  if (slack_limit_ratio < hold_slack_limit_ratio_max_)
    return false;

  return true;
}

int
Resizer::fanout(Vertex *vertex)
{
  int fanout = 0;
  VertexOutEdgeIterator edge_iter(vertex, graph_);
  while (edge_iter.hasNext()) {
    edge_iter.next();
    fanout++;
  }
  return fanout;
}

////////////////////////////////////////////////////////////////

void
Resizer::reportLongWires(int count,
                         int digits)
{
  graph_ = sta_->ensureGraph();
  sta_->ensureClkNetwork();
  VertexSeq drvrs;
  findLongWires(drvrs);
  report_->reportLine("Driver    length delay");
  const Corner *corner = sta_->cmdCorner();
  double wire_res = wireSignalResistance(corner);
  double wire_cap = wireSignalCapacitance(corner);
  int i = 0;
  for (Vertex *drvr : drvrs) {
    Pin *drvr_pin = drvr->pin();
    double wire_length = dbuToMeters(maxLoadManhattenDistance(drvr));
    double steiner_length = dbuToMeters(findMaxSteinerDist(drvr));
    double delay = (wire_length * wire_res) * (wire_length * wire_cap) * 0.5;
    report_->reportLine("%s manhtn %s steiner %s %s",
                        sdc_network_->pathName(drvr_pin),
                        units_->distanceUnit()->asString(wire_length, 1),
                        units_->distanceUnit()->asString(steiner_length, 1),
                        delayAsString(delay, sta_, digits));
    if (i == count)
      break;
    i++;
  }
}

typedef std::pair<Vertex*, int> DrvrDist;

void
Resizer::findLongWires(VertexSeq &drvrs)
{
  Vector<DrvrDist> drvr_dists;
  VertexIterator vertex_iter(graph_);
  while (vertex_iter.hasNext()) {
    Vertex *vertex = vertex_iter.next();
    if (vertex->isDriver(network_)) {
      Pin *pin = vertex->pin();
      // Hands off the clock nets.
      if (!sta_->isClock(pin)
          && !vertex->isConstant()
          && !vertex->isDisabledConstraint())
        drvr_dists.push_back(DrvrDist(vertex, maxLoadManhattenDistance(vertex)));
    }
  }
  sort(drvr_dists, [](const DrvrDist &drvr_dist1,
                          const DrvrDist &drvr_dist2) {
                    return drvr_dist1.second > drvr_dist2.second;
                  });
  drvrs.reserve(drvr_dists.size());
  for (DrvrDist &drvr_dist : drvr_dists)
    drvrs.push_back(drvr_dist.first);
}

void
Resizer::findLongWiresSteiner(VertexSeq &drvrs)
{
  Vector<DrvrDist> drvr_dists;
  VertexIterator vertex_iter(graph_);
  while (vertex_iter.hasNext()) {
    Vertex *vertex = vertex_iter.next();
    if (vertex->isDriver(network_)) {
      Pin *pin = vertex->pin();
      // Hands off the clock nets.
      if (!sta_->isClock(pin)
          && !vertex->isConstant())
        drvr_dists.push_back(DrvrDist(vertex, findMaxSteinerDist(vertex)));
    }
  }
  sort(drvr_dists, [](const DrvrDist &drvr_dist1,
                          const DrvrDist &drvr_dist2) {
                     return drvr_dist1.second > drvr_dist2.second;
                   });
  drvrs.reserve(drvr_dists.size());
  for (DrvrDist &drvr_dist : drvr_dists)
    drvrs.push_back(drvr_dist.first);
}

// Find the maximum distance along steiner tree branches from
// the driver to loads (in dbu).
int
Resizer::findMaxSteinerDist(Vertex *drvr)
{
  Pin *drvr_pin = drvr->pin();
  SteinerTree *tree = makeSteinerTree(drvr_pin, true, max_steiner_pin_count_,
                                      stt_builder_, db_network_, logger_);
  if (tree) {
    int dist = findMaxSteinerDist(tree);
    delete tree;
    return dist;
  }
  return 0;
}

int
Resizer::findMaxSteinerDist(SteinerTree *tree)
{
  SteinerPt drvr_pt = tree->drvrPt(network_);
  if (drvr_pt == SteinerTree::null_pt)
    return 0;
  else
    return findMaxSteinerDist(tree, drvr_pt, 0);
}

// DFS of steiner tree.
int
Resizer::findMaxSteinerDist(SteinerTree *tree,
                            SteinerPt pt,
                            int dist_from_drvr)
{
  const PinSeq *pins = tree->pins(pt);
  if (pins) {
    for (const Pin *pin : *pins) {
      if (db_network_->isLoad(pin))
        return dist_from_drvr;
    }
  }
  Point loc = tree->location(pt);
  SteinerPt left = tree->left(pt);
  int left_max = 0;
  if (left != SteinerTree::null_pt) {
    int left_dist = Point::manhattanDistance(loc, tree->location(left));
    left_max = findMaxSteinerDist(tree, left, dist_from_drvr + left_dist);
  }
  SteinerPt right = tree->right(pt);
  int right_max = 0;
  if (right != SteinerTree::null_pt) {
    int right_dist = Point::manhattanDistance(loc, tree->location(right));
    right_max = findMaxSteinerDist(tree, right, dist_from_drvr + right_dist);
  }
  return max(left_max, right_max);
}

double
Resizer::maxLoadManhattenDistance(const Net *net)
{
  NetPinIterator *pin_iter = network_->pinIterator(net);
  int max_dist = 0;
  while (pin_iter->hasNext()) {
    Pin *pin = pin_iter->next();
    if (network_->isDriver(pin)) {
      Vertex *drvr = graph_->pinDrvrVertex(pin);
      if (drvr) {
        int dist = maxLoadManhattenDistance(drvr);
        max_dist = max(max_dist, dist);
      }
    }
  }
  delete pin_iter;
  return dbuToMeters(max_dist);
}

int
Resizer::maxLoadManhattenDistance(Vertex *drvr)
{
  int max_dist = 0;
  Point drvr_loc = db_network_->location(drvr->pin());
  VertexOutEdgeIterator edge_iter(drvr, graph_);
  while (edge_iter.hasNext()) {
    Edge *edge = edge_iter.next();
    Vertex *load = edge->to(graph_);
    Point load_loc = db_network_->location(load->pin());
    int dist = Point::manhattanDistance(drvr_loc, load_loc);
    max_dist = max(max_dist, dist);
  }
  return max_dist;
}

////////////////////////////////////////////////////////////////

NetSeq *
Resizer::findFloatingNets()
{
  NetSeq *floating_nets = new NetSeq;
  NetIterator *net_iter = network_->netIterator(network_->topInstance());
  while (net_iter->hasNext()) {
    Net *net = net_iter->next();
    PinSeq loads;
    PinSeq drvrs;
    PinSet visited_drvrs;
    FindNetDrvrLoads visitor(nullptr, visited_drvrs, loads, drvrs, network_);
    network_->visitConnectedPins(net, visitor);
    if (drvrs.size() == 0 && loads.size() > 0)
      floating_nets->push_back(net);
  }
  delete net_iter;
  sort(floating_nets, sta::NetPathNameLess(network_));
  return floating_nets;
}

////////////////////////////////////////////////////////////////

string
Resizer::makeUniqueNetName()
{
  string node_name;
  Instance *top_inst = network_->topInstance();
  do 
    stringPrint(node_name, "net%d", unique_net_index_++);
  while (network_->findNet(top_inst, node_name.c_str()));
  return node_name;
}

Net *
Resizer::makeUniqueNet()
{
  string net_name = makeUniqueNetName();
  Instance *parent = db_network_->topInstance();
  return db_network_->makeNet(net_name.c_str(), parent);
}

string
Resizer::makeUniqueInstName(const char *base_name)
{
  return makeUniqueInstName(base_name, false);
}

string
Resizer::makeUniqueInstName(const char *base_name,
                            bool underscore)
{
  string inst_name;
  do 
    stringPrint(inst_name, underscore ? "%s_%d" : "%s%d",
                base_name, unique_inst_index_++);
  while (network_->findInstance(inst_name.c_str()));
  return inst_name;
}

float
Resizer::portFanoutLoad(LibertyPort *port)
{
  float fanout_load;
  bool exists;
  port->fanoutLoad(fanout_load, exists);
  if (!exists) {
    LibertyLibrary *lib = port->libertyLibrary();
    lib->defaultFanoutLoad(fanout_load, exists);
  }
  if (exists)
    return fanout_load;
  else
    return 0.0;
}

float
Resizer::bufferDelay(LibertyCell *buffer_cell,
                     const RiseFall *rf,
                     float load_cap,
                     const DcalcAnalysisPt *dcalc_ap)
{
  LibertyPort *input, *output;
  buffer_cell->bufferPorts(input, output);
  ArcDelay gate_delays[RiseFall::index_count];
  Slew slews[RiseFall::index_count];
  gateDelays(output, load_cap, dcalc_ap, gate_delays, slews);
  return gate_delays[rf->index()];
}

float
Resizer::bufferDelay(LibertyCell *buffer_cell,
                     float load_cap,
                     const DcalcAnalysisPt *dcalc_ap)
{
  LibertyPort *input, *output;
  buffer_cell->bufferPorts(input, output);
  ArcDelay gate_delays[RiseFall::index_count];
  Slew slews[RiseFall::index_count];
  gateDelays(output, load_cap, dcalc_ap, gate_delays, slews);
  return max(gate_delays[RiseFall::riseIndex()],
             gate_delays[RiseFall::fallIndex()]);
}

float
Resizer::bufferSlew(LibertyCell *buffer_cell,
                    float load_cap,
                    const DcalcAnalysisPt *dcalc_ap)
{
  LibertyPort *input, *output;
  buffer_cell->bufferPorts(input, output);
  ArcDelay gate_delays[RiseFall::index_count];
  Slew slews[RiseFall::index_count];
  gateDelays(output, load_cap, dcalc_ap, gate_delays, slews);
  return max(slews[RiseFall::riseIndex()],
             slews[RiseFall::fallIndex()]);
}

// Self delay; buffer -> buffer
float
Resizer::bufferSelfDelay(LibertyCell *buffer_cell)
{
  const DcalcAnalysisPt *dcalc_ap = sta_->cmdCorner()->findDcalcAnalysisPt(max_);
  LibertyPort *input, *output;
  buffer_cell->bufferPorts(input, output);
  ArcDelay gate_delays[RiseFall::index_count];
  Slew slews[RiseFall::index_count];
  float load_cap = input->capacitance();
  gateDelays(output, load_cap, dcalc_ap, gate_delays, slews);
  return max(gate_delays[RiseFall::riseIndex()],
             gate_delays[RiseFall::fallIndex()]);
}

float
Resizer::bufferSelfDelay(LibertyCell *buffer_cell,
                         const RiseFall *rf)
{
  const DcalcAnalysisPt *dcalc_ap = sta_->cmdCorner()->findDcalcAnalysisPt(max_);
  LibertyPort *input, *output;
  buffer_cell->bufferPorts(input, output);
  ArcDelay gate_delays[RiseFall::index_count];
  Slew slews[RiseFall::index_count];
  float load_cap = input->capacitance();
  gateDelays(output, load_cap, dcalc_ap, gate_delays, slews);
  return gate_delays[rf->index()];
}

// Rise/fall delays across all timing arcs into drvr_port.
// Uses target slew for input slew.
void
Resizer::gateDelays(LibertyPort *drvr_port,
                    float load_cap,
                    const DcalcAnalysisPt *dcalc_ap,
                    // Return values.
                    ArcDelay delays[RiseFall::index_count],
                    Slew slews[RiseFall::index_count])
{
  for (int rf_index : RiseFall::rangeIndex()) {
    delays[rf_index] = -INF;
    slews[rf_index] = -INF;
  }
  const Pvt *pvt = dcalc_ap->operatingConditions();
  LibertyCell *cell = drvr_port->libertyCell();
  LibertyCellTimingArcSetIterator set_iter(cell);
  while (set_iter.hasNext()) {
    TimingArcSet *arc_set = set_iter.next();
    if (arc_set->to() == drvr_port
        && !arc_set->role()->isTimingCheck()) {
      TimingArcSetArcIterator arc_iter(arc_set);
      while (arc_iter.hasNext()) {
        TimingArc *arc = arc_iter.next();
        RiseFall *in_rf = arc->fromEdge()->asRiseFall();
        int out_rf_index = arc->toEdge()->asRiseFall()->index();
        float in_slew = tgt_slews_[in_rf->index()];
        ArcDelay gate_delay;
        Slew drvr_slew;
        arc_delay_calc_->gateDelay(cell, arc, in_slew, load_cap,
                                   nullptr, 0.0, pvt, dcalc_ap,
                                   gate_delay,
                                   drvr_slew);
        delays[out_rf_index] = max(delays[out_rf_index], gate_delay);
        slews[out_rf_index] = max(slews[out_rf_index], drvr_slew);
      }
    }
  }
}

ArcDelay
Resizer::gateDelay(LibertyPort *drvr_port,
                   const RiseFall *rf,
                   float load_cap,
                   const DcalcAnalysisPt *dcalc_ap)
{
  ArcDelay delays[RiseFall::index_count];
  Slew slews[RiseFall::index_count];
  gateDelays(drvr_port, load_cap, dcalc_ap, delays, slews);
  return delays[rf->index()];
}

ArcDelay
Resizer::gateDelay(LibertyPort *drvr_port,
                   float load_cap,
                   const DcalcAnalysisPt *dcalc_ap)
{
  ArcDelay delays[RiseFall::index_count];
  Slew slews[RiseFall::index_count];
  gateDelays(drvr_port, load_cap, dcalc_ap, delays, slews);
  return max(delays[RiseFall::riseIndex()], delays[RiseFall::fallIndex()]);
}

////////////////////////////////////////////////////////////////

double
Resizer::findMaxWireLength()
{
  double max_length = INF;
  for (const Corner *corner : *sta_->corners()) {
    if (wireSignalResistance(corner) > 0.0) {
      for (LibertyCell *buffer_cell : buffer_cells_) {
        double buffer_length = findMaxWireLength(buffer_cell, corner);
        max_length = min(max_length, buffer_length);
      }
    }
  }
  return max_length;
}

// Find the max wire length before it is faster to split the wire
// in half with a buffer (in meters).
double
Resizer::findMaxWireLength(LibertyCell *buffer_cell,
                           const Corner *corner)
{
  ensureBlock();
  LibertyPort *load_port, *drvr_port;
  buffer_cell->bufferPorts(load_port, drvr_port);
  return findMaxWireLength(drvr_port, corner);
}

double
Resizer::findMaxWireLength(LibertyPort *drvr_port,
                           const Corner *corner)
{
  LibertyCell *cell = drvr_port->libertyCell();
  if (db_network_->staToDb(cell) == nullptr)
    logger_->error(RSZ, 70, "no LEF cell for {}.", cell->name());
  double drvr_r = drvr_port->driveResistance();
  // wire_length1 lower bound
  // wire_length2 upper bound
  double wire_length1 = 0.0;
  // Initial guess with wire resistance same as driver resistance.
  double wire_length2 = drvr_r / wireSignalResistance(corner);
  double tol = .01; // 1%
  double diff1 = splitWireDelayDiff(wire_length2, cell);
  // binary search for diff = 0.
  while (abs(wire_length1 - wire_length2) > max(wire_length1, wire_length2) * tol) {
    if (diff1 < 0.0) {
      wire_length1 = wire_length2;
      wire_length2 *= 2;
      diff1 = splitWireDelayDiff(wire_length2, cell);
    }
    else {
      double wire_length3 = (wire_length1 + wire_length2) / 2.0;
      double diff2 = splitWireDelayDiff(wire_length3, cell);
      if (diff2 < 0.0) {
        wire_length1 = wire_length3;
      }
      else {
        wire_length2 = wire_length3;
        diff1 = diff2;
      }
    }
  }
  return wire_length1;
}

// objective function
double
Resizer::splitWireDelayDiff(double wire_length,
                            LibertyCell *buffer_cell)
{
  Delay delay1, delay2;
  Slew slew1, slew2;
  bufferWireDelay(buffer_cell, wire_length, delay1, slew1);
  bufferWireDelay(buffer_cell, wire_length / 2, delay2, slew2);
  return delay1 - delay2 * 2;
}

void
Resizer::bufferWireDelay(LibertyCell *buffer_cell,
                         double wire_length, // meters
                         // Return values.
                         Delay &delay,
                         Slew &slew)
{
  LibertyPort *load_port, *drvr_port;
  buffer_cell->bufferPorts(load_port, drvr_port);
  return cellWireDelay(drvr_port, load_port, wire_length, delay, slew);
}

// Cell delay plus wire delay.
// Use target slew for input slew.
// drvr_port and load_port do not have to be the same liberty cell.
void
Resizer::cellWireDelay(LibertyPort *drvr_port,
                       LibertyPort *load_port,
                       double wire_length, // meters
                       // Return values.
                       Delay &delay,
                       Slew &slew)
{
  // Make a (hierarchical) block to use as a scratchpad.
  dbBlock *block = dbBlock::create(block_, "wire_delay", '/');
  dbSta *sta = makeBlockSta(openroad_, block);
  Parasitics *parasitics = sta->parasitics();
  Network *network = sta->network();
  ArcDelayCalc *arc_delay_calc = sta->arcDelayCalc();
  Corners *corners = sta->corners();
  corners->copy(sta_->corners());

  Instance *top_inst = network->topInstance();
  // Tmp net for parasitics to live on.
  Net *net = sta->makeNet("wire", top_inst);
  LibertyCell *drvr_cell = drvr_port->libertyCell();
  LibertyCell *load_cell = load_port->libertyCell();
  Instance *drvr = sta->makeInstance("drvr", drvr_cell, top_inst);
  Instance *load = sta->makeInstance("load", load_cell, top_inst);
  sta->connectPin(drvr, drvr_port, net);
  sta->connectPin(load, load_port, net);
  Pin *drvr_pin = network->findPin(drvr, drvr_port);
  Pin *load_pin = network->findPin(load, load_port);

  // Max rise/fall delays.
  delay = -INF;
  slew = -INF;

  for (Corner *corner : *corners) {
    const DcalcAnalysisPt *dcalc_ap = corner->findDcalcAnalysisPt(max_);
    const Pvt *pvt = dcalc_ap->operatingConditions();

    makeWireParasitic(net, drvr_pin, load_pin, wire_length, corner, parasitics);
    // Let delay calc reduce parasitic network as it sees fit.
    Parasitic *drvr_parasitic = arc_delay_calc->findParasitic(drvr_pin,
                                                              RiseFall::rise(),
                                                              dcalc_ap);
    LibertyCellTimingArcSetIterator set_iter(drvr_cell);
    while (set_iter.hasNext()) {
      TimingArcSet *arc_set = set_iter.next();
      if (arc_set->to() == drvr_port) {
        TimingArcSetArcIterator arc_iter(arc_set);
        while (arc_iter.hasNext()) {
          TimingArc *arc = arc_iter.next();
          RiseFall *in_rf = arc->fromEdge()->asRiseFall();
          double in_slew = tgt_slews_[in_rf->index()];
          ArcDelay gate_delay;
          Slew drvr_slew;
          arc_delay_calc->gateDelay(drvr_cell, arc, in_slew, 0.0,
                                    drvr_parasitic, 0.0, pvt, dcalc_ap,
                                    gate_delay,
                                    drvr_slew);
          ArcDelay wire_delay;
          Slew load_slew;
          arc_delay_calc->loadDelay(load_pin, wire_delay, load_slew);
          delay = max(delay, gate_delay + wire_delay);
          slew = max(slew, load_slew);
        }
      }
    }
    arc_delay_calc->finishDrvrPin();
    parasitics->deleteParasitics(net, dcalc_ap->parasiticAnalysisPt());
  }

  // Cleanup the turds.
  sta->deleteInstance(drvr);
  sta->deleteInstance(load);
  sta->deleteNet(net);
  delete sta;
  dbBlock::destroy(block);
}

void
Resizer::makeWireParasitic(Net *net,
                           Pin *drvr_pin,
                           Pin *load_pin,
                           double wire_length, // meters
                           const Corner *corner,
                           Parasitics *parasitics)
{
  const ParasiticAnalysisPt *parasitics_ap =
    corner->findParasiticAnalysisPt(max_);
  Parasitic *parasitic = parasitics->makeParasiticNetwork(net, false,
                                                          parasitics_ap);
  ParasiticNode *n1 = parasitics->ensureParasiticNode(parasitic, drvr_pin);
  ParasiticNode *n2 = parasitics->ensureParasiticNode(parasitic, load_pin);
  double wire_cap = wire_length * wireSignalCapacitance(corner);
  double wire_res = wire_length * wireSignalResistance(corner);
  parasitics->incrCap(n1, wire_cap / 2.0, parasitics_ap);
  parasitics->makeResistor(nullptr, n1, n2, wire_res, parasitics_ap);
  parasitics->incrCap(n2, wire_cap / 2.0, parasitics_ap);
}

////////////////////////////////////////////////////////////////

double
Resizer::findMaxSlewWireLength(LibertyPort *drvr_port,
                               LibertyPort *load_port,
                               double max_slew,
                               const Corner *corner)
{
  ensureBlock();
  // wire_length1 lower bound
  // wire_length2 upper bound
  double wire_length1 = 0.0;
  double wire_length2 = std::sqrt(max_slew /(wireSignalResistance(corner)
                                             * wireSignalCapacitance(corner)));
  double tol = .01; // 1%
  double diff1 = maxSlewWireDiff(drvr_port, load_port, wire_length2, max_slew);
  // binary search for diff = 0.
  while (abs(wire_length1 - wire_length2) > max(wire_length1, wire_length2) * tol) {
    if (diff1 < 0.0) {
      wire_length1 = wire_length2;
      wire_length2 *= 2;
      diff1 = maxSlewWireDiff(drvr_port, load_port, wire_length2, max_slew);
    }
    else {
      double wire_length3 = (wire_length1 + wire_length2) / 2.0;
      double diff2 = maxSlewWireDiff(drvr_port, load_port, wire_length3, max_slew);
      if (diff2 < 0.0) {
        wire_length1 = wire_length3;
      }
      else {
        wire_length2 = wire_length3;
        diff1 = diff2;
      }
    }
  }
  return wire_length1;
}

// objective function
double
Resizer::maxSlewWireDiff(LibertyPort *drvr_port,
                         LibertyPort *load_port,
                         double wire_length,
                         double max_slew)
{
  Delay delay;
  Slew slew;
  cellWireDelay(drvr_port, load_port, wire_length, delay, slew);
  return slew - max_slew;
}

////////////////////////////////////////////////////////////////

double
Resizer::designArea()
{
  ensureBlock();
  ensureDesignArea();
  return design_area_;
}

void
Resizer::designAreaIncr(float delta)
{
  design_area_ += delta;
}

void
Resizer::ensureDesignArea()
{
  if (block_) {
    design_area_ = 0.0;
    for (dbInst *inst : block_->getInsts()) {
      dbMaster *master = inst->getMaster();
      // Don't count fillers otherwise you'll always get 100% utilization
      if (!master->isFiller()) {
        design_area_ += area(master);
      }
    }
  }
}

int
Resizer::fanout(Pin *drvr_pin)
{
  int fanout = 0;
  NetConnectedPinIterator *pin_iter = network_->connectedPinIterator(drvr_pin);
  while (pin_iter->hasNext()) {
    Pin *pin = pin_iter->next();
    if (pin != drvr_pin)
      fanout++;
  }
  delete pin_iter;
  return fanout;
}

bool
Resizer::isFuncOneZero(const Pin *drvr_pin)
{
  LibertyPort *port = network_->libertyPort(drvr_pin);
  if (port) {
    FuncExpr *func = port->function();
    return func && (func->op() == FuncExpr::op_zero
                    || func->op() == FuncExpr::op_one);
  }
  return false;
}

////////////////////////////////////////////////////////////////

void
Resizer::repairClkInverters()
{
  // Abbreviated copyState
  db_network_ = sta_->getDbNetwork();
  sta_->ensureLevelized();
  graph_ = sta_->graph();
  ensureBlock();
  ensureDesignArea();
  for (Instance *inv : findClkInverters())
    cloneClkInverter(inv);
}

InstanceSeq
Resizer::findClkInverters()
{
  InstanceSeq clk_inverters;
  ClkArrivalSearchPred srch_pred(this);
  BfsFwdIterator bfs(BfsIndex::other, &srch_pred, this);
  for (Clock *clk : sdc_->clks()) {
    for (Pin *pin : clk->leafPins()) {
      Vertex *vertex = graph_->pinDrvrVertex(pin);
      bfs.enqueue(vertex);
    }
  }
  while (bfs.hasNext()) {
    Vertex *vertex = bfs.next();
    const Pin *pin = vertex->pin();
    Instance *inst = network_->instance(pin);
    LibertyCell *lib_cell = network_->libertyCell(inst);
    if (vertex->isDriver(network_)
        && lib_cell
        && lib_cell->isInverter()) {
      clk_inverters.push_back(inst);
      debugPrint(logger_, RSZ, "repair_clk_inverters", 2, "inverter {}",
                 network_->pathName(inst));
    }
    if (!vertex->isRegClk())
      bfs.enqueueAdjacentVertices(vertex);
  }
  return clk_inverters;
}

void
Resizer::cloneClkInverter(Instance *inv)
{
  LibertyCell *inv_cell = network_->libertyCell(inv);
  LibertyPort *in_port, *out_port;
  inv_cell->bufferPorts(in_port, out_port);
  Pin *in_pin = network_->findPin(inv, in_port);
  Pin *out_pin = network_->findPin(inv, out_port);
  Net *in_net = network_->net(in_pin);
  dbNet *in_net_db = db_network_->staToDb(in_net);
  Net *out_net = network_->isTopLevelPort(out_pin)
    ? network_->net(network_->term(out_pin))
    : network_->net(out_pin);
  if (out_net) {
    const char *inv_name = network_->name(inv);
    Instance *top_inst = network_->topInstance();
    NetConnectedPinIterator *load_iter = network_->pinIterator(out_net);
    while (load_iter->hasNext()) {
      Pin *load_pin = load_iter->next();
      if (load_pin != out_pin) {
        string clone_name = makeUniqueInstName(inv_name, true);
        Instance *clone = makeInstance(inv_cell, clone_name.c_str(),
                                       top_inst);
        Point clone_loc = db_network_->location(load_pin);
        journalMakeBuffer(clone);
        setLocation(clone, clone_loc);

        Net *clone_out_net = makeUniqueNet();
        dbNet *clone_out_net_db = db_network_->staToDb(clone_out_net);
        clone_out_net_db->setSigType(in_net_db->getSigType());

        Instance *load = network_->instance(load_pin);
        sta_->connectPin(clone, in_port, in_net);
        sta_->connectPin(clone, out_port, clone_out_net);

        // Connect load to clone
        sta_->disconnectPin(load_pin);
        Port *load_port = network_->port(load_pin);
        sta_->connectPin(load, load_port, clone_out_net);
      }
    }
    delete load_iter;

    // Delete inv
    sta_->disconnectPin(in_pin);
    sta_->disconnectPin(out_pin);
    sta_->deleteNet(out_net);
    parasitics_invalid_.erase(out_net);
    sta_->deleteInstance(inv);
  }
}

////////////////////////////////////////////////////////////////

// Journal to roll back changes (OpenDB not up to the task).
void
Resizer::journalBegin()
{
  debugPrint(logger_, RSZ, "journal", 1, "journal begin");
  resized_inst_map_.clear();
  inserted_buffers_.clear();
}

void
Resizer::journalInstReplaceCellBefore(Instance *inst)
{
  LibertyCell *lib_cell = network_->libertyCell(inst);
  debugPrint(logger_, RSZ, "journal", 1, "journal replace {} ({})",
             network_->pathName(inst),
             lib_cell->name());
  // Do not clobber an existing checkpoint cell.
  if (!resized_inst_map_.hasKey(inst))
    resized_inst_map_[inst] = lib_cell;
}

void
Resizer::journalMakeBuffer(Instance *buffer)
{
  debugPrint(logger_, RSZ, "journal", 1, "journal make_buffer {}",
             network_->pathName(buffer));
  inserted_buffers_.insert(buffer);
}

void
Resizer::journalRestore()
{
  for (auto inst_cell : resized_inst_map_) {
    Instance *inst = inst_cell.first;
    if (!inserted_buffers_.hasKey(inst)) {
      LibertyCell *lib_cell = inst_cell.second;
      debugPrint(logger_, RSZ, "journal", 1, "journal restore {} ({})",
                 network_->pathName(inst),
                 lib_cell->name());
      replaceCell(inst, lib_cell, false);
      resize_count_--;
    }
  }
  for (Instance *buffer : inserted_buffers_) {
    debugPrint(logger_, RSZ, "journal", 1, "journal remove {}",
               network_->pathName(buffer));
    removeBuffer(buffer);
    inserted_buffer_count_--;
  }
}

////////////////////////////////////////////////////////////////

class SteinerRenderer : public gui::Renderer
{
public:
  SteinerRenderer();
  void highlight(SteinerTree *tree);
  virtual void drawObjects(gui::Painter& /* painter */) override;

private:
  SteinerTree *tree_;
};

void
Resizer::highlightSteiner(const Pin *drvr)
{
  if (gui::Gui::enabled()) {
    if (steiner_renderer_ == nullptr) {
      steiner_renderer_ = new SteinerRenderer();
      gui_->registerRenderer(steiner_renderer_);
    }
    SteinerTree *tree = nullptr;
    if (drvr)
      tree = makeSteinerTree(drvr, false, max_steiner_pin_count_,
                             stt_builder_, db_network_, logger_);
    steiner_renderer_->highlight(tree);
  }
}

SteinerRenderer::SteinerRenderer() :
  tree_(nullptr)
{
}

void
SteinerRenderer::highlight(SteinerTree *tree)
{
  tree_ = tree;
}

void
SteinerRenderer::drawObjects(gui::Painter &painter)
{
  if (tree_) {
    painter.setPen(gui::Painter::red, true);
    for (int i = 0 ; i < tree_->branchCount(); ++i) {
      Point pt1, pt2;
      int steiner_pt1, steiner_pt2;
      int wire_length;
      tree_->branch(i, pt1, steiner_pt1, pt2, steiner_pt2, wire_length);
      painter.drawLine(pt1, pt2);
    }
  }
}

////////////////////////////////////////////////////////////////

PinSet
Resizer::findFaninFanouts(PinSet *end_pins)
{
  // Abbreviated copyState
  db_network_ = sta_->getDbNetwork();
  sta_->ensureLevelized();
  graph_ = sta_->graph();

  VertexSet ends(graph_);
  for (Pin *pin : *end_pins) {
    Vertex *end = graph_->pinLoadVertex(pin);
    ends.insert(end);
  }
  PinSet fanin_fanout_pins;
  VertexSet fanin_fanouts = findFaninFanouts(ends);
  for (Vertex *vertex : fanin_fanouts)
    fanin_fanout_pins.insert(vertex->pin());
  return fanin_fanout_pins;
}

VertexSet
Resizer::findFaninFanouts(VertexSet &ends)
{
  // Search backwards from ends to fanin register outputs and input ports.
  VertexSet fanin_roots = findFaninRoots(ends);
  // Search forward from register outputs.
  VertexSet fanouts = findFanouts(fanin_roots);
  return fanouts;
}

// Find source pins for logic fanin of ends.
PinSet
Resizer::findFanins(PinSet *end_pins)
{
  // Abbreviated copyState
  db_network_ = sta_->getDbNetwork();
  sta_->ensureLevelized();
  graph_ = sta_->graph();

  VertexSet ends(graph_);
  for (Pin *pin : *end_pins) {
    Vertex *end = graph_->pinLoadVertex(pin);
    ends.insert(end);
  }

  SearchPredNonReg2 pred(sta_);
  BfsBkwdIterator iter(BfsIndex::other, &pred, this);
  for (Vertex *vertex : ends)
    iter.enqueueAdjacentVertices(vertex);

  PinSet fanins;
  while (iter.hasNext()) {
    Vertex *vertex = iter.next();
    if (isRegOutput(vertex)
        || network_->isTopLevelPort(vertex->pin()))
      continue;
    else {
      iter.enqueueAdjacentVertices(vertex);
      fanins.insert(vertex->pin());
    }
  }
  return fanins;
}

// Find roots for logic fanin of ends.
VertexSet
Resizer::findFaninRoots(VertexSet &ends)
{
  SearchPredNonReg2 pred(sta_);
  BfsBkwdIterator iter(BfsIndex::other, &pred, this);
  for (Vertex *vertex : ends)
    iter.enqueueAdjacentVertices(vertex);

  VertexSet roots(graph_);
  while (iter.hasNext()) {
    Vertex *vertex = iter.next();
    if (isRegOutput(vertex)
        || network_->isTopLevelPort(vertex->pin()))
      roots.insert(vertex);
    else
      iter.enqueueAdjacentVertices(vertex);
  }
  return roots;
}

bool
Resizer::isRegOutput(Vertex *vertex)
{
  LibertyPort *port = network_->libertyPort(vertex->pin());
  if (port) {
    LibertyCell *cell = port->libertyCell();
    LibertyCellTimingArcSetIterator arc_set_iter(cell, nullptr, port);
    while (arc_set_iter.hasNext()) {
      TimingArcSet *arc_set = arc_set_iter.next();
      if (arc_set->role()->genericRole() == TimingRole::regClkToQ())
        return true;
    }
  }
  return false;
}

VertexSet
Resizer::findFanouts(VertexSet &reg_outs)
{
  VertexSet fanouts(graph_);
  sta::SearchPredNonLatch2 pred(sta_);
  BfsFwdIterator iter(BfsIndex::other, &pred, this);
  for (Vertex *reg_out : reg_outs)
    iter.enqueueAdjacentVertices(reg_out);

  while (iter.hasNext()) {
    Vertex *vertex = iter.next();
    if (!isRegister(vertex)) {
      fanouts.insert(vertex);
      iter.enqueueAdjacentVertices(vertex);
    }
  }
  return fanouts;
}

bool
Resizer::isRegister(Vertex *vertex)
{
  LibertyPort *port = network_->libertyPort(vertex->pin());
  if (port) {
    LibertyCell *cell = port->libertyCell();
    return cell && cell->hasSequentials();
  }
  return false;
}

Instance *Resizer::makeInstance(LibertyCell *cell,
                                const char *name,
                                Instance *parent)
{
  debugPrint(logger_, RSZ, "make_instance", 1, "make instance {}", name);
  Instance *inst = db_network_->makeInstance(cell, name, parent);
  dbInst *db_inst = db_network_->staToDb(inst);
  db_inst->setSourceType(odb::dbSourceType::TIMING);
  return inst;
}

} // namespace<|MERGE_RESOLUTION|>--- conflicted
+++ resolved
@@ -2942,12 +2942,8 @@
       logger_->info(RSZ, 32, "Inserted {} hold buffers.", hold_buffer_count_);
       level_drvr_vertices_valid_ = false;
     }
-<<<<<<< HEAD
     logger_->metric("design__instance__count__hold_buffer", inserted_buffer_count_);
-    if (inserted_buffer_count_ > max_buffer_count)
-=======
     if (hold_buffer_count_ > max_buffer_count)
->>>>>>> 5974ecf4
       logger_->error(RSZ, 60, "Max buffer count reached.");
     if (overMaxArea())
       logger_->error(RSZ, 50, "Max utilization reached.");
