/////////////////////////////////////////////////////////////////////////////
//
// Copyright (c) 2022, The Regents of the University of California
// All rights reserved.
//
// BSD 3-Clause License
//
// Redistribution and use in source and binary forms, with or without
// modification, are permitted provided that the following conditions are met:
//
// * Redistributions of source code must retain the above copyright notice, this
//   list of conditions and the following disclaimer.
//
// * Redistributions in binary form must reproduce the above copyright notice,
//   this list of conditions and the following disclaimer in the documentation
//   and/or other materials provided with the distribution.
//
// * Neither the name of the copyright holder nor the names of its
//   contributors may be used to endorse or promote products derived from
//   this software without specific prior written permission.
//
// THIS SOFTWARE IS PROVIDED BY THE COPYRIGHT HOLDERS AND CONTRIBUTORS "AS IS"
// AND ANY EXPRESS OR IMPLIED WARRANTIES, INCLUDING, BUT NOT LIMITED TO, THE
// IMPLIED WARRANTIES OF MERCHANTABILITY AND FITNESS FOR A PARTICULAR PURPOSE
// ARE DISCLAIMED. IN NO EVENT SHALL THE COPYRIGHT HOLDER OR CONTRIBUTORS BE
// LIABLE FOR ANY DIRECT, INDIRECT, INCIDENTAL, SPECIAL, EXEMPLARY, OR
// CONSEQUENTIAL DAMAGES (INCLUDING, BUT NOT LIMITED TO, PROCUREMENT OF
// SUBSTITUTE GOODS OR SERVICES; LOSS OF USE, DATA, OR PROFITS; OR BUSINESS
// INTERRUPTION) HOWEVER CAUSED AND ON ANY THEORY OF LIABILITY, WHETHER IN
// CONTRACT, STRICT LIABILITY, OR TORT (INCLUDING NEGLIGENCE OR OTHERWISE)
// ARISING IN ANY WAY OUT OF THE USE OF THIS SOFTWARE, EVEN IF ADVISED OF THE
// POSSIBILITY OF SUCH DAMAGE.
//
///////////////////////////////////////////////////////////////////////////////

#pragma once

#include "utl/Logger.h"
#include "db_sta/dbSta.hh"

#include "sta/StaState.hh"
#include "sta/MinMax.hh"
#include "sta/FuncExpr.hh"

namespace sta {
class PathExpanded;
}

namespace rsz {

class Resizer;

using std::vector;

using utl::Logger;

using sta::StaState;
using sta::dbSta;
using sta::dbNetwork;
using sta::Pin;
using sta::Net;
using sta::PathRef;
using sta::MinMax;
using sta::Slack;
using sta::PathExpanded;
using sta::LibertyCell;
using sta::LibertyPort;
using sta::TimingArc;
using sta::DcalcAnalysisPt;
using sta::Vertex;
using sta::Corner;

class BufferedNet;
enum class BufferedNetType;
typedef std::shared_ptr<BufferedNet> BufferedNetPtr;
typedef vector<BufferedNetPtr> BufferedNetSeq;

class RepairSetup : StaState
{
public:
  RepairSetup(Resizer *resizer);
  void repairSetup(float setup_slack_margin,
                   // Percent of violating ends to repair to
                   // reduce tns (0.0-1.0).
                   double repair_tns_end_percent,
                   int max_passes,
                   bool skip_pin_swap,
                   bool skip_gate_cloning);
  // For testing.
  void repairSetup(const Pin *end_pin);
  // Rebuffer one net (for testing).
  // resizerPreamble() required.
  void rebufferNet(const Pin *drvr_pin);

private:
  void init();
  bool repairSetup(PathRef &path,
                   Slack path_slack,
                   bool skip_pin_swap,
                   bool skip_gate_cloning);
  void debugCheckMultipleBuffers(PathRef &path,
                                 PathExpanded *expanded);

  void getEquivPortList2(sta::FuncExpr *expr, sta::LibertyPortSet &ports,
                         sta::FuncExpr::Operator &status);
  void getEquivPortList(sta::FuncExpr *expr, sta::LibertyPortSet &ports);
  void equivCellPins(const LibertyCell *cell, sta::LibertyPortSet &ports);
  bool swapPins(PathRef *drvr_path, int drvr_index, PathExpanded *expanded);
  bool meetsSizeCriteria(LibertyCell *cell, LibertyCell *equiv, bool match_size);
  bool upsizeDrvr(PathRef *drvr_path,
                  int drvr_index,
                  PathExpanded *expanded,
                  bool only_same_size_swap);
  void splitLoads(PathRef *drvr_path,
                  int drvr_index,
                  Slack drvr_slack,
                  PathExpanded *expanded);
  LibertyCell *upsizeCell(LibertyPort *in_port,
                          LibertyPort *drvr_port,
                          float load_cap,
                          float prev_drive,
                          const DcalcAnalysisPt *dcalc_ap,
                          bool match_size);
  int fanout(Vertex *vertex);
  bool hasTopLevelOutputPort(Net *net);

  int rebuffer(const Pin *drvr_pin);
  BufferedNetSeq rebufferBottomUp(BufferedNetPtr bnet,
                                  int level);
  int rebufferTopDown(BufferedNetPtr choice,
                      Net *net,
                      int level);
  BufferedNetSeq
  addWireAndBuffer(BufferedNetSeq Z,
                   BufferedNetPtr bnet_wire,
                   int level);
  float bufferInputCapacitance(LibertyCell *buffer_cell,
                               const DcalcAnalysisPt *dcalc_ap);
  Slack slackPenalized(BufferedNetPtr bnet);
  Slack slackPenalized(BufferedNetPtr bnet,
                       int index);

  Logger *logger_;
  dbSta *sta_;
  dbNetwork *db_network_;
  Resizer *resizer_;
  const Corner *corner_;
  LibertyPort *drvr_port_;

  int resize_count_;
  int inserted_buffer_count_;
  int split_load_buffer_count_;
  int rebuffer_net_count_;
  int swap_pin_count_;
<<<<<<< HEAD
  int cloned_gate_count_;
=======
  std::unordered_map<const sta::Instance *, int> swap_pin_inst_map_;
>>>>>>> a7e9ead0
  const MinMax *min_;
  const MinMax *max_;

  sta::UnorderedMap<LibertyCell *, sta::LibertyPortSet> equiv_pin_map_;

  static constexpr int decreasing_slack_max_passes_ = 50;
  static constexpr int rebuffer_max_fanout_ = 20;
  static constexpr int split_load_min_fanout_ = 8;
  static constexpr double rebuffer_buffer_penalty_ = .01;
};

} // namespace<|MERGE_RESOLUTION|>--- conflicted
+++ resolved
@@ -152,11 +152,9 @@
   int split_load_buffer_count_;
   int rebuffer_net_count_;
   int swap_pin_count_;
-<<<<<<< HEAD
+  std::unordered_map<const sta::Instance *, int> swap_pin_inst_map_;
   int cloned_gate_count_;
-=======
-  std::unordered_map<const sta::Instance *, int> swap_pin_inst_map_;
->>>>>>> a7e9ead0
+
   const MinMax *min_;
   const MinMax *max_;
 
