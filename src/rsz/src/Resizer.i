--- conflicted
+++ resolved
@@ -45,12 +45,8 @@
 #include "sta/Delay.hh"
 #include "db_sta/dbNetwork.hh"
 #include "Graphics.hh"
-<<<<<<< HEAD
-
-=======
 #include "ord/OpenRoad.hh"
   
->>>>>>> 0e52ce5a
 namespace ord {
 // Defined in OpenRoad.i
 rsz::Resizer *
