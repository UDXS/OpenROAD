///////////////////////////////////////////////////////////////////////////////
// BSD 3-Clause License
//
// Copyright (c) 2018-2020, The Regents of the University of California
// All rights reserved.
//
// Redistribution and use in source and binary forms, with or without
// modification, are permitted provided that the following conditions are met:
//
// * Redistributions of source code must retain the above copyright notice, this
//   list of conditions and the following disclaimer.
//
// * Redistributions in binary form must reproduce the above copyright notice,
//   this list of conditions and the following disclaimer in the documentation
//   and/or other materials provided with the distribution.
//
// * Neither the name of the copyright holder nor the names of its
//   contributors may be used to endorse or promote products derived from
//   this software without specific prior written permission.
//
// THIS SOFTWARE IS PROVIDED BY THE COPYRIGHT HOLDERS AND CONTRIBUTORS "AS IS"
// AND ANY EXPRESS OR IMPLIED WARRANTIES, INCLUDING, BUT NOT LIMITED TO, THE
// IMPLIED WARRANTIES OF MERCHANTABILITY AND FITNESS FOR A PARTICULAR PURPOSE
// ARE
// DISCLAIMED. IN NO EVENT SHALL THE COPYRIGHT HOLDER OR CONTRIBUTORS BE LIABLE
// FOR ANY DIRECT, INDIRECT, INCIDENTAL, SPECIAL, EXEMPLARY, OR CONSEQUENTIAL
// DAMAGES (INCLUDING, BUT NOT LIMITED TO, PROCUREMENT OF SUBSTITUTE GOODS OR
// SERVICES; LOSS OF USE, DATA, OR PROFITS; OR BUSINESS INTERRUPTION) HOWEVER
// CAUSED AND ON ANY THEORY OF LIABILITY, WHETHER IN CONTRACT, STRICT LIABILITY,
// OR TORT (INCLUDING NEGLIGENCE OR OTHERWISE) ARISING IN ANY WAY OUT OF THE USE
// OF THIS SOFTWARE, EVEN IF ADVISED OF THE POSSIBILITY OF SUCH DAMAGE.
///////////////////////////////////////////////////////////////////////////////

// Debug controls: npinit, updateGrad, np, updateNextIter

#include "nesterovPlace.h"

#include <iomanip>
#include <iostream>
#include <sstream>

#include "graphics.h"
#include "nesterovBase.h"
#include "odb/db.h"
#include "placerBase.h"
#include "routeBase.h"
#include "timingBase.h"
#include "utl/Logger.h"

namespace gpl {
using namespace std;

using namespace std;
using utl::GPL;

<<<<<<< HEAD
static float getDistance(const std::vector<FloatPoint>& a,
                         const std::vector<FloatPoint>& b);

static float getSecondNorm(const std::vector<FloatPoint>& a);

NesterovPlaceVars::NesterovPlaceVars()
{
  reset();
}

void NesterovPlaceVars::reset()
{
  maxNesterovIter = 5000;
  maxBackTrack = 10;
  initDensityPenalty = 0.00008;
  initWireLengthCoef = 0.25;
  targetOverflow = 0.1;
  minPhiCoef = 0.95;
  maxPhiCoef = 1.05;
  minPreconditioner = 1.0;
  initialPrevCoordiUpdateCoef = 100;
  referenceHpwl = 446000000;
  routabilityCheckOverflow = 0.20;
  forceCPU = false;
  timingDrivenMode = true;
  routabilityDrivenMode = true;
  debug = false;
  debug_pause_iterations = 10;
  debug_update_iterations = 10;
  debug_draw_bins = true;
  debug_inst = nullptr;
}

=======
>>>>>>> 17e2932b
NesterovPlace::NesterovPlace()
    : pbc_(nullptr),
      nbc_(nullptr),
      log_(nullptr),
      rb_(nullptr),
      tb_(nullptr),
      npVars_(),
      baseWireLengthCoef_(0),
      wireLengthCoefX_(0),
      wireLengthCoefY_(0),
      prevHpwl_(0),
      isDiverged_(false),
      isRoutabilityNeed_(true),
      divergeCode_(0),
      recursionCntWlCoef_(0),
      recursionCntInitSLPCoef_(0)
{
}

NesterovPlace::NesterovPlace(const NesterovPlaceVars& npVars,
                             const std::shared_ptr<PlacerBaseCommon>& pbc,
                             const std::shared_ptr<NesterovBaseCommon>& nbc,
                             std::vector<std::shared_ptr<PlacerBase>>& pbVec,
                             std::vector<std::shared_ptr<NesterovBase>>& nbVec,
                             std::shared_ptr<RouteBase> rb,
                             std::shared_ptr<TimingBase> tb,
                             utl::Logger* log)
    : NesterovPlace()
{
  npVars_ = npVars;
  pbc_ = pbc;
  nbc_ = nbc;
  pbVec_ = pbVec;
  nbVec_ = nbVec;
  rb_ = rb;
  tb_ = tb;
  log_ = log;

  if (npVars.debug && Graphics::guiActive()) {
<<<<<<< HEAD
    graphics_ = std::make_unique<Graphics>(
        log_, this, pb, nb, npVars_.debug_draw_bins, npVars.debug_inst);
=======
    graphics_ = make_unique<Graphics>(log_,
                                      this,
                                      pbc,
                                      nbc,
                                      pbVec,
                                      nbVec,
                                      npVars_.debug_draw_bins,
                                      npVars.debug_inst);
>>>>>>> 17e2932b
  }
  init();
}

NesterovPlace::~NesterovPlace()
{
  reset();
}

void NesterovPlace::updatePrevGradient(const std::shared_ptr<NesterovBase>& nb)
{
  nb->updatePrevGradient(wireLengthCoefX_, wireLengthCoefY_);
  auto wireLengthGradSum_ = nb->getWireLengthGradSum();
  auto densityGradSum_ = nb->getDensityGradSum();

  if (wireLengthGradSum_ == 0
      && recursionCntWlCoef_ < gpl::NesterovPlaceVars::maxRecursionWlCoef) {
    wireLengthCoefX_ *= 0.5;
    wireLengthCoefY_ *= 0.5;
    baseWireLengthCoef_ *= 0.5;
    debugPrint(
        log_,
        GPL,
        "updateGrad",
        1,
        "sum(WL gradient) = 0 detected, trying again with wlCoef: {:g} {:g}",
        wireLengthCoefX_,
        wireLengthCoefY_);

    // update WL forces
    nbc_->updateWireLengthForceWA(wireLengthCoefX_, wireLengthCoefY_);

    // recursive call again with smaller wirelength coef
    recursionCntWlCoef_++;
    updatePrevGradient(nb);
    return;
  }

  // divergence detection on
  // Wirelength / density gradient calculation
  if (isnan(wireLengthGradSum_) || isinf(wireLengthGradSum_)
      || isnan(densityGradSum_) || isinf(densityGradSum_)) {
    isDiverged_ = true;
    divergeMsg_ = "RePlAce diverged at wire/density gradient Sum.";
    divergeCode_ = 306;
  }
}

void NesterovPlace::updateCurGradient(const std::shared_ptr<NesterovBase>& nb)
{
  nb->updateCurGradient(wireLengthCoefX_, wireLengthCoefY_);
  auto wireLengthGradSum_ = nb->getWireLengthGradSum();
  auto densityGradSum_ = nb->getDensityGradSum();

  if (wireLengthGradSum_ == 0
      && recursionCntWlCoef_ < gpl::NesterovPlaceVars::maxRecursionWlCoef) {
    wireLengthCoefX_ *= 0.5;
    wireLengthCoefY_ *= 0.5;
    baseWireLengthCoef_ *= 0.5;
    debugPrint(
        log_,
        GPL,
        "updateGrad",
        1,
        "sum(WL gradient) = 0 detected, trying again with wlCoef: {:g} {:g}",
        wireLengthCoefX_,
        wireLengthCoefY_);

    // update WL forces
    nbc_->updateWireLengthForceWA(wireLengthCoefX_, wireLengthCoefY_);

    // recursive call again with smaller wirelength coef
    recursionCntWlCoef_++;
    updateCurGradient(nb);
    return;
  }

  // divergence detection on
  // Wirelength / density gradient calculation
  if (isnan(wireLengthGradSum_) || isinf(wireLengthGradSum_)
      || isnan(densityGradSum_) || isinf(densityGradSum_)) {
    isDiverged_ = true;
    divergeMsg_ = "RePlAce diverged at wire/density gradient Sum.";
    divergeCode_ = 306;
  }
}

void NesterovPlace::updateNextGradient(const std::shared_ptr<NesterovBase>& nb)
{
  nb->updateNextGradient(wireLengthCoefX_, wireLengthCoefY_);

  auto wireLengthGradSum_ = nb->getWireLengthGradSum();
  auto densityGradSum_ = nb->getDensityGradSum();

  if (wireLengthGradSum_ == 0
      && recursionCntWlCoef_ < gpl::NesterovPlaceVars::maxRecursionWlCoef) {
    wireLengthCoefX_ *= 0.5;
    wireLengthCoefY_ *= 0.5;
    baseWireLengthCoef_ *= 0.5;
    debugPrint(
        log_,
        GPL,
        "updateGrad",
        1,
        "sum(WL gradient) = 0 detected, trying again with wlCoef: {:g} {:g}",
        wireLengthCoefX_,
        wireLengthCoefY_);

    // update WL forces
    nbc_->updateWireLengthForceWA(wireLengthCoefX_, wireLengthCoefY_);

    // recursive call again with smaller wirelength coef
    recursionCntWlCoef_++;
    updateNextGradient(nb);
    return;
  }

  // divergence detection on
  // Wirelength / density gradient calculation
  if (isnan(wireLengthGradSum_) || isinf(wireLengthGradSum_)
      || isnan(densityGradSum_) || isinf(densityGradSum_)) {
    isDiverged_ = true;
    divergeMsg_ = "RePlAce diverged at wire/density gradient Sum.";
    divergeCode_ = 306;
  }
}

void NesterovPlace::init()
{
  // foreach nesterovbase call init
  total_sum_overflow_ = 0;
  float totalBaseWireLengthCoeff = 0;
  for (auto& nb : nbVec_) {
    nb->setNpVars(&npVars_);
    nb->initDensity1();
    total_sum_overflow_ += nb->getSumOverflow();
    totalBaseWireLengthCoeff += nb->getBaseWireLengthCoef();
  }

  average_overflow_ = total_sum_overflow_ / nbVec_.size();
  baseWireLengthCoef_ = totalBaseWireLengthCoeff / nbVec_.size();
  updateWireLengthCoef(average_overflow_);

  nbc_->updateWireLengthForceWA(wireLengthCoefX_, wireLengthCoefY_);

  for (auto& nb : nbVec_) {
    // fill in curSLPSumGrads_, curSLPWireLengthGrads_, curSLPDensityGrads_
    updateCurGradient(nb);

    // approximately fill in
    // prevSLPCoordi_ to calculate lc vars
    nb->updateInitialPrevSLPCoordi();

    // bin, FFT, wlen update with prevSLPCoordi.
    nb->updateDensityCenterPrevSLP();
    nb->updateDensityForceBin();
  }

  nbc_->updateWireLengthForceWA(wireLengthCoefX_, wireLengthCoefY_);

  for (auto& nb : nbVec_) {
    // update previSumGrads_, prevSLPWireLengthGrads_, prevSLPDensityGrads_
    updatePrevGradient(nb);
  }

  for (auto& nb : nbVec_) {
    auto stepL = nb->initDensity2(wireLengthCoefX_, wireLengthCoefY_);
    if ((isnan(stepL) || isinf(stepL))
        && recursionCntInitSLPCoef_
               < gpl::NesterovPlaceVars::maxRecursionInitSLPCoef) {
      npVars_.initialPrevCoordiUpdateCoef *= 10;
      debugPrint(log_,
                 GPL,
                 "npinit",
                 1,
                 "steplength = 0 detected. Rerunning Nesterov::init() "
                 "with initPrevSLPCoef {:g}",
                 npVars_.initialPrevCoordiUpdateCoef);
      recursionCntInitSLPCoef_++;
      init();
      break;
    }

    if (isnan(stepL) || isinf(stepL)) {
      log_->error(
          GPL,
          304,
          "RePlAce diverged at initial iteration with steplength being {}. "
          "Re-run with a smaller init_density_penalty value.",
          stepL);
    }
  }
}

// clear reset
void NesterovPlace::reset()
{
  npVars_.reset();
  log_ = nullptr;

  densityPenaltyStor_.clear();

  densityPenaltyStor_.shrink_to_fit();

  baseWireLengthCoef_ = 0;
  wireLengthCoefX_ = wireLengthCoefY_ = 0;
  prevHpwl_ = 0;
  isDiverged_ = false;
  isRoutabilityNeed_ = true;

  divergeMsg_ = "";
  divergeCode_ = 0;

  recursionCntWlCoef_ = 0;
  recursionCntInitSLPCoef_ = 0;
}

int NesterovPlace::doNesterovPlace(int start_iter)
{
  // if replace diverged in init() function,
  // replace must be skipped.
  if (isDiverged_) {
    log_->error(GPL, divergeCode_, divergeMsg_);
    return 0;
  }

  if (graphics_) {
    graphics_->cellPlot(true);
  }

  // snapshot saving detection
  bool isSnapshotSaved = false;

  // snapshot info
<<<<<<< HEAD
  std::vector<FloatPoint> snapshotCoordi;
  std::vector<FloatPoint> snapshotSLPCoordi;
  std::vector<FloatPoint> snapshotSLPSumGrads;
=======
>>>>>>> 17e2932b
  float snapshotA = 0;
  float snapshotWlCoefX = 0, snapshotWlCoefY = 0;
  bool isDivergeTriedRevert = false;

  // backTracking variable.
  float curA = 1.0;

  for (auto& nb : nbVec_) {
    nb->setIter(start_iter);
    nb->setMaxPhiCoefChanged(false);
    nb->resetMinSumOverflow();
  }

  // Core Nesterov Loop
  int iter = start_iter;
  for (; iter < npVars_.maxNesterovIter; iter++) {
    float prevA = curA;

    // here, prevA is a_(k), curA is a_(k+1)
    // See, the ePlace-MS paper's Algorithm 1
    //
    curA = (1.0 + sqrt(4.0 * prevA * prevA + 1.0)) * 0.5;

    // coeff is (a_k - 1) / ( a_(k+1) ) in paper.
    float coeff = (prevA - 1.0) / curA;

    // Back-Tracking loop
    int numBackTrak = 0;
    for (numBackTrak = 0; numBackTrak < npVars_.maxBackTrack; numBackTrak++) {
      // fill in nextCoordinates with given stepLength_
      for (auto& nb : nbVec_) {
        nb->nesterovUpdateCoordinates(coeff);
      }

      nbc_->updateWireLengthForceWA(wireLengthCoefX_, wireLengthCoefY_);

      int numDiverge = 0;
      for (auto& nb : nbVec_) {
        updateNextGradient(nb);
        numDiverge += nb->isDiverged();
      }

      // NaN or inf is detected in WireLength/Density Coef
      if (numDiverge > 0 || isDiverged_) {
        isDiverged_ = true;
        divergeMsg_ = "RePlAce diverged at wire/density gradient Sum.";
        divergeCode_ = 306;
        break;
      }

      int stepLengthLimitOK = 0;
      numDiverge = 0;
      for (auto& nb : nbVec_) {
        stepLengthLimitOK += nb->nesterovUpdateStepLength();
        numDiverge += nb->isDiverged();
      }

      if (numDiverge > 0) {
        isDiverged_ = true;
        divergeMsg_ = "RePlAce diverged at newStepLength.";
        divergeCode_ = 305;
        break;
      }

      if (stepLengthLimitOK != nbVec_.size()) {
        break;
      }
    }

    debugPrint(log_, GPL, "np", 1, "NumBackTrak: {}", numBackTrak + 1);

    // Adjust Phi dynamically for larger designs
    for (auto& nb : nbVec_) {
      nb->nesterovAdjustPhi();
    }

    if (npVars_.maxBackTrack == numBackTrak) {
      debugPrint(log_,
                 GPL,
                 "np",
                 1,
                 "Backtracking limit reached so a small step will be taken");
    }

    if (isDiverged_) {
      break;
    }

    updateNextIter(iter);

    // For JPEG Saving
    // debug

    if (graphics_) {
      bool update
          = (iter == 0 || (iter + 1) % npVars_.debug_update_iterations == 0);
      if (update) {
        bool pause
            = (iter == 0 || (iter + 1) % npVars_.debug_pause_iterations == 0);
        graphics_->cellPlot(pause);
      }
    }

    // timing driven feature
    // do reweight on timing-critical nets.
    if (npVars_.timingDrivenMode
        && tb_->isTimingNetWeightOverflow(average_overflow_)) {
      // update db's instance location from current density coordinates
      updateDb();

      // Call resizer's estimateRC API to fill in PEX using placed locations,
      // Call sta's API to extract worst timing paths,
      // and update GNet's weights from worst timing paths.
      //
      // See timingBase.cpp in detail
      bool shouldTdProceed = tb_->updateGNetWeights(average_overflow_);

      // problem occured
      // escape timing driven later
      if (!shouldTdProceed) {
        npVars_.timingDrivenMode = false;
      }
    }

    // diverge detection on
    // large max_phi_cof value + large design
    //
    // 1) happen overflow < 20%
    // 2) Hpwl is growing

    int numDiverge = 0;
    for (auto& nb : nbVec_) {
      numDiverge += nb->checkDivergence();
    }

    if (numDiverge > 0) {
      divergeMsg_ = "RePlAce divergence detected. ";
      divergeMsg_ += "Re-run with a smaller max_phi_cof value.";
      divergeCode_ = 307;
      isDiverged_ = true;

      // revert back to the original rb solutions
      // one more opportunity
      if (!isDivergeTriedRevert && rb_->numCall() >= 1) {
        // get back to the working rc size
        rb_->revertGCellSizeToMinRc();

        curA = snapshotA;
        wireLengthCoefX_ = snapshotWlCoefX;
        wireLengthCoefY_ = snapshotWlCoefY;

        nbc_->updateWireLengthForceWA(wireLengthCoefX_, wireLengthCoefY_);

        for (auto& nb : nbVec_) {
          nb->revertDivergence();
        }

        isDiverged_ = false;
        divergeCode_ = 0;
        divergeMsg_ = "";
        isDivergeTriedRevert = true;
        // turn off the RD forcely
        isRoutabilityNeed_ = false;
      } else {
        // no way to revert
        break;
      }
    }

    if (!isSnapshotSaved && npVars_.routabilityDrivenMode
        && 0.6 >= average_overflow_unscaled_) {
      snapshotWlCoefX = wireLengthCoefX_;
      snapshotWlCoefY = wireLengthCoefY_;
      snapshotA = curA;
      isSnapshotSaved = true;

      for (auto& nb : nbVec_) {
        nb->snapshot();
      }

      log_->report("[NesterovSolve] Snapshot saved at iter = {}", iter);
    }

    // check routability using GR
    if (npVars_.routabilityDrivenMode && isRoutabilityNeed_
        && npVars_.routabilityCheckOverflow >= average_overflow_unscaled_) {
      // recover the densityPenalty values
      // if further routability-driven is needed
      std::pair<bool, bool> result = rb_->routability();
      isRoutabilityNeed_ = result.first;
      bool isRevertInitNeeded = result.second;

      // if routability is needed
      if (isRoutabilityNeed_ || isRevertInitNeeded) {
        // cutFillerCoordinates();

        // revert back the current density penality
        curA = snapshotA;
        wireLengthCoefX_ = snapshotWlCoefX;
        wireLengthCoefY_ = snapshotWlCoefY;

        nbc_->updateWireLengthForceWA(wireLengthCoefX_, wireLengthCoefY_);

        for (auto& nb : nbVec_) {
          nb->revertDivergence();
          nb->resetMinSumOverflow();
        }
        log_->report("[NesterovSolve] Revert back to snapshot coordi");
      }
    }

    // check each for converge and if all are converged then stop
    int numConverge = 0;
    for (auto& nb : nbVec_) {
      numConverge += nb->checkConvergence();
    }

    if (numConverge == nbVec_.size()) {
      // log_->report("[NesterovSolve] Finished, all regions converged");
      break;
    }
  }
  // in all case including diverge,
  // db should be updated.
  updateDb();

  if (isDiverged_) {
    log_->error(GPL, divergeCode_, divergeMsg_);
  }

  if (graphics_) {
    graphics_->status("End placement");
    graphics_->cellPlot(true);
  }

  return iter;
}

void NesterovPlace::updateWireLengthCoef(float overflow)
{
  if (overflow > 1.0) {
    wireLengthCoefX_ = wireLengthCoefY_ = 0.1;
  } else if (overflow < 0.1) {
    wireLengthCoefX_ = wireLengthCoefY_ = 10.0;
  } else {
    wireLengthCoefX_ = wireLengthCoefY_
        = 1.0 / pow(10.0, (overflow - 0.1) * 20 / 9.0 - 1.0);
  }

  wireLengthCoefX_ *= baseWireLengthCoef_;
  wireLengthCoefY_ *= baseWireLengthCoef_;
  debugPrint(log_, GPL, "np", 1, "NewWireLengthCoef: {:g}", wireLengthCoefX_);
}

void NesterovPlace::updateNextIter(const int iter)
{
  total_sum_overflow_ = 0;
  total_sum_overflow_unscaled_ = 0;

  for (auto& nb : nbVec_) {
    nb->updateNextIter(iter);
    total_sum_overflow_ += nb->getSumOverflow();
    total_sum_overflow_unscaled_ += nb->getSumOverflowUnscaled();
  }

  average_overflow_ = total_sum_overflow_ / nbVec_.size();
  average_overflow_unscaled_ = total_sum_overflow_unscaled_ / nbVec_.size();

  // For coefficient, using average regions' overflow
  updateWireLengthCoef(average_overflow_);
}

void NesterovPlace::updateDb()
{
<<<<<<< HEAD
  nb_->updateDbGCells();
}

void NesterovPlace::cutFillerCoordinates()
{
  curSLPCoordi_.resize(nb_->fillerCnt());
  curSLPWireLengthGrads_.resize(nb_->fillerCnt());
  curSLPDensityGrads_.resize(nb_->fillerCnt());
  curSLPSumGrads_.resize(nb_->fillerCnt());

  nextSLPCoordi_.resize(nb_->fillerCnt());
  nextSLPWireLengthGrads_.resize(nb_->fillerCnt());
  nextSLPDensityGrads_.resize(nb_->fillerCnt());
  nextSLPSumGrads_.resize(nb_->fillerCnt());

  prevSLPCoordi_.resize(nb_->fillerCnt());
  prevSLPWireLengthGrads_.resize(nb_->fillerCnt());
  prevSLPDensityGrads_.resize(nb_->fillerCnt());
  prevSLPSumGrads_.resize(nb_->fillerCnt());

  curCoordi_.resize(nb_->fillerCnt());
  nextCoordi_.resize(nb_->fillerCnt());
}

static float getDistance(const std::vector<FloatPoint>& a,
                         const std::vector<FloatPoint>& b)
{
  float sumDistance = 0.0f;
  for (size_t i = 0; i < a.size(); i++) {
    sumDistance += (a[i].x - b[i].x) * (a[i].x - b[i].x);
    sumDistance += (a[i].y - b[i].y) * (a[i].y - b[i].y);
  }

  return sqrt(sumDistance / (2.0 * a.size()));
}

static float getSecondNorm(const std::vector<FloatPoint>& a)
{
  float norm = 0;
  for (auto& coordi : a) {
    norm += coordi.x * coordi.x + coordi.y * coordi.y;
  }
  return sqrt(norm / (2.0 * a.size()));
=======
  nbc_->updateDbGCells();
>>>>>>> 17e2932b
}

}  // namespace gpl<|MERGE_RESOLUTION|>--- conflicted
+++ resolved
@@ -53,42 +53,6 @@
 using namespace std;
 using utl::GPL;
 
-<<<<<<< HEAD
-static float getDistance(const std::vector<FloatPoint>& a,
-                         const std::vector<FloatPoint>& b);
-
-static float getSecondNorm(const std::vector<FloatPoint>& a);
-
-NesterovPlaceVars::NesterovPlaceVars()
-{
-  reset();
-}
-
-void NesterovPlaceVars::reset()
-{
-  maxNesterovIter = 5000;
-  maxBackTrack = 10;
-  initDensityPenalty = 0.00008;
-  initWireLengthCoef = 0.25;
-  targetOverflow = 0.1;
-  minPhiCoef = 0.95;
-  maxPhiCoef = 1.05;
-  minPreconditioner = 1.0;
-  initialPrevCoordiUpdateCoef = 100;
-  referenceHpwl = 446000000;
-  routabilityCheckOverflow = 0.20;
-  forceCPU = false;
-  timingDrivenMode = true;
-  routabilityDrivenMode = true;
-  debug = false;
-  debug_pause_iterations = 10;
-  debug_update_iterations = 10;
-  debug_draw_bins = true;
-  debug_inst = nullptr;
-}
-
-=======
->>>>>>> 17e2932b
 NesterovPlace::NesterovPlace()
     : pbc_(nullptr),
       nbc_(nullptr),
@@ -128,11 +92,7 @@
   log_ = log;
 
   if (npVars.debug && Graphics::guiActive()) {
-<<<<<<< HEAD
-    graphics_ = std::make_unique<Graphics>(
-        log_, this, pb, nb, npVars_.debug_draw_bins, npVars.debug_inst);
-=======
-    graphics_ = make_unique<Graphics>(log_,
+    graphics_ = std::make_unique<Graphics>(log_,
                                       this,
                                       pbc,
                                       nbc,
@@ -140,7 +100,6 @@
                                       nbVec,
                                       npVars_.debug_draw_bins,
                                       npVars.debug_inst);
->>>>>>> 17e2932b
   }
   init();
 }
@@ -375,12 +334,6 @@
   bool isSnapshotSaved = false;
 
   // snapshot info
-<<<<<<< HEAD
-  std::vector<FloatPoint> snapshotCoordi;
-  std::vector<FloatPoint> snapshotSLPCoordi;
-  std::vector<FloatPoint> snapshotSLPSumGrads;
-=======
->>>>>>> 17e2932b
   float snapshotA = 0;
   float snapshotWlCoefX = 0, snapshotWlCoefY = 0;
   bool isDivergeTriedRevert = false;
@@ -655,53 +608,7 @@
 
 void NesterovPlace::updateDb()
 {
-<<<<<<< HEAD
-  nb_->updateDbGCells();
-}
-
-void NesterovPlace::cutFillerCoordinates()
-{
-  curSLPCoordi_.resize(nb_->fillerCnt());
-  curSLPWireLengthGrads_.resize(nb_->fillerCnt());
-  curSLPDensityGrads_.resize(nb_->fillerCnt());
-  curSLPSumGrads_.resize(nb_->fillerCnt());
-
-  nextSLPCoordi_.resize(nb_->fillerCnt());
-  nextSLPWireLengthGrads_.resize(nb_->fillerCnt());
-  nextSLPDensityGrads_.resize(nb_->fillerCnt());
-  nextSLPSumGrads_.resize(nb_->fillerCnt());
-
-  prevSLPCoordi_.resize(nb_->fillerCnt());
-  prevSLPWireLengthGrads_.resize(nb_->fillerCnt());
-  prevSLPDensityGrads_.resize(nb_->fillerCnt());
-  prevSLPSumGrads_.resize(nb_->fillerCnt());
-
-  curCoordi_.resize(nb_->fillerCnt());
-  nextCoordi_.resize(nb_->fillerCnt());
-}
-
-static float getDistance(const std::vector<FloatPoint>& a,
-                         const std::vector<FloatPoint>& b)
-{
-  float sumDistance = 0.0f;
-  for (size_t i = 0; i < a.size(); i++) {
-    sumDistance += (a[i].x - b[i].x) * (a[i].x - b[i].x);
-    sumDistance += (a[i].y - b[i].y) * (a[i].y - b[i].y);
-  }
-
-  return sqrt(sumDistance / (2.0 * a.size()));
-}
-
-static float getSecondNorm(const std::vector<FloatPoint>& a)
-{
-  float norm = 0;
-  for (auto& coordi : a) {
-    norm += coordi.x * coordi.x + coordi.y * coordi.y;
-  }
-  return sqrt(norm / (2.0 * a.size()));
-=======
   nbc_->updateDbGCells();
->>>>>>> 17e2932b
 }
 
 }  // namespace gpl