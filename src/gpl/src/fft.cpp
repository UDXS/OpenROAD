///////////////////////////////////////////////////////////////////////////////
// BSD 3-Clause License
//
// Copyright (c) 2018-2020, The Regents of the University of California
// All rights reserved.
//
// Redistribution and use in source and binary forms, with or without
// modification, are permitted provided that the following conditions are met:
//
// * Redistributions of source code must retain the above copyright notice, this
//   list of conditions and the following disclaimer.
//
// * Redistributions in binary form must reproduce the above copyright notice,
//   this list of conditions and the following disclaimer in the documentation
//   and/or other materials provided with the distribution.
//
// * Neither the name of the copyright holder nor the names of its
//   contributors may be used to endorse or promote products derived from
//   this software without specific prior written permission.
//
// THIS SOFTWARE IS PROVIDED BY THE COPYRIGHT HOLDERS AND CONTRIBUTORS "AS IS"
// AND ANY EXPRESS OR IMPLIED WARRANTIES, INCLUDING, BUT NOT LIMITED TO, THE
// IMPLIED WARRANTIES OF MERCHANTABILITY AND FITNESS FOR A PARTICULAR PURPOSE
// ARE
// DISCLAIMED. IN NO EVENT SHALL THE COPYRIGHT HOLDER OR CONTRIBUTORS BE LIABLE
// FOR ANY DIRECT, INDIRECT, INCIDENTAL, SPECIAL, EXEMPLARY, OR CONSEQUENTIAL
// DAMAGES (INCLUDING, BUT NOT LIMITED TO, PROCUREMENT OF SUBSTITUTE GOODS OR
// SERVICES; LOSS OF USE, DATA, OR PROFITS; OR BUSINESS INTERRUPTION) HOWEVER
// CAUSED AND ON ANY THEORY OF LIABILITY, WHETHER IN CONTRACT, STRICT LIABILITY,
// OR TORT (INCLUDING NEGLIGENCE OR OTHERWISE) ARISING IN ANY WAY OUT OF THE USE
// OF THIS SOFTWARE, EVEN IF ADVISED OF THE POSSIBILITY OF SUCH DAMAGE.
///////////////////////////////////////////////////////////////////////////////

#include "fft.h"

#include <cfloat>
#include <cmath>
#include <cstdlib>
#include <iostream>

#define REPLACE_FFT_PI 3.141592653589793238462L

namespace gpl {

FFT::FFT(int binCntX, int binCntY, int binSizeX, int binSizeY)
    : binCntX_(binCntX),
      binCntY_(binCntY),
      binSizeX_(binSizeX),
      binSizeY_(binSizeY)
{
  binDensity_ = new float*[binCntX_];
  electroPhi_ = new float*[binCntX_];
  electroForceX_ = new float*[binCntX_];
  electroForceY_ = new float*[binCntX_];

  for (int i = 0; i < binCntX_; i++) {
    binDensity_[i] = new float[binCntY_];
    electroPhi_[i] = new float[binCntY_];
    electroForceX_[i] = new float[binCntY_];
    electroForceY_[i] = new float[binCntY_];

    for (int j = 0; j < binCntY_; j++) {
      binDensity_[i][j] = electroPhi_[i][j] = electroForceX_[i][j]
          = electroForceY_[i][j] = 0.0f;
    }
  }

  csTable_.resize(std::max(binCntX_, binCntY_) * 3 / 2, 0);

  wx_.resize(binCntX_, 0);
  wxSquare_.resize(binCntX_, 0);
  wy_.resize(binCntY_, 0);
  wySquare_.resize(binCntY_, 0);

  workArea_.resize(round(sqrt(std::max(binCntX_, binCntY_))) + 2, 0);

  for (int i = 0; i < binCntX_; i++) {
    wx_[i]
        = REPLACE_FFT_PI * static_cast<float>(i) / static_cast<float>(binCntX_);
    wxSquare_[i] = wx_[i] * wx_[i];
  }

  for (int i = 0; i < binCntY_; i++) {
    wy_[i] = REPLACE_FFT_PI * static_cast<float>(i)
             / static_cast<float>(binCntY_) * static_cast<float>(binSizeY_)
             / static_cast<float>(binSizeX_);
    wySquare_[i] = wy_[i] * wy_[i];
  }
}

FFT::~FFT()
{
  using std::vector;
  for (int i = 0; i < binCntX_; i++) {
    delete[] binDensity_[i];
    delete[] electroPhi_[i];
    delete[] electroForceX_[i];
    delete[] electroForceY_[i];
  }
  delete[] binDensity_;
  delete[] electroPhi_;
  delete[] electroForceX_;
  delete[] electroForceY_;

  csTable_.clear();
  wx_.clear();
  wxSquare_.clear();
  wy_.clear();
  wySquare_.clear();

  workArea_.clear();
}

void FFT::updateDensity(int x, int y, float density)
{
  binDensity_[x][y] = density;
}

std::pair<float, float> FFT::getElectroForce(int x, int y) const
{
  return std::make_pair(electroForceX_[x][y], electroForceY_[x][y]);
}

float FFT::getElectroPhi(int x, int y) const
{
  return electroPhi_[x][y];
}

<<<<<<< HEAD
using namespace std;

#ifdef __INTELLISENSE__
  #define SYCL
#endif

void FFT::doFFT() {
  #if defined(SYCL)
    doFFT_SYCL();
  #else
    doFFT_CPU();
  #endif
}

#if defined(SYCL)
void FFT::doFFT_SYCL() {
  
}
#endif


void FFT::doFFT_CPU()
=======
void FFT::doFFT()
>>>>>>> 1723d49d
{
  ddct2d(binCntX_,
         binCntY_,
         -1,
         binDensity_,
         nullptr,
         (int*) &workArea_[0],
         (float*) &csTable_[0]);

  for (int i = 0; i < binCntX_; i++) {
    binDensity_[i][0] *= 0.5;
  }

  for (int i = 0; i < binCntY_; i++) {
    binDensity_[0][i] *= 0.5;
  }

  for (int i = 0; i < binCntX_; i++) {
    for (int j = 0; j < binCntY_; j++) {
      binDensity_[i][j] *= 4.0 / binCntX_ / binCntY_;
    }
  }

  for (int i = 0; i < binCntX_; i++) {
    float wx = wx_[i];
    float wx2 = wxSquare_[i];

    for (int j = 0; j < binCntY_; j++) {
      float wy = wy_[j];
      float wy2 = wySquare_[j];

      float density = binDensity_[i][j];
      float phi = 0;
      float electroX = 0, electroY = 0;

      if (i == 0 && j == 0) {
        phi = electroX = electroY = 0.0f;
      } else {
        //////////// lutong
        //  denom =
        //  wx2 / 4.0 +
        //  wy2 / 4.0 ;
        // a_phi = a_den / denom ;
        ////b_phi = 0 ; // -1.0 * b / denom ;
        ////a_ex = 0 ; // b_phi * wx ;
        // a_ex = a_phi * wx / 2.0 ;
        ////a_ey = 0 ; // b_phi * wy ;
        // a_ey = a_phi * wy / 2.0 ;
        ///////////
        phi = density / (wx2 + wy2);
        electroX = phi * wx;
        electroY = phi * wy;
      }
      electroPhi_[i][j] = phi;
      electroForceX_[i][j] = electroX;
      electroForceY_[i][j] = electroY;
    }
  }
  // Inverse DCT
  ddct2d(binCntX_,
         binCntY_,
         1,
         electroPhi_,
         nullptr,
         (int*) &workArea_[0],
         (float*) &csTable_[0]);
  ddsct2d(binCntX_,
          binCntY_,
          1,
          electroForceX_,
          nullptr,
          (int*) &workArea_[0],
          (float*) &csTable_[0]);
  ddcst2d(binCntX_,
          binCntY_,
          1,
          electroForceY_,
          nullptr,
          (int*) &workArea_[0],
          (float*) &csTable_[0]);
}

}  // namespace gpl<|MERGE_RESOLUTION|>--- conflicted
+++ resolved
@@ -126,7 +126,6 @@
   return electroPhi_[x][y];
 }
 
-<<<<<<< HEAD
 using namespace std;
 
 #ifdef __INTELLISENSE__
@@ -149,9 +148,6 @@
 
 
 void FFT::doFFT_CPU()
-=======
-void FFT::doFFT()
->>>>>>> 1723d49d
 {
   ddct2d(binCntX_,
          binCntY_,
