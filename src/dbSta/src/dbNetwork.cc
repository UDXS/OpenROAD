--- conflicted
+++ resolved
@@ -365,17 +365,11 @@
 
 ////////////////////////////////////////////////////////////////
 
-<<<<<<< HEAD
-dbNetwork::dbNetwork(Logger *logger) :
-  db_(nullptr),
-  logger_(logger),
-=======
 dbNetwork::dbNetwork() :
   ConcreteNetwork(),
   db_(nullptr),
   block_(nullptr),
   logger_(nullptr),
->>>>>>> 149f96a4
   top_instance_(reinterpret_cast<Instance*>(1)),
   top_cell_(nullptr)
 {
