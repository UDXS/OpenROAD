--- conflicted
+++ resolved
@@ -116,7 +116,6 @@
   return net_alpha;
 }
 
-<<<<<<< HEAD
 // This checks whether the tree has the property that no two
 // non-adjacent edges have intersecting bounding boxes.  If
 // they do it is a failure as embedding those egdes may cause
@@ -158,7 +157,8 @@
   }
 
   return true;
-=======
+}
+
 void SteinerTreeBuilder::setNetAlpha(const odb::dbNet* net, float alpha)
 {
   net_alpha_map_[net] = alpha;
@@ -170,7 +170,6 @@
 void SteinerTreeBuilder::setMinHPWLAlpha(int min_hpwl, float alpha)
 {
   min_hpwl_alpha_ = {min_hpwl, alpha};
->>>>>>> e8d540c8
 }
 
 Tree SteinerTreeBuilder::makeTree(std::vector<int>& x,
